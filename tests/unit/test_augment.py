"""
Tests for functions that create training data for the neural networks
"""
import os.path as path

import numpy as np

import yass
from yass.augment import make
from yass.templates.util import get_templates
from yass.templates.crop import crop_and_align_templates
from yass.augment.noise import noise_cov
from yass.augment.util import (make_clean, make_collided,
                               make_misaligned, make_noise)


spike_train = np.array([100, 0,
                        150, 0,
                        200, 1,
                        250, 1,
                        300, 2,
                        350, 2]).reshape(-1, 2)

chosen_templates = [0, 1, 2]
min_amplitude = 2
max_amplitude = 10
n_spikes_to_make = 500

filters = [8, 4]


def test_can_make_training_data(path_to_tests, path_to_sample_pipeline_folder):
    yass.set_config(path.join(path_to_tests, 'config_nnet.yaml'))
    CONFIG = yass.read_config()

    make.training_data(CONFIG, spike_train, chosen_templates,
<<<<<<< HEAD
                       min_amplitude, n_spikes_to_make,
=======
                       min_amplitude, max_amplitude, n_spikes_to_make,
>>>>>>> b88da6d3
                       data_folder=path_to_sample_pipeline_folder)


# FIXME: move this test to test_templates
def test_can_crop_and_align_templates(path_to_tests, path_to_standarized_data):
    yass.set_config(path.join(path_to_tests, 'config_nnet.yaml'))
    CONFIG = yass.read_config()

    n_spikes, _ = spike_train.shape

    weighted_spike_train = np.hstack((spike_train,
                                      np.ones((n_spikes, 1), 'int32')))

    templates_uncropped, _ = get_templates(weighted_spike_train,
                                           path_to_standarized_data,
                                           CONFIG.resources.max_memory,
                                           4*CONFIG.spike_size)

    templates_uncropped = np.transpose(templates_uncropped, (2, 1, 0))

    crop_and_align_templates(templates_uncropped,
                             CONFIG.spike_size,
                             CONFIG.neigh_channels, CONFIG.geom)


def test_can_make_clean(path_to_tests, path_to_standarized_data):
    yass.set_config(path.join(path_to_tests, 'config_nnet.yaml'))
    CONFIG = yass.read_config()

    n_spikes, _ = spike_train.shape

    weighted_spike_train = np.hstack((spike_train,
                                      np.ones((n_spikes, 1), 'int32')))

    templates_uncropped, _ = get_templates(weighted_spike_train,
                                           path_to_standarized_data,
                                           CONFIG.resources.max_memory,
                                           4*CONFIG.spike_size)

    templates_uncropped = np.transpose(templates_uncropped, (2, 1, 0))

    make_clean(templates_uncropped, min_amplitude=2, max_amplitude=10, nk=100)


def test_can_make_collided(path_to_tests, path_to_standarized_data):
    yass.set_config(path.join(path_to_tests, 'config_nnet.yaml'))
    CONFIG = yass.read_config()

    n_spikes, _ = spike_train.shape

    weighted_spike_train = np.hstack((spike_train,
                                      np.ones((n_spikes, 1), 'int32')))

    templates_uncropped, _ = get_templates(weighted_spike_train,
                                           path_to_standarized_data,
                                           CONFIG.resources.max_memory,
                                           4*CONFIG.spike_size)

    templates_uncropped = np.transpose(templates_uncropped, (2, 1, 0))

    x_clean = make_clean(templates_uncropped, min_amplitude=2,
                         max_amplitude=10,
                         nk=100)

    make_collided(x_clean, collision_ratio=1,
                  multi_channel=True,
                  max_shift=CONFIG.spike_size)


def test_can_make_misaligned(path_to_tests, path_to_standarized_data):
    yass.set_config(path.join(path_to_tests, 'config_nnet.yaml'))
    CONFIG = yass.read_config()

    n_spikes, _ = spike_train.shape

    weighted_spike_train = np.hstack((spike_train,
                                      np.ones((n_spikes, 1), 'int32')))

    templates_uncropped, _ = get_templates(weighted_spike_train,
                                           path_to_standarized_data,
                                           CONFIG.resources.max_memory,
                                           4*CONFIG.spike_size)

    templates_uncropped = np.transpose(templates_uncropped, (2, 1, 0))

    x_clean = make_clean(templates_uncropped, min_amplitude=2,
                         max_amplitude=10, nk=100)

    make_misaligned(x_clean,
                    templates_uncropped,
                    max_shift=2 * CONFIG.spike_size,
                    misalign_ratio=1,
                    misalign_ratio2=1,
                    multi=True,
                    nneigh=templates_uncropped.shape[2])


def test_can_compute_noise_cov(path_to_tests, path_to_standarized_data):
    yass.set_config(path.join(path_to_tests, 'config_nnet.yaml'))
    CONFIG = yass.read_config()

    n_spikes, _ = spike_train.shape

    weighted_spike_train = np.hstack((spike_train,
                                      np.ones((n_spikes, 1), 'int32')))

    templates_uncropped, _ = get_templates(weighted_spike_train,
                                           path_to_standarized_data,
                                           CONFIG.resources.max_memory,
                                           4*CONFIG.spike_size)

    templates_uncropped = np.transpose(templates_uncropped, (2, 1, 0))

    noise_cov(path_to_standarized_data,
              CONFIG.neigh_channels,
              CONFIG.geom,
              templates_uncropped.shape[1])


def test_can_make_noise(path_to_tests, path_to_standarized_data):
    yass.set_config(path.join(path_to_tests, 'config_nnet.yaml'))
    CONFIG = yass.read_config()

    n_spikes, _ = spike_train.shape

    weighted_spike_train = np.hstack((spike_train,
                                      np.ones((n_spikes, 1), 'int32')))

    templates_uncropped, _ = get_templates(weighted_spike_train,
                                           path_to_standarized_data,
                                           CONFIG.resources.max_memory,
                                           4*CONFIG.spike_size)

    templates_uncropped = np.transpose(templates_uncropped, (2, 1, 0))

    templates = crop_and_align_templates(templates_uncropped,
                                         CONFIG.spike_size,
                                         CONFIG.neigh_channels,
                                         CONFIG.geom)

    spatial_SIG, temporal_SIG = noise_cov(path_to_standarized_data,
                                          CONFIG.neigh_channels,
                                          CONFIG.geom,
                                          templates.shape[1])

    x_clean = make_clean(templates, min_amplitude=2, max_amplitude=10, nk=100)

    make_noise(x_clean, noise_ratio=10, templates=templates,
               spatial_SIG=spatial_SIG, temporal_SIG=temporal_SIG)<|MERGE_RESOLUTION|>--- conflicted
+++ resolved
@@ -34,11 +34,7 @@
     CONFIG = yass.read_config()
 
     make.training_data(CONFIG, spike_train, chosen_templates,
-<<<<<<< HEAD
-                       min_amplitude, n_spikes_to_make,
-=======
                        min_amplitude, max_amplitude, n_spikes_to_make,
->>>>>>> b88da6d3
                        data_folder=path_to_sample_pipeline_folder)
 
 
