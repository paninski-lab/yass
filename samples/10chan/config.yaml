########################################################
# YASS configuration example (all sections and values) #
########################################################

data:
  # project's root folder, data will be loaded and saved here
  # can be an absolute or relative path
  root_folder: ./
  # recordings filename (must be a binary file), details about the recordings
  # are specified in the recordings section
  recordings: data.bin
  # channel geometry filename , supports txt (one x, y pair per line,
  # separated by spaces) or a npy file with shape (n_channels, 2),
  # where every row contains a x, y pair. see yass.geometry.parse for details
  geometry: geom.txt
  # if you have an initial templates, then yass will skip clustering stage and
  # run the final deconvolution step.
  # make sure that it is a .npy file 
  # with shape (# neurons x # temporal length x # channels)
  # temporal length should be the same as recordings.spike_size_ms*recordings.sampling_rate: 20000
  # channels equals to recordings.n_channels
  # Also make sure the scale (or the unit) of the voltage trace is 
  # the same as yass-preprocessed voltage units. (recommend using yass output templates)
  initial_templates:

resources:
  # CPU multi-processing flag: 1 = use multiple cores
  multi_processing: 1
  # Number of cores to use
  n_processors: 2
<<<<<<< HEAD
  # number of GPUs to use
  n_gpu_processors: 1
  # Length of processing chunk in seconds for multi-processing stages
  n_sec_chunk: 10
  # n_sec_chunk for gpu detection (lower if you get memory error during detection)
=======
  # number of GPUs to use; 
  n_gpu_processors: 1
  # n_sec_chunk for cpu 
  n_sec_chunk: 5
  # n_sec_chunk for gpu detection
>>>>>>> 18f61a36
  n_sec_chunk_gpu_detect: 0.5
  # n_sec_chunk for gpu deconvolution (lower if you get memory error during deconv)
  n_sec_chunk_gpu_deconv: 5
<<<<<<< HEAD
  # which gpu to use, default is 0, i.e. first gpu;
  gpu_id: 0
  # generate phy visualization files; 0 - do not run; 1: generate phy files
  generate_phy: 1
=======
  # drift chunk rearanging: 0 - do not track multi-chan drift;
  drift: 1
  # length of chunks to rearange data for drift step
  n_sec_drift_chunk: 5
  # gpu_id; default is 0, i.e. first gpu;
  gpu_id: 0
  # generate phy visualization files; 0 - do not run; 1: generate phy files
  generate_phy: 1 
>>>>>>> 18f61a36

recordings:
  # precision of the recording – must be a valid numpy dtype
  dtype: int16
  # recording rate (in Hz)
  sampling_rate: 20000
  # number of channels
  n_channels: 10
  # channels spatial radius to consider them neighbors, see
  # yass.geometry.find_channel_neighbors for details
  spatial_radius: 70
  # temporal length of waveforms in ms. It must capture
  # the full shape of waveforms but longer means slower
  spike_size_ms: 5
  # chunks to run clustering on (in seconds)
  # leave blank to run it on full
  clustering_chunk: [0, 300]
  # chunks to run final deconv on (in seconds)
  # leave blank to run it on full
  final_deconv_chunk: #[0, 120]

neuralnetwork:
  # decide to use nn or not
  apply_nn: True
  detect:
    # model name, it can be an absolute path to a model 
    # (e.g. /path/to/my/model.ckpt) or a name of one of models included in yass 
    # (e.g. detect.pt). Check /src/yass/assets/nn_models for the list of available
    # models.
    filename: detect.pt
    # number of filters. you can leave it as it is.
    n_filters: [16, 8, 8] 
  denoise:
    # model name, same rule as detect filename
    filename: denoise.pt
    # number of filters and size. you can leave it as it is.
    n_filters: [16, 8, 4]
    filter_sizes : [5, 11, 21]
  training:
    # input spike train file name. It must be a numpy file of an arroay of n x 2.
    # n is the number of spikes, the first column is the spike times 
    # (center of spikes), the second column is the unit id.
    # if you don't have an input spike train, leave it empty.
    # it will run some parts of yass to make one
    input_spike_train_filname:
    # temporal length of spike to go into nn (default 3ms if left empty)
    # for sorting (not training), you can leave it empty since it will be automatically
    # determined from the above nn files.
    spike_size_ms:

preprocess:
  # apply butterworth filter in the preprocessing step
  apply_filter: True
  # output dtype for transformed data
  dtype: float32
  # filter configuration
  filter:
    # Order of Butterworth filter
    order: 3
    # Low pass frequency (Hz)
    low_pass_freq: 300
    # High pass factor (proportion of sampling rate)
    high_factor: 0.1

detect:
  # threshold 
  # if it is nn detector, must be between [0, 1]
  # if amplitude threshold detector, recommend between [4, 6]
  threshold: 0.5

# All values are optional
cluster:
  # maximum number of spikes per clustering group
  # if the total number of spikes per clustering group exceeds it,
  # it randomly subsample
  max_n_spikes: 10000
  # knn_triage percentage (0.05 means triage 5%)
  knn_triage: 0.05
  # minimum firing rate
  min_fr: 0.2
  # cluster prior information
  prior:
    beta: 1
    a: 1
    lambda0: 0.01
    nu: 5
    V: 2

clean_up:
  # absolute maximum difference between two templates
  # to be considered as distinct
  abs_max_diff: 1.5 # range: 1.0 (oversplits) to 2.0 (overmerges)
  # relative maximum difference (to ptp of larger template)
  rel_max_diff: 0.1 # range: 0.05 (oversplits) to 0.2 (overmerges)
  # minimum ptp allowed (in standardized unit)
  min_ptp: 2.5 # range: 1 (keep more small units) to 8
  # minimum firing rates (in Hz)
  min_fr: 0.2
  # if a template is off centered, it is a gabarage template
  off_center: 5
  mad:
    # minimum gap between theoretical and estimated variance allowed
    min_var_gap: 2
    # how many points of violation are allowed
    max_violations: 10

deconvolution:
    threshold: 50

    # only GPU option available for now
    deconv_gpu: True

    # update templates periodically based on drift model
    update_templates: True

<<<<<<< HEAD
    # time batches to update templates (sec)
    template_update_time: 300
=======
    # time batches to check for new neurons (sec); 
    # recommend multiple of template_udpate_time
    neuron_discover_time: 360
    
    # minimum # of spikes required to split 
    min_split_spikes: 50

    
>>>>>>> 18f61a36
<|MERGE_RESOLUTION|>--- conflicted
+++ resolved
@@ -28,28 +28,14 @@
   multi_processing: 1
   # Number of cores to use
   n_processors: 2
-<<<<<<< HEAD
-  # number of GPUs to use
-  n_gpu_processors: 1
-  # Length of processing chunk in seconds for multi-processing stages
-  n_sec_chunk: 10
-  # n_sec_chunk for gpu detection (lower if you get memory error during detection)
-=======
   # number of GPUs to use; 
   n_gpu_processors: 1
   # n_sec_chunk for cpu 
   n_sec_chunk: 5
   # n_sec_chunk for gpu detection
->>>>>>> 18f61a36
   n_sec_chunk_gpu_detect: 0.5
   # n_sec_chunk for gpu deconvolution (lower if you get memory error during deconv)
   n_sec_chunk_gpu_deconv: 5
-<<<<<<< HEAD
-  # which gpu to use, default is 0, i.e. first gpu;
-  gpu_id: 0
-  # generate phy visualization files; 0 - do not run; 1: generate phy files
-  generate_phy: 1
-=======
   # drift chunk rearanging: 0 - do not track multi-chan drift;
   drift: 1
   # length of chunks to rearange data for drift step
@@ -58,7 +44,6 @@
   gpu_id: 0
   # generate phy visualization files; 0 - do not run; 1: generate phy files
   generate_phy: 1 
->>>>>>> 18f61a36
 
 recordings:
   # precision of the recording – must be a valid numpy dtype
@@ -174,10 +159,6 @@
     # update templates periodically based on drift model
     update_templates: True
 
-<<<<<<< HEAD
-    # time batches to update templates (sec)
-    template_update_time: 300
-=======
     # time batches to check for new neurons (sec); 
     # recommend multiple of template_udpate_time
     neuron_discover_time: 360
@@ -185,5 +166,4 @@
     # minimum # of spikes required to split 
     min_split_spikes: 50
 
-    
->>>>>>> 18f61a36
+    