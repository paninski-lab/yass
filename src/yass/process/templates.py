--- conflicted
+++ resolved
@@ -9,31 +9,6 @@
 
 logger = logging.getLogger(__name__)
 
-<<<<<<< HEAD
-def get_templates(spike_train_clear, batch_size, buff, n_batches, n_channels,
-                  spike_size, template_max_shift, scale_to_save, neighbors,
-                  path_to_wrec, t_merge_th):
-    """
-
-    Returns
-    -------
-    spike_train_clear
-    templates
-        n channels x (2*(spike_size+template_max_shift)+1) x
-    """
-    logger = logging.getLogger(__name__)
-
-    wfile = open(path_to_wrec, 'rb')
-
-    flattenedLength = 2*(batch_size + 2*buff)*n_channels
-
-    K = np.max(spike_train_clear[:, 1])+1
-    big_spike_size = 2*spike_size + template_max_shift
-    
-    templates = np.zeros((n_channels, 2*big_spike_size+1, K))
-    weights = np.zeros(K)
-=======
->>>>>>> 80746077
 
 # TODO: remove this function and use the explorer directly
 def get_templates(spike_train_clear, path_to_recordings, spike_size):
@@ -51,72 +26,16 @@
     templates, weights = get_templates(spike_train_clear, path_to_recordings,
                                        spike_size + template_max_shift)
 
-<<<<<<< HEAD
-        if np.sum(idx_batch) > 0:
-
-            spike_train_batch = spike_train_clear[idx_batch]
-            spt_batch = spike_train_batch[:,0] - i*batch_size + buff
-            L_batch = spike_train_batch[:,1]
-
-            for j in range(spt_batch.shape[0]):
-                tt = spt_batch[j]
-                k = L_batch[j]
-                templates[:, :, k] += wrec[(tt-big_spike_size):(tt+big_spike_size+1)].T
-                weights[k] += 1
-
-    logger.info("Merging templates.")
-    templates = templates/weights[np.newaxis, np.newaxis, :]
-    
-    merge_shift = 3
-    templates = align_templates(templates, template_max_shift-merge_shift)
-    
-=======
->>>>>>> 80746077
     spike_train_clear, templates = mergeTemplates(templates, weights,
                                                   spike_train_clear,
                                                   neighbors,
-                                                  merge_shift,
+                                                  template_max_shift,
                                                   t_merge_th)
-<<<<<<< HEAD
-    templates = templates[:, merge_shift:(merge_shift+(4*spike_size+1))]
-
-    wfile.close()
-=======
     templates = templates[:, template_max_shift:(
         template_max_shift+(2*spike_size+1))]
->>>>>>> 80746077
 
     return spike_train_clear, templates
 
-def align_templates(templates, max_shift):
-    C, R, K = templates.shape
-    spike_size = int((R-1)/2 - max_shift)
-    
-    # get main channel for each template
-    mainc = np.argmax(np.max(templates[:,max_shift:(max_shift+2*spike_size+1)], axis=1), axis=0)
-    
-    # get templates on their main channel only
-    templates_mainc = np.zeros((R,K))
-    for k in range(K):
-        templates_mainc[:,k] = templates[mainc[k], :, k]
-    
-    # reference template
-    biggest_template_k = np.argmax(np.max(templates_mainc, axis=0))
-    biggest_template = templates_mainc[max_shift:(max_shift+2*spike_size+1), biggest_template_k]
-    
-    # find best shift
-    fit_per_shift = np.zeros((2*max_shift+1,K))
-    for s in range(2*max_shift+1):
-        fit_per_shift[s] = np.matmul(
-            biggest_template[np.newaxis,:],templates_mainc[s:(s+2*spike_size+1)])
-    best_shift = np.argmax(fit_per_shift, axis=0)
-    
-    templates_final = np.zeros((C,2*spike_size+1,K))
-    for k in range(K):
-        s = best_shift[k]
-        templates_final[:,:,k] = templates[:, s:(s+2*spike_size+1), k]
-        
-    return templates_final
 
 # TODO: documentation
 # TODO: comment code, it's not clear what it does
