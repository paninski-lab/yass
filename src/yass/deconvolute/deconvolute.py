--- conflicted
+++ resolved
@@ -77,18 +77,10 @@
                 sts = np.zeros(nmax, 'int32')
                 ns = np.zeros(nmax, 'int32')
 
-<<<<<<< HEAD
                 idx_c = spike_index_batch[:,1] == c
                 nc = np.sum(idx_c)
                 if nc > 0:
                     spt_c = spike_index_batch[idx_c, 0]
-=======
-                idx_c = np.logical_and(self.spike_index[:,1] == c,
-                    self.spike_index[:,2] == i)
-                nc = np.sum(idx_c)
-                if nc > 0:
-                    spt_c = self.spike_index[idx_c, 0]
->>>>>>> cfc24382
                     ch_idx = np.where(neighchan[c])[0]
 
                     k_idx = np.where(templatesMask[:, c])[0]
