import os.path
import logging

import numpy as np

<<<<<<< HEAD
from .deconvolve import greedy_deconvolve
from .. import read_config
from ..batch import RecordingsReader
=======
from yass.deconvolute.deconvolute import Deconvolution
from yass import read_config
from yass.batch import RecordingsReader
>>>>>>> f6bd2fbd


# TODO: comment code, it's not clear what it does
def run(spike_train_clear, templates, spike_index_collision,
        output_directory='tmp/',
        recordings_filename='standarized.bin'):
    """Deconvolute spikes

    Parameters
    ----------
    spike_train_clear: numpy.ndarray (n_clear_spikes, 2)
        A 2D array for clear spikes whose first column indicates the spike
        time and the second column the neuron id determined by the clustering
        algorithm

    templates: numpy.ndarray (n_channels, waveform_size, n_templates)
        A 3D array with the templates

    spike_index_collision: numpy.ndarray (n_collided_spikes, 2)
        A 2D array for collided spikes whose first column indicates the spike
        time and the second column the neuron id determined by the clustering
        algorithm

    output_directory: str, optional
        Output directory (relative to CONFIG.data.root_folder) used to load
        the recordings to generate templates, defaults to tmp/

    recordings_filename: str, optional
        Recordings filename (relative to CONFIG.data.root_folder/
        output_directory) used to draw the waveforms from, defaults to
        standarized.bin

    Returns
    -------
    spike_train: numpy.ndarray (n_clear_spikes, 2)
        A 2D array with the spike train, first column indicates the spike
        time and the second column the neuron ID

    Examples
    --------

    .. literalinclude:: ../examples/deconvolute.py
    """
    logger = logging.getLogger(__name__)

    CONFIG = read_config()

    recordings = RecordingsReader(os.path.join(CONFIG.data.root_folder,
                                               output_directory,
                                               recordings_filename))

    logging.debug('Starting deconvolution. templates.shape: {}, '
                  'spike_index_collision.shape: {}'
                  .format(templates.shape, spike_index_collision.shape))
    
    
    n_rf = int(CONFIG.deconvolution.n_rf*CONFIG.recordings.sampling_rate/10000)
    spike_train_deconv = greedy_deconvolve(recordings, templates, 
                                           spike_index_collision,
                                           CONFIG.deconvolution2.n_explore, 
                                           n_rf, 
                                           CONFIG.deconvolution2.upsample_factor, 
                                           CONFIG.deconvolution.threshold_a, 
                                           CONFIG.deconvolution.threshold_dd)
    
    logger.debug('spike_train_deconv.shape: {}'
                 .format(spike_train_deconv.shape))

    # merge spikes in one array
    spike_train = np.concatenate((spike_train_deconv, spike_train_clear))
    spike_train = spike_train[np.argsort(spike_train[:, 0])]

    logger.debug('spike_train.shape: {}'
                 .format(spike_train.shape))

    idx_keep = np.zeros(spike_train.shape[0], 'bool')

    # TODO: check if we can remove this
    for k in range(templates.shape[2]):
        idx_c = np.where(spike_train[:, 1] == k)[0]
        idx_keep[idx_c[np.concatenate(([True],
                                       np.diff(spike_train[idx_c, 0])
                                       > 1))]] = 1

    logger.debug('deduplicated spike_train_deconv.shape: {}'
                 .format(spike_train.shape))

    spike_train = spike_train[idx_keep]

    return spike_train<|MERGE_RESOLUTION|>--- conflicted
+++ resolved
@@ -3,15 +3,9 @@
 
 import numpy as np
 
-<<<<<<< HEAD
-from .deconvolve import greedy_deconvolve
-from .. import read_config
-from ..batch import RecordingsReader
-=======
 from yass.deconvolute.deconvolute import Deconvolution
 from yass import read_config
 from yass.batch import RecordingsReader
->>>>>>> f6bd2fbd
 
 
 # TODO: comment code, it's not clear what it does
