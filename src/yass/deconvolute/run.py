--- conflicted
+++ resolved
@@ -761,14 +761,8 @@
     """Gets clean spikes for a given unit."""
     
     # Note: residual contains buffers
-<<<<<<< HEAD
     data = np.load(os.path.join(deconv_chunk_dir, 'residual.npy'))
-=======
-    data = np.load(deconv_chunk_dir+'/residual.npy')
-
-    #print (data.shape)
-    #print (unit_sp[:,:1])
->>>>>>> f1cb2b80
+
     # Add the spikes of the current unit back to the residual
     x = np.arange(-n_times//2,n_times//2,1)
     #print (x.shape, template.shape)
