"""Set of functions for visualization of mean waveform if action potentials."""

import numpy as np
import os
import matplotlib.pyplot as plt
import parmap

from scipy.spatial.transform import Rotation
from scipy.spatial.distance import cdist, pdist, squareform
from tqdm import tqdm


class WaveForms(object):

    def __init__(self, wave_forms, geometry=None):
        """Sets up and computes properties of wave forms.
        params:
        -------
        wave_forms: numpy.ndarray
            Shape of wave forms is (N, C, t). N is total number of wave forms
            C is number of channels and t is number of time points.
        geometry: numpy.ndarray
            Geometry of the probe that the wave forms belong to. Array has shape
            (N, 2) the coordinates of the probe.
        """
        self.wave_forms = wave_forms
        self.n_unit, self.n_channel, self.n_time = self.wave_forms.shape
        self.unit_overlap = None
        self.pdist = None
        self.geom = geometry
        self.main_chans = self.wave_forms.ptp(axis=2).argmax(axis=1)
        self.ptps = self.wave_forms.ptp(axis=2).max(axis=1)

    def pair_dist(self):
        """Pairwise distance of templates to each other."""
        if self.pdist is None: 
            # Align all waveforms to the one with largest peak to peak.
            self.pdist = np.zeros([self.n_unit, self.n_unit]) + np.inf
            max_ptp_unit = self.ptp().argmax()
            vis_chan = self.vis_chan()
            al_wf = self.align(
                    ref_wave_form=self.wave_forms[max_ptp_unit])
            for unit in range(self.n_unit):
                # Iterate over all units to find the best match.
                over_units = self.overlap()[unit]
                diff = al_wf[[unit]] - al_wf[over_units]
                diff = np.sqrt(np.square(diff).sum(axis=-1).sum(axis=-1))
                self.pdist[unit, over_units] = diff 

        return self.pdist

    def __getitem__(self, key):
        return self.wave_forms.__getitem__(key)

    def svd_reconstruct(self, temp_id, rank=3):
        """Reconstruct the wave forms by given id using SVD.
        params:
        -------
        temp_id: int or np.array
            template id(s) of the template to be reconstructed.
        rank: int
            Rank of the SVD reconstruction.
        returns:
        --------
        numpy.ndarray of shape (C, t) or (n, C, t) which is the SVD
        reconstructed version of the given wave forms.
        """
        u, h, v = np.linalg.svd(self.wave_forms[temp_id, :, :])
        if len(u.shape) == 3:
            # Multiple units at a time.
            return np.matmul(u[:, :, :rank] * h[:, None, :rank], v[:, :rank, :])

        return np.matmul(u[:, :rank] * h[:rank], v[:rank, :])

    def vis_chan(self, threshold=2.):
        """Computes boolean visibility matrix of the wave forms.
        params:
        -------
        threshold: float
            Threshold of visibility in terms of standard unit (SU).
        return:
        -------
        numpy.ndarray of shape (N, C).
        """
        return self.wave_forms.ptp(axis=-1) > threshold

    def overlap(self, threshold=2.):
        """Computes boolean spatial overlap of templates.
        params:
        -------
        threshold: float
            Threshold of visibility in terms of standard unit (SU).
        return:
        -------
        numpy.ndarray of shape (N, N).
        """
        if self.unit_overlap is None:
            vis = self.vis_chan()
            self.unit_overlap = np.sum(
                np.logical_and(vis[:, None, :], vis[None, :, :]), axis=2)
            self.unit_overlap = self.unit_overlap > 0
        return self.unit_overlap
 
    def ptp(self, unit=None):
        """Returns ptp of wave forms in standard units.
        returns:
        --------
        numpy.array of size N.
        """
        if unit is None:
            return self.ptps
        return self.ptps[unit]

    def get_shifted_waveforms(self, shifts, clip_value):
        """Get shifted viersions of the wave forms given the amount of shifts.
        params:
        -------
        shifts: float or np.array.float
            List of shifts that indicated how much has to change.
        returns:
        --------
        numpy.ndarray of shifted wave forms.
        """
        unit_time_window = np.arange(
                self.n_time - 2 * clip_value) + shifts[:, None]
        default_range = np.arange(self.n_time - 2 * clip_value)
        sub_shifts = shifts - np.floor(shifts)
        shifts = np.floor(shifts).astype(np.int)

        def sub(i, shift, sub=None):
            if sub is None:
                return self.wave_forms[i, :, default_range + shift]
            return sub(i, shift) * sub + sub(i, shift + 1) * (1 - sub)

        if sub_shifts.sum() > 0.:
            # Linear interpolation.
            np.array(
                [sub(i, s, sub_shifts[i]) for i, s in enumerate(
                    shifts)]).transpose([0, 2, 1])

        return np.array(
                [sub(i, s) for i, s in enumerate(shifts)]).transpose([0, 2, 1])

    def align(self, ref_wave_form=None, jitter=3, upsample=1, return_shifts=False):
        """Aligns all the wave forms to the reference wave form.
        params:
        -------
        jitter: int
            How much jitter per wave form in subsample time is allowed.
        upsample: int
            Factor for interpolation of signals.
        """
        if jitter == 0:
            if return_shifts:
                return self.wave_forms + 0., np.zeros(self.n_unit, dtype=np.int32)
            else:
                return self.wave_forms + 0.
        if ref_wave_form is None:
            ref_wave_form = self.wave_forms.mean(axis=0)

        ptp = ref_wave_form.ptp(axis=1)
        max_chan = ptp.argmax()

        wf = self.wave_forms
        if upsample > 1:
            x_range = np.arange(0, self.n_time)
            f = interp1d(x_range, self.wave_forms)
            wf = f(x_range[:-1] + np.arange(0, 1, 1./upsample))

        # Upsample these guys
        ref = ref_wave_form[max_chan, jitter:-jitter]
        idx = np.arange(
                self.n_time - 2 * jitter) + np.arange(2 * jitter)[:, None]
        wf_ = self.wave_forms + 0.
        # wf_ /= wf_.ptp(-1)[..., None]
        all_shifts = wf_[:, max_chan, idx]
        all_dist = np.square(all_shifts - ref).sum(axis=-1)
        all_inv_dist = np.square(-all_shifts - ref).sum(axis=-1)
        inv_better_idx = np.where(all_inv_dist.min(axis=-1) < all_dist.min(axis=-1))[0]
        best_shift_idx = all_dist.argmin(axis=-1)
        best_inv_shift_idx = all_inv_dist.argmin(axis=-1)
        # 
        best_shift_idx[inv_better_idx] = best_inv_shift_idx[inv_better_idx]
        if return_shifts:
            return self.get_shifted_waveforms(best_shift_idx, clip_value=jitter), best_shift_idx
        return self.get_shifted_waveforms(best_shift_idx, clip_value=jitter)

    def generate_new_templates(self, base_rotation=3, scale_std=.1, translate_std=20.):
        """Creates new templates by rotation, scaling and translation.

        params:
        -------
        base_rotation: int
            Fraction of pi to be used for base rotation value. Multiples of
            this amount are used, up to 2 * pi to rotate templates spatially.
        """
        new_temps = np.zeros_like(self.wave_forms)
        scales = np.random.normal(1., scale_std, [self.n_unit, self.n_channel])
        max_rotation = base_rotation * 2
        rotations = np.random.randint(0, max_rotation, self.n_unit) * max_rotation
        translates = np.random.normal(0, translate_std, [self.n_unit, 2])
        for unit in range(self.n_unit):
            rot_matrix = Rotation.from_euler("x", rotations[unit]).as_dcm()[1:, 1:]
            x = np.matmul(self.geom.geom, rot_matrix) + translates[unit]
            # Find mapping of new geometry and the original geometry
            c_dist = cdist(x, self.geom.geom)
            new = np.array(c_dist.argmin(axis=1))
            seen = np.zeros(self.n_channel, dtype=bool)
            for i in c_dist.min(axis=1).argsort()[::-1]:
                if seen[new[i]]:
                    continue
                new_temps[unit, i] = self.wave_forms[unit, new[i]] * scales[unit, i] 
                seen[new[i]] = True
        return new_temps

    def main_channel(self, unit=None):
        """Returns the main channel (max ptp) of unit."""
        if unit is None:
            return self.main_chans
        return self.main_chans[unit]

    def generate_correlated_noise(self, time, n_filters=10, min_snr=10., dtype=np.float32):
        """Creates correlated background noise for synthetic datasets.

        params:
        -------
        n_filters: int
            The number of filters to create background noise with.
        min_snr: float
            Minimum SNR of filter that would be convovled to create correlated noise.
        """
        background_noise = []
        allwf = self.wave_forms.reshape([-1, self.n_time])
        allwf = allwf[allwf.ptp(1) > 10.]
        allwf = allwf / allwf.std(axis=1)[:, None] / 2.

        for it in tqdm(range(self.n_channel), "Generating correlated noise."):
            # Make noise for each channel
            cor_noise = 0.
            wf_idx = np.random.choice(range(len(allwf)), n_filters, replace='False')
            for idx in wf_idx:
                noise = np.random.normal(0, 1, time)
                cor_noise += np.convolve(noise, allwf[idx][::-1], 'same')
            cor_noise += np.random.normal(0, 3, len(cor_noise))
            cor_noise = (cor_noise - cor_noise.mean()) / cor_noise.std()
            background_noise.append(cor_noise.astype(dtype))
        return np.array(background_noise)


###################################################


def continuous_visible_channels(
    templates, geom, threshold=.5, neighb_threshold=1., spatial_neighbor_dist=70):
    """
    inputs:
    -------
    templates: np.ndarray with shape (#units, # channels, #time points)
    geom: np.ndarray with shape (# channel, 2)
    threshold: float
        Weaker channels threshold
    neighb_threshold: float
        Strong channel threshold
    spatial_neighbor_dist: float
        neighboring channel threshold (70 for 512 channels retinal probe)
    """
    ptps_ = templates.ptp(2)
    pdist_ = squareform(pdist(geom))
    vis_chan = (ptps_ >= neighb_threshold).astype(np.int32)
    neighbs = np.logical_and(
        pdist_ > 0,
        pdist_ < spatial_neighbor_dist).astype(np.int32)
    return np.logical_or(
        np.logical_and(
            np.matmul(vis_chan, neighbs) > 0,
            ptps_ >= threshold),
        ptps_ >= neighb_threshold)

def reverse_shifts(shifts):
    """Reverse the shifts so that all shifts are positive.

    params:
    -------
    shifts: np.ndarray of int
        All values should be non-negative

    returns:
    --------
    np.ndarray of non-negative integers.
    """
    return shifts.max() - shifts

def shift_channels(signal, shifts):
    """Shifts each channel of the signal according to given shifts.

    params:
    -------
    signal: np.ndarray with shape (#channels, #time)
    shifts: np.array with size #channels

    returns:
    --------
    a copy of the shifted signal according to the given shifts.
    """
    n_chan, size = signal.shape
    max_shift = shifts.max()
    shifted_signal_size = size + max_shift
    shifted_signal = np.zeros([n_chan, shifted_signal_size])
    # Getting shifted indices.
    ix1 = np.tile(np.arange(n_chan)[:, None], size)
    ix2 = np.arange(size) + shifts[:, None]
    shifted_signal[ix1, ix2] = signal
    return shifted_signal


def in_place_roll_shift(signal, shifts):
    """Shifts each channel of the signal according to given shifts.

    (IMPORTANT): This function is the equivalent of Ian's.
    params:
    -------
    signal: np.ndarray with shape (#channels, #time)
    shifts: np.array with size #channels

    returns:
    --------
    a copy of the shifted signal according to the given shifts.
    """
    idx = np.logical_not(shifts == 0)
    for i, s in zip(np.where(idx)[0], shifts[idx]):
        signal[i] = np.roll(signal[i], s)


def align_template_channels(temp, geom, zero_pad_len=30, jitter_len=50):
    """
        inputs:
        -------
        temp: np.ndarray with shape (#units, # channels, #time points)
        geom: np.ndarray with shape (# channel, 2)
        zero_pad_len: int
        jitter_len: int

        These default values are for when you have 101 (5ms)
        templates and want to end up with 61 (3ms) templates
        if spike_size is the original size then:
        spike_size + zero_pad_len * 2 - 2 * jitter_len
        is the new length
    """
    temp = np.pad(
        temp, ((0, 0), (0, 0), (zero_pad_len, zero_pad_len)), 'constant')

    n_unit, n_channel = temp.shape[:2]
    spike_size = 61

    # Maked and aligned and reconstructed templates.
    aligned_temp = np.zeros([n_unit, n_channel, spike_size], dtype=np.float32)
    align_shifts = np.zeros([n_unit, n_channel], dtype=np.int32)

    viscs = continuous_visible_channels(temp, geom)
    # Computes if units are spatially overlapping

    for unit in tqdm(range(n_unit)):
        # get vis channels only
        t = temp[unit, viscs[unit], :]
        # Instead of having 1 template with c channels
        # treat it as c teplates with 1 channels
        tobj = WaveForms(t[:, None])
        main_c = t.ptp(1).argmax()
        align, shifts_ = tobj.align(
            ref_wave_form=t[main_c][None], jitter=jitter_len, return_shifts=True)
        align = align[:, 0]
        # remove offset from shifts so that minimum is 0
        vis_chans = np.where(viscs[unit])[0]
        aligned_temp[unit, vis_chans] = align
    return aligned_temp

######################################################

class TempTempConv(object):

<<<<<<< HEAD
    def __init__(self, templates, geom, rank=5, sparse=True, temp_temp_fname="",
                 vis_threshold_strong=2., vis_threshold_weak=1., pad_len=30, jitter_len=50):
=======
    def __init__(self, CONFIG, templates, geom, pad_len, jitter_len, rank=5,
                 sparse=True, temp_temp_fname="",
                 vis_threshold_strong=1., vis_threshold_weak=.5, parallel=True):
>>>>>>> 7bc65355
        """

        params:
        -------
        templates: np.ndarray
            shape (n_unit, n_channel, n_time)
        geom: np.ndarray
            shape (n_channel, 2)
        rank: int
            Rank of SVD factorization
        sparse: boolean
            If true, sparse representation of temp_temp will be used. Otherwise,
            full tensor will be used for temp_temp and unit_overlap
        vis_threshold_strong: flaot
            Any channel with ptp > vis_threshold_strong will be visible
        vis_threshold_weak: float
            Any channel with ptp > vis_threshold_weak that has AT LEAST ONE neighbor
            with ptp > vis_threshold_strong, is visible
        pad_len: int
            Each channel will be zero-padded by pad_len on both size to allow
            for more jitter
        jitter_len: int
            Each channel will be jitter by a total of 2 * jitter_len to find
            best alignment
        """
        self.sparse = sparse
        temp = templates
        n_unit, n_channel, n_time = temp.shape
        self.n_unit = n_unit
        spike_size = temp.shape[2] + 2 * pad_len - 2 * jitter_len
        # We will need this information down the line when compute residual templates
        max_ptp_unit = temp.ptp(2).max(1).argmax()
        max_ptp_unit_main_chan = temp[max_ptp_unit].ptp(1).argmax()
        min_loc_orig = temp[max_ptp_unit, max_ptp_unit_main_chan].argmin()

        # Zero padding is done to allow a lot of jitter for alignment purposes
        temp = np.pad(temp, ((0, 0), (0, 0), (pad_len, pad_len)), 'constant')

        # Maked and aligned and reconstructed templates.
        aligned_temp = np.zeros([n_unit, n_channel, spike_size], dtype=np.float32)
        align_shifts = np.zeros([n_unit, n_channel], dtype=np.int32)
        align_shifts_min = np.zeros(n_unit, dtype=np.int32)
        spat_comp = np.zeros([n_unit, n_channel, rank], dtype=np.float32)
        temp_comp = np.zeros([n_unit, rank, spike_size], dtype=np.float32)

        viscs = continuous_visible_channels(
            temp, geom,
            threshold=vis_threshold_weak, neighb_threshold=vis_threshold_strong)
        # Computes if units are spatially overlapping
        unit_unit_overlap = np.logical_and(viscs[None], viscs[:, None]).sum(-1) > 0

        for unit in tqdm(range(n_unit), "....aligning templates and computing SVD."):
            # get vis channels only
            t = temp[unit, viscs[unit], :]
            # Instead of having 1 template with c channels
            # treat it as c teplates with 1 channels
            tobj = WaveForms(t[:, None])
            main_c = t.ptp(1).argmax()
            align, shifts_ = tobj.align(
                ref_wave_form=t[main_c][None], jitter=jitter_len, return_shifts=True)
            align = align[:, 0]
            # remove offset from shifts so that minimum is 0
            vis_chans = np.where(viscs[unit])[0]
            align_shifts_min[unit] = shifts_.min()
            align_shifts[unit, vis_chans] = shifts_ - shifts_.min()
            # use reconstructed version of temp lates
            if len(align) <= rank:
                # The matrix rank is lower. Just pass
                # identity spatial component and the signal itself
                mat_rank = len(align)
                spat_comp[unit, vis_chans, :mat_rank] = np.eye(mat_rank)
                temp_comp[unit, :mat_rank] = align
                aligned_temp[unit, vis_chans] = align
                continue
            u, h, v = np.linalg.svd(align)
            spat_comp[unit, vis_chans] = u[:, :rank] * h[:rank]
            temp_comp[unit] = v[:rank]
            # Reconstructed version of the unit
            aligned_temp[unit, vis_chans] = np.matmul(u[:, :rank] * h[:rank], v[:rank])

        # computing template_norms
        self.temp_norms = np.square(aligned_temp).sum(-1).sum(-1)

        #temp_temp = [[0. for i in range(n_unit)] for j in range(n_unit)]
        temp_temp = None

        zero_padded_temp_temp = None
        global_argmax = None
        if not os.path.exists(temp_temp_fname):
            print (".... computing temp_temp ...")
            if parallel:
                # partition the units into 12 sub problems
                sub_size = n_unit // 12
                if sub_size == 0:
                    sub_size = 1
                sub_tasks = []
                i = 0
                while i < n_unit:
                    till = i + sub_size
                    if till > n_unit:
                        till = n_unit
                    sub_tasks.append(range(i, till))
                    i = i + sub_size

                temp_temp_list = parmap.map(
                    temp_temp_partial, sub_tasks,
                    aligned_temp_=aligned_temp, align_shifts_=align_shifts,
                    unit_unit_overlap_=unit_unit_overlap,
                    spat_comp_=spat_comp, temp_comp_=temp_comp,
                    rank_=rank, n_unit_=n_unit,
                    processes=CONFIG.resources.n_processors,
                    pm_pbar=True)
                temp_temp = []
                # Gather and combine all solutions
                for res in temp_temp_list:
                    temp_temp += res
            else:
                temp_temp = temp_temp_partial(
                    units=range(n_unit), aligned_temp_=aligned_temp, align_shifts_=align_shifts,
                    unit_unit_overlap_=unit_unit_overlap,
                    spat_comp_=spat_comp, temp_comp_=temp_comp, rank_=rank, n_unit_=n_unit)
            # zero pad and shift the temp temps so that everything all temp_temp[i][i] have
            # peak at the same time and they have the same size

            temp_temp_len = np.zeros([n_unit, n_unit], dtype=np.int32)
            temp_temp_argmax = np.zeros(n_unit, dtype=np.int32)
            for i in range(n_unit):
                temp_temp_argmax[i] = temp_temp[i][i].argmax()
                for j in range(n_unit):
                    if isinstance(temp_temp[i][j], np.ndarray):
                        temp_temp_len[i, j] = len(temp_temp[i][j])

            max_len = temp_temp_len.max()
            # (IMPORTANT): this variable is very important, later when you find
            # peaks, the time of each peak has to be subtracted by this value
            global_argmax = temp_temp_argmax.max()
            # Shift all temp_temps so that the peaks are aligned
            shifts_ = global_argmax - temp_temp_argmax
            zero_padded_temp_temp = np.zeros([n_unit, n_unit, max_len])
            for i in range(n_unit):
                u_shift = shifts_[i]
                for j in range(n_unit):
                    if isinstance(temp_temp[i][j], np.ndarray):
                        #temp temp exists
                        zero_padded_temp_temp[i, j, u_shift:u_shift+temp_temp_len[i, j]] = temp_temp[i][j]
            if len(temp_temp_fname) > 0:
                np.save(temp_temp_fname, zero_padded_temp_temp)
        else:
            print (".... loading temp-temp from disk")
            zero_padded_temp_temp = np.load(temp_temp_fname, allow_pickle=True)
            global_argmax = zero_padded_temp_temp[0][0].argmax()

        # Important step that gives the templates have the same length and shifted in a way
        # that spike trains for subtraction are synchronized

        temp_size = align_shifts.max(1) + spike_size
        new_temp_size = temp_size.max()


        # Shifts that were done do the main channel of each unit
        main_chan_shift = align_shifts[np.arange(n_unit), temp.ptp(-1).argmax(-1)]
        main_chan_shift = reverse_shifts(main_chan_shift)
        main_chan_shift = main_chan_shift - main_chan_shift.min()
        new_temp_size += (temp_size - temp_size.max() + main_chan_shift.max()).max()
        # These are the templates that have to be used for residual computation
        residual_computation_templates = np.zeros([n_unit, n_channel, new_temp_size], dtype=np.float32)
        for unit in range(n_unit):
            sh_ = main_chan_shift[unit]
            residual_computation_templates[unit, :, sh_:sh_+temp_size[unit]] = \
            shift_channels(aligned_temp[unit], align_shifts[unit])
        # let's make the templates the same size as the input templates.
        min_loc = residual_computation_templates[max_ptp_unit, max_ptp_unit_main_chan].argmin()
        cut_off_begin = min_loc - min_loc_orig
        self.residual_temps = residual_computation_templates[:, :, cut_off_begin:cut_off_begin+n_time] + 0.
        # This needs to be applied to every peak time
        self.peak_time_residual_offset = - temp_size + 1 - main_chan_shift
        self.peak_time_residual_offset += cut_off_begin

        # What the user needs from this class

        # integer
        self.spike_size = spike_size
        # np.ndarray, shape: (n_unit, n_channel, spike_size)
        self.aligned_templates = aligned_temp
        # np.ndarray, shape: (n_unit, n_channel)
        self.align_shifts = align_shifts
        # np.ndarray, shape: (n_unit, n_channel, new_spike_size)
        # new_spike_size > spike_size
        self.residual_templates = residual_computation_templates
        # np.ndarray, shape: (n_unit, n_channel, rank)
        self.spat_comp = spat_comp
        # np.ndarray, shape: (n_unit, rank, spike_size)
        self.temp_comp = temp_comp
        # np.ndarray, shape: (n_unit, n_unit, some len)
        # temp_size is large enough to account for shifts of largest template
        self.temp_temp = zero_padded_temp_temp
        # integer
        self.peak_time_temp_temp_offset = int(global_argmax)
        # integer
        self.rank = rank
        #
        self.unit_overlap = unit_unit_overlap
        # length of new templates

        if sparse:
            overlap_replacement = []
            temp_temp_replacement = []
            for u in range(n_unit):
                overlap_idx = np.where(self.unit_overlap[u])[0]
                overlap_replacement.append(overlap_idx)
                temp_temp_replacement.append(self.temp_temp[u][overlap_idx])
            self.temp_temp = temp_temp_replacement
            self.unit_overlap = overlap_replacement

    def set_offset(self, x):
        self.peak_time_temp_temp_offset = x

    def adjust_peak_times_for_temp_temp_subtraction(self, peak_time_spike_train):
        """
        inputs:
        -------
        peak_time_spike_train: np.ndarray
            This is the spike train whose time are objective function peaks.
            Shape is (n_spikes, 2), first column time and second 
        """
        new_spike_train = peak_time_spike_train + 0
        new_spike_train[:, 0] -= self.peak_time_temp_temp_offset
        return new_spike_train

    def adjust_peak_times_for_residual_computation(self, peak_time_spike_train):
        """
        inputs:
        -------
        peak_time_spike_train: np.ndarray
            This is the spike train whose time are objective function peaks.
            Shape is (n_spikes, 2), first column time and second 
        """
        new_spike_train = peak_time_spike_train + 0

        for unit in range(self.n_unit):
            new_spike_train[new_spike_train[:, 1] == unit, 0] += self.peak_time_residual_offset[unit]
        return new_spike_train


def temp_temp_partial(
    units, aligned_temp_, align_shifts_, unit_unit_overlap_,
    spat_comp_, temp_comp_, rank_, n_unit_):
    # Helper class for computing temp temp that is used in parmap parallelization
    temp_temp = [[0. for i in range(n_unit_)] for j in range(len(units))]
    i_unit = 0
    #for unit in tqdm(units, "Computing pairwise convolution of templates."):
    for unit in units:
        # Full temp is the unshifted reconstructed
        # templates for a unit that acts as the data
        # that other units get convolved by
        unshifted_temp = shift_channels(aligned_temp_[unit], align_shifts_[unit])
        for ounit in np.where(unit_unit_overlap_[unit])[0]:
            # For all spatially overlapping templates, convolve them with
            # the outer loop template using the SVD trick
            shifts = reverse_shifts(align_shifts_[ounit])
            shifted_data = shift_channels(unshifted_temp, shifts)
            transformed_data = np.matmul(spat_comp_[ounit][:, :rank_].T, shifted_data)
            for r in range(rank_):
                temp_temp[i_unit][ounit] += np.convolve(
                    transformed_data[r], temp_comp_[ounit][r, ::-1])
        i_unit += 1
    return temp_temp<|MERGE_RESOLUTION|>--- conflicted
+++ resolved
@@ -378,14 +378,9 @@
 
 class TempTempConv(object):
 
-<<<<<<< HEAD
-    def __init__(self, templates, geom, rank=5, sparse=True, temp_temp_fname="",
-                 vis_threshold_strong=2., vis_threshold_weak=1., pad_len=30, jitter_len=50):
-=======
     def __init__(self, CONFIG, templates, geom, pad_len, jitter_len, rank=5,
                  sparse=True, temp_temp_fname="",
-                 vis_threshold_strong=1., vis_threshold_weak=.5, parallel=True):
->>>>>>> 7bc65355
+                 vis_threshold_strong=2., vis_threshold_weak=.1, parallel=True):
         """
 
         params:
