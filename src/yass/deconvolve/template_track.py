--- conflicted
+++ resolved
@@ -594,13 +594,11 @@
         template_assign = np.load(template_soft)['probs_templates']
         logprobs = np.load(template_soft)['logprobs_outliers']
         
-        
         if not soft_assign is None:
-            noise_assign = np.load(soft_assign)
 #             chi2_df = (2*(self.templates.shape[1] //2) + 1)*self.templates.shape[2]
             chi2_df = 130
             cut_off = chi2(chi2_df).ppf(.999)
-            include_idx = np.logical_and(noise_assign > .6, template_assign[:, 0] > .6)
+            include_idx = np.logical_and(soft_assign > .6, template_assign[:, 0] > .6)
             include_idx = np.logical_and(logprobs[:, 0] < cut_off, include_idx)                             
             self.spike_trains = self.spike_trains[include_idx]
 
@@ -749,10 +747,6 @@
             '''
             for i, element in enumerate(wf_list):
                 spike_dict[i][batch] = element[4]
-<<<<<<< HEAD
-=======
-
->>>>>>> 8d595e5b
             np.save(os.path.join(self.dir, "spike_dict.npy"), spike_dict)
             '''
         np.save(os.path.join(self.dir, "wfs_format{}.npy".format(batch)), np.asarray(wf_list))
