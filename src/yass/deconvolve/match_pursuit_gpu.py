import numpy as np
import sys, os, math
import datetime as dt
import scipy, scipy.signal
import parmap
from scipy.interpolate import splrep, splev, make_interp_spline, splder, sproot
from tqdm import tqdm

# doing imports inside module until travis is fixed
# Cat: TODO: move these to the top once Peter's workstation works
import torch
from torch import nn
#from torch.autograd import Variable

# cuda package to do GPU based spline interpolation and subtraction
import cudaSpline as deconv
import rowshift as rowshift

from yass.deconvolve.util import WaveForms
from yass.deconvolve.utils import TempTempConv, reverse_shifts


# # ****************************************************************************
# # ****************************************************************************
# # ****************************************************************************


def parallel_conv_filter2(units, 
                          n_time,
                          up_up_map,
                          deconv_dir,
                          svd_dir,
                          chunk_id,
                          n_sec_chunk_gpu,
                          vis_chan,
                          unit_overlap,
                          approx_rank,
                          temporal,
                          singular,
                          spatial,
                          temporal_up):

    # loop over asigned units:
    conv_res_len = n_time * 2 - 1
    pairwise_conv_array = []
    for unit2 in units:
        #if unit2%100==0:
        #    print (" temp_temp: ", unit2)
        n_overlap = np.sum(unit_overlap[unit2, :])
        pairwise_conv = np.zeros([n_overlap, conv_res_len], dtype=np.float32)
        orig_unit = unit2 
        masked_temp = np.flipud(np.matmul(
                temporal_up[unit2] * singular[orig_unit][None, :],
                spatial[orig_unit, :, :]))

        for j, unit1 in enumerate(np.where(unit_overlap[unit2, :])[0]):
            u, s, vh = temporal[unit1], singular[unit1], spatial[unit1] 

            vis_chan_idx = vis_chan[:, unit1]
            mat_mul_res = np.matmul(
                    masked_temp[:, vis_chan_idx], vh[:approx_rank, vis_chan_idx].T)

            for i in range(approx_rank):
                pairwise_conv[j, :] += np.convolve(
                        mat_mul_res[:, i],
                        s[i] * u[:, i].flatten(), 'full')

        pairwise_conv_array.append(pairwise_conv)

    return pairwise_conv_array

def transform_template_parallel(template, knots=None, prepad=7, postpad=3, order=3):

    if knots is None:
        #knots = np.arange(len(template.data[0]) + prepad + postpad)
        knots = np.arange(template.shape[1] + prepad + postpad)
        #print ("template.shape[0]: ", template.shape[1])
    # loop over every channel?
    splines = [
        fit_spline_cpu(curve, knots=knots, prepad=prepad, postpad=postpad, order=order) 
        for curve in template
    ]
    coefficients = np.array([spline[1][prepad-1:-1*(postpad+1)] for spline in splines], dtype='float32')
    
    return coefficients
        
        
def fit_spline_cpu(curve, knots=None, prepad=0, postpad=0, order=3):
    if knots is None:
        knots = np.arange(len(curve) + prepad + postpad)
    return splrep(knots, np.pad(curve, (prepad, postpad), mode='symmetric'), k=order)


        
# # ****************************************************************************
# # ****************************************************************************
# # ****************************************************************************
                     
class deconvGPU(object):

    def __init__(self, CONFIG, fname_templates, out_dir):
    
        os.environ["CUDA_VISIBLE_DEVICES"] = str(CONFIG.resources.gpu_id)
        print("... deconv using GPU device: ", torch.cuda.current_device())
        
        #
        self.out_dir = out_dir
        
        # initialize directory for saving
        self.seg_dir = os.path.join(self.out_dir,'segs')
        if not os.path.isdir(self.seg_dir):
            os.mkdir(self.seg_dir)
            
        self.svd_dir = os.path.join(self.out_dir,'svd')
        if not os.path.isdir(self.svd_dir):
            os.mkdir(self.svd_dir)

        self.temps_dir = os.path.join(self.out_dir,'template_updates')
        if not os.path.isdir(self.temps_dir):
            os.mkdir(self.temps_dir)

        # always copy the startng templates to initalize the process
        fname_out_temporary = os.path.join(self.temps_dir, 'templates_in.npy')
        if os.path.exists(fname_out_temporary)==False:
            temps_temporary = np.load(fname_templates)
            np.save(fname_out_temporary, temps_temporary)
        self.fname_templates = fname_out_temporary

        # initalize parameters for 
        self.set_params(CONFIG, fname_templates, out_dir)

    def set_params(self, CONFIG, fname_templates, out_dir):

        # 
        self.CONFIG = CONFIG

        # set root directory for loading:
        #self.root_dir = self.CONFIG.data.root_folder
        
        #
        self.out_dir = out_dir

        #
        self.fname_templates_in = fname_templates

        # load geometry
        self.geom = np.loadtxt(os.path.join(CONFIG.data.root_folder, CONFIG.data.geometry))
        
        # Cat: TODO: Load sample rate from disk
        self.sample_rate = self.CONFIG.recordings.sampling_rate
        
        # Cat: TODO: unclear if this is always the case
        self.n_time = self.CONFIG.spike_size
        
        # set length of lockout window
        # Cat: TODO: unclear if this is always correct
        self.lockout_window = self.n_time-1
        #self.lockout_window = 200
        #self.lockout_window = 100

        # 
        self.fill_value = 1E4
        
        # objective function scaling for the template term;
        self.tempScaling = 2.0

        # refractory period
        # Cat: TODO: move to config
        refrac_ms = 1
        self.refractory = int(self.CONFIG.recordings.sampling_rate/1000*refrac_ms)

        # length of conv filter
        #self.n_times = torch.arange(-self.lockout_window,self.n_time,1).long().cuda()

        # set max deconv threshold
        self.deconv_thresh = self.CONFIG.deconvolution.threshold

        # svd compression flag
        #self.svd_flag = True
        
        # make a 3 point array to be used in quadratic fit below
        #self.peak_pts = torch.arange(-1,+2).cuda()

        # chunk id
        self.chunk_id = -1
        
        
    def initialize(self):

        # length of conv filter
        #self.n_times = torch.arange(-self.lockout_window,self.n_time,1).long().cuda()
        
        # make a 3 point array to be used in quadratic fit below
        print("... deconv using GPU device: ", torch.cuda.current_device())

        self.peak_pts = torch.arange(-1,+2).cuda()

        # load templates and svd componenets
        self.load_temps()

        temp_temp_fname = os.path.join(self.svd_dir,'temp_temp_sparse_svd_'+\
                str((self.chunk_id+1)*self.CONFIG.resources.n_sec_chunk_gpu_deconv) + '.npy')
        # pad len is constant and is 1.5 ms on each side, i.e. a total of 3 ms
        pad_len = int(1.5 * self.CONFIG.recordings.sampling_rate / 1000.)
        # jitter_len is selected in a way that deconv works with 3 ms signals
        jitter_len = pad_len
        self.jitter_diff = 0
        if self.CONFIG.recordings.spike_size_ms > 3:
            self.jitter_diff = (self.CONFIG.recordings.spike_size_ms - 3)
            self.jitter_diff = int(self.jitter_diff * self.CONFIG.recordings.sampling_rate / 1000. / 2.)
            jitter_len = pad_len + self.jitter_diff
        self.ttc = TempTempConv(
                self.CONFIG, 
                templates=self.temps.transpose(2,0,1), geom=self.geom, rank=self.RANK,
                temp_temp_fname=temp_temp_fname,
<<<<<<< HEAD
                pad_len=30, jitter_len=30, sparse=True)
        np.save(os.path.join(self.svd_dir, 'temp_norms.npy'), self.ttc.temp_norms)
        np.save(os.path.join(self.svd_dir, 'unit_overlap.npy'), self.ttc.unit_overlap)
=======
                pad_len=pad_len, jitter_len=jitter_len, sparse=True)
>>>>>>> e1605eac

        # save updated templates
        self.temps = self.ttc.residual_temps.transpose(1, 2, 0)
        np.save(self.fname_templates, self.temps.transpose(2, 1, 0))

        if self.update_templates:
            self.get_parameters_for_template_update()

        # Move sparse temp_temp to GPU
        self.temp_temp = []
        for k in range(len(self.ttc.temp_temp)):
            self.temp_temp.append(torch.from_numpy(self.ttc.temp_temp[k]).float().cuda())

        # align templates
        #self.align_templates2()
        
        # compute svd on shifted templates:
        #self.temp_temp_shifted()

        # compute norms and move data to GPU
        self.data_to_gpu_shifted_svd()

        # OLDER FUNCTIONS
        # find vis-chans
        #self.visible_chans()
        
        # find vis-units
        #self.template_overlaps()
        
        # set all nonvisible channels to 0. to help with SVD
        #self.spatially_mask_templates()

        # compute template convolutions
        #if self.svd_flag:
        #    self.compress_templates()
        #    self.compute_temp_temp_svd()

        # # Cat: TODO we should dissable all non-SVD options?!
        # else:
            # self.compute_temp_temp()

        # move data to gpu
        #self.data_to_gpu()
                 
        # BSPLINE COMPUTATIONS
                
        # initialize Ian's objects
        #self.initialize_cpp()

        # conver templates to bpslines
        self.templates_to_bsplines()
        
        # large units for height fit
        if self.fit_height:
            self.ptps = self.temps.ptp(1).max(0)
            self.large_units = np.where(self.ptps > self.fit_height_ptp)[0]
            self.large_units = torch.from_numpy(self.large_units).cuda()

    def run(self, chunk_id):
        
        #
        #self.fname_templates = fname_templates

        # rest lists for each segment of time
        self.offset_array = []
        self.spike_array = []
        self.neuron_array = []
        self.shift_list = []
        self.height_list = []
        self.add_spike_temps = []
        self.add_spike_times = []
        
        # save iteration 
        self.chunk_id = chunk_id
        
        # intialize run only when templates are updated;
        #self.initialize()        

        # load raw data and templates
        self.load_data(chunk_id)
        
        # make objective function
        #self.make_objective()
        self.make_objective_shifted_svd()

        # run 
        self.subtraction_step()

        # empty cache
        torch.cuda.empty_cache()

    def initialize_cpp(self):

        # make a list of pairwise batched temp_temp and their vis_units
        # Cat: TODO: this isn't really required any longer;
        #            - the only thing required from this in parallel bsplines function is
        #              self.temp_temp_cpp.indices - is self.vis_units
        #              
        self.temp_temp_cpp = deconv.BatchedTemplates([deconv.Template(nzData, nzInd) for nzData, nzInd in zip(self.temp_temp, self.vis_units)])
        #self.temp_temp_cpp = deconv.BatchedTemplates([deconv.Template(nzData, nzInd) for nzData, nzInd in zip(self.temp_temp, self.unit_unit_overlap)])

    def templates_to_bsplines(self):

        print ("  making template bsplines")
        fname = os.path.join(self.svd_dir,'bsplines_'+
                  str((self.chunk_id+1)*self.CONFIG.resources.n_sec_chunk_gpu_deconv) + '.npy')
        
        if os.path.exists(fname)==False:
            
            # Cat; TODO: don't need to pass tensor/cuda templates to parallel function
            #            - can just pass the raw cpu templates
            # multi-core bsplines
            if self.CONFIG.resources.multi_processing:
                templates_cpu = []
                for template in self.temp_temp:
                    templates_cpu.append(template.data.cpu().numpy())

                coefficients = parmap.map(transform_template_parallel, templates_cpu, 
                                          processes=self.CONFIG.resources.n_processors//2,
                                          pm_pbar=False)
            # single core
            else:
                coefficients = []
                #for template in self.temp_temp_cpp:
                #    template_cpu = template.data.cpu().numpy()
                #    coefficients.append(transform_template_parallel(template_cpu))
                for template in self.temp_temp:
                    template_cpu = template.data.cpu().numpy()
                    coefficients.append(transform_template_parallel(template))
            np.save(fname, coefficients)
        else:
            print ("  ... loading coefficients from disk")
            coefficients = np.load(fname, allow_pickle=True)

        # print (" fname: ", fname)
        # print (" recomputed coefficients: ", coefficients[0].shape)
        # print (" recomputed coefficients: ", coefficients[0])

        # coefficients = np.load(fname)
        # print (" loaded coefficients: ", coefficients[0].shape)
        # print (" loaded coefficients: ", coefficients[0])
        
        del self.temp_temp
        #del self.temp_temp_cpp
        torch.cuda.empty_cache()
        
        print ("  ... moving coefficients to cuda objects")
        coefficients_cuda = []
        for p in range(len(coefficients)):
            coefficients_cuda.append(deconv.Template(
                torch.from_numpy(coefficients[p]).float().cuda(),
                self.vis_units[p]))
            # print ('self.temp_temp_cpp[p].indices: ', self.temp_temp_cpp[p].indices)
            # print ("self.vis_units: ", self.vis_units[p])
            # coefficients_cuda.append(deconv.Template(torch.from_numpy(coefficients[p]).cuda(), self.vis_units[p]))

        
        self.coefficients = deconv.BatchedTemplates(coefficients_cuda)
        # Peak times minus this value are where temp_temp should be subtracted from
        # old value
        #self.subtraction_offset = self.coefficients[0].data.shape[1]//2+2
        self.subtraction_offset = self.ttc.peak_time_temp_temp_offset

        del coefficients_cuda
        del coefficients
        torch.cuda.empty_cache()
            
     
    # def compute_temp_temp_svd(self):

        # print ("  making temp_temp filters (todo: move to GPU)")
        # fname = os.path.join(self.svd_dir,'temp_temp_sparse_svd_'+
                  # str((self.chunk_id+1)*self.CONFIG.resources.n_sec_chunk_gpu_deconv) + '.npy')

        # if os.path.exists(fname)==False:

            # # recompute vis chans and vis units 
            # # Cat: TODO Fix this so dont' have to repeat it here
            # self.up_up_map = None
            # deconv_dir = ''

            # # 
            # units = np.arange(self.temps.shape[2])
            
            # # Cat: TODO: work on multi CPU and GPU versions
            # if self.CONFIG.resources.multi_processing:
                # units_split = np.array_split(units, self.CONFIG.resources.n_processors)
                # self.temp_temp = parmap.map(parallel_conv_filter2, 
                                              # units_split, 
                                              # self.n_time,
                                              # self.up_up_map,
                                              # deconv_dir,
                                              # self.svd_dir,
                                              # self.chunk_id,
                                              # self.CONFIG.resources.n_sec_chunk_gpu_deconv,
                                              # self.vis_chan,
                                              # self.unit_overlap,
                                              # self.RANK,
                                              # self.temporal,
                                              # self.singular,
                                              # self.spatial,
                                              # self.temporal_up,
                                              # processes=self.CONFIG.resources.n_processors,
                                              # pm_pbar=False)
            # else:
                # units_split = np.array_split(units, self.CONFIG.resources.n_processors)
                # self.temp_temp = []
                # for units_ in units_split:
                    # self.temp_temp.append(parallel_conv_filter2(units_, 
                                              # self.n_time,
                                              # self.up_up_map,
                                              # deconv_dir,
                                              # self.svd_dir,
                                              # self.chunk_id,
                                              # self.CONFIG.resources.n_sec_chunk_gpu_deconv,
                                              # self.vis_chan,
                                              # self.unit_overlap,
                                              # self.RANK,
                                              # self.temporal,
                                              # self.singular,
                                              # self.spatial,
                                              # self.temporal_up))
                                              
            # # gather results
            # temp_temp_local = [None]*units.shape[0]
            # for ctr1, u1 in enumerate(units_split):
                # for ctr2, u2 in enumerate(u1):
                    # temp_temp_local[units_split[ctr1][ctr2]] = self.temp_temp[ctr1][ctr2]

            # # transfer list to GPU
            # self.temp_temp = []
            # for k in range(len(temp_temp_local)):
                # self.temp_temp.append(torch.from_numpy(temp_temp_local[k]).float().cuda())

            # # save GPU list as numpy object
            # np.save(fname, self.temp_temp)
                                 
        # else:
            # print (".... loading temp-temp from disk")
            # self.temp_temp = np.load(fname, allow_pickle=True)
               
    
    # def visible_chans(self):
        # #if self.vis_chan is None:
        # a = np.max(self.temps, axis=1) - np.min(self.temps, 1)
        
        # # Cat: TODO: must read visible channel/unit threshold from file;
        # self.vis_chan = a > self.vis_chan_thresh

        # a_self = self.temps.ptp(1).argmax(0)
        # for k in range(a_self.shape[0]):
            # self.vis_chan[a_self[k],k]=True

        # # fname = os.path.join(self.svd_dir,'vis_chans.npy')
        # # np.save(fname, self.vis_chan)


    # def template_overlaps(self):
        # """Find pairwise units that have overlap between."""
        # vis = self.vis_chan.T
        # self.unit_overlap = np.sum(
            # np.logical_and(vis[:, None, :], vis[None, :, :]), axis=2)
        # self.unit_overlap = self.unit_overlap > 0
        # self.vis_units = self.unit_overlap

        # # # save vis_units for residual recomputation and other steps
        # # fname = os.path.join(self.svd_dir,'vis_units_'+
                      # # str((self.chunk_id+1)*self.CONFIG.resources.n_sec_chunk_gpu_deconv) + '_1.npy')
        # # np.save(fname, self.vis_units)
                        
                        
    # def spatially_mask_templates(self):
        # """Spatially mask templates so that non visible channels are zero."""
        # for k in range(self.temps.shape[2]):
            # zero_chans = np.where(self.vis_chan[:,k]==0)[0]
            # self.temps[zero_chans,:,k]=0.


    def load_temps(self):
        ''' Load templates and set parameters
        '''
        
        # load templates
        #print ("Loading template: ", self.fname_templates)
        self.temps = np.load(self.fname_templates, allow_pickle=True).transpose(2,1,0)
        self.N_CHAN, self.STIME, self.K = self.temps.shape
        #print ("   LOADED TEMPS: ", self.temps.shape)
        # this transfer to GPU is not required any longer
        # self.temps_gpu = torch.from_numpy(self.temps).float().cuda()


    def get_parameters_for_template_update(self):

        # compute ptps for data
        # ptps for each template
        self.ptps_all_chans = self.temps.ptp(1)

        # compute max chans for data
        #print ("Making max chans, ptps, etc. for iteration 0: ", self.temps.shape)
        #self.max_chans = self.temps.ptp(1).argmax(0)

        # Robust PTP location computation; find argmax and argmin of
        #self.ptp_locs = []
        #for k in range(self.temps.shape[2]):
        #    max_temp = self.temps[self.max_chans[k],:,k].argmax(0)
        #    min_temp = self.temps[self.max_chans[k],:,k].argmin(0)
        #    self.ptp_locs.append([max_temp,min_temp])

        # find max/min ptp arguments for all channels
        max_temp = self.temps.argmax(1).T
        min_temp = self.temps.argmin(1).T

        # get relative minimum and maximum locations for each unit and each channel
        self.min_max_loc = np.concatenate(
            (min_temp[:, None], max_temp[:, None]),
            axis=1).astype('int32')

        #self.max_temp_array = np.zeros((self.temps.shape[2],self.temps.shape[0]))
        #self.min_temp_array = np.zeros((self.temps.shape[2],self.temps.shape[0]))
        #for k in range(self.temps.shape[2]):
        #    for c in range(self.temps.shape[0]):
        #        self.max_temp_array[k,c] = self.temps[c,max_temp[k,c],k]
        #        self.min_temp_array[k,c] = self.temps[c,min_temp[k,c],k]

        # also the threhold for triage
        # get a threshold for each unit and each channel
        self.min_bad_diff_templates = self.ptps_all_chans*self.min_bad_diff
        self.min_bad_diff_templates[
            self.min_bad_diff_templates < self.max_good_diff] = self.max_good_diff
        #thresholds[thresholds < self.diff_range_update[0]] = self.diff_range_update[0]
        #thresholds[thresholds > self.diff_range_update[1]] = self.diff_range_update[1]
        #self.ptps_threshold = thresholds

    def compress_templates(self):
        """Compresses the templates using SVD and upsample temporal compoents."""

        print ("   making SVD data... (todo: move to GPU)")
        ## compute everythign using SVD
        # Cat: TODO: is this necessary?  
        #      can just overwrite all the svd stuff every template update
        fname = os.path.join(self.svd_dir,'templates_svd_'+
                      str((self.chunk_id+1)*self.CONFIG.resources.n_sec_chunk_gpu_deconv) + '.npz')

            
        if os.path.exists(fname)==False:
            #print ("self.temps: ", self.temps.shape)
            #np.save("/home/cat/temps.npy", self.temps)
            
            self.temporal, self.singular, self.spatial = np.linalg.svd(
                np.transpose(np.flipud(np.transpose(self.temps,(1,0,2))),(2, 0, 1)))
            
            # Keep only the strongest components
            self.temporal = self.temporal[:, :, :self.RANK]
            self.singular = self.singular[:, :self.RANK]
            self.spatial = self.spatial[:, :self.RANK, :]

            # Upsample the temporal components of the SVD
            # in effect, upsampling the reconstruction of the
            # templates.
            
            # Cat: TODO: No upsampling is needed; to remove temporal_up from code
            self.temporal_up = self.temporal
           
            np.savez(fname, temporal=self.temporal, singular=self.singular, 
                     spatial=self.spatial, temporal_up=self.temporal_up)
            
        else:
            print ("   loading SVD from disk...") 
            # load data for for temp_temp computation
            data = np.load(fname, allow_pickle=True)
            self.temporal_up = data['temporal_up']
            self.temporal = data['temporal']
            self.singular = data['singular']
            self.spatial = data['spatial']                                     
            
    
    def data_to_gpu_shifted_svd(self):
        
        # hoosh' new norms.
        norm = self.ttc.temp_norms

        #move data to gpu
        self.norms = torch.from_numpy(norm).float().cuda()
        
        #self.vis_units_gpu=[]
        #for k in range(self.vis_units.shape[0]):
        #    self.vis_units_gpu.append(torch.FloatTensor(np.where(self.vis_units[k])[0]).long().cuda())
        #self.vis_units = self.vis_units_gpu
        
        self.vis_units = [] 
        for k in range(len(self.ttc.unit_overlap)):
            # print (self.unit_unit_overlap[k])
            # print (np.where(self.unit_unit_overlap[k])[0])
            # print ("temp_temp: ", self.temp_temp[k].shape)

            self.vis_units.append(torch.FloatTensor(self.ttc.unit_overlap[k]).long().cuda())
        #self.vis_units = self.vis_units_gpu
        
       # = torch.FloatTensor(self.unit_unit_overlap).long().cuda()
        #self.vis_units = torch.LongTensor(self.unit_unit_overlap).long().cuda()
        #self.vis_units = torch.BoolTensor(self.unit_unit_overlap).long().cuda()
        
        #np.save('/media/cat/2TB/liam/49channels/data1_allset_shifted_svd/tmp/block_2/deconv/vis_units.npy',
        #        self.vis_units.cpu().data.numpy())
        #print ("self.vis_units: ", self.vis_units.shape)

        # Old method to track drift + svd compression
        # Cat: TODO: delete/remove
        # if False:
            # if self.update_templates:
                # self.ptps_all_chans = torch.from_numpy(self.ptps_all_chans).float().cuda()
                # self.min_max_loc = torch.from_numpy(self.min_max_loc).long().cuda()
                # self.ptps_threshold = torch.from_numpy(self.ptps_threshold).float().cuda()

            # # move svd items to gpu
            # if self.svd_flag:
                # self.n_rows = self.temps.shape[2] * self.RANK
                # self.spatial_gpu = torch.from_numpy(self.spatial.reshape([self.n_rows, -1])).float().cuda()
                # self.singular_gpu = torch.from_numpy(self.singular.reshape([-1, 1])).float().cuda()
                # self.temporal_gpu = np.flip(self.temporal,1)
                # self.filters_gpu = torch.from_numpy(self.temporal_gpu.transpose([0, 2, 1]).reshape([self.n_rows, -1])).float().cuda()[None,None]

        if self.update_templates:
            self.ptps_all_chans = torch.from_numpy(self.ptps_all_chans).float().cuda()
            self.min_max_loc = torch.from_numpy(self.min_max_loc).long().cuda()
            #self.ptps_threshold = torch.from_numpy(self.ptps_threshold).float().cuda()
            self.min_bad_diff_templates = torch.from_numpy(
                self.min_bad_diff_templates).float().cuda()

    def load_data(self, chunk_id):
        '''  Function to load raw data 
        '''
        
        try:
            del self.data 
            torch.cuda.empty_cache()
        except:
            pass
            
        start = dt.datetime.now().timestamp()

        # read dat using reader class
        self.data_cpu = self.reader.read_data_batch(
            chunk_id, add_buffer=True).T
        
        self.offset = self.reader.idx_list[chunk_id, 0] - self.reader.buffer
        self.data = torch.from_numpy(self.data_cpu).float().cuda()

        #print (" self.data: ", self.data.shape, ", size: ", sys.getsizeof(self.data.storage()))

        if self.verbose:

            print ("Input size: ",self.data.shape, int(sys.getsizeof(self.data)), "MB")
            print ("Load raw data (run every chunk): ", np.round(dt.datetime.now().timestamp()-start,2),"sec")
            print ("---------------------------------------")
            print ('')
                

    def make_objective_shifted_svd(self):
        start = dt.datetime.now().timestamp()
        if self.verbose:
            print ("Computing objective ")       
       
        #obj_function = np.zeros([NUNIT, data.shape[1] + 61 - 1])
        self.obj_gpu = torch.zeros((self.K, self.data.shape[1]+self.STIME-1 + 2 * self.jitter_diff),
                                    dtype=torch.float).cuda()
                                    
        spat_comp_gpu = torch.from_numpy(self.ttc.spat_comp.transpose([0,2,1])).float().cuda()
        #print ("self.temp_comp: ", self.temp_comp.shape)
        # transfer temp_comp and reverse the time 
        #print (" check if need to inverse (NOTE: Already inverted at computation time")
        #temp_comp_gpu = torch.from_numpy(self.temp_comp[:,:,::-1]).float().cuda()        
        temp_comp_gpu = torch.from_numpy(self.ttc.temp_comp).float().cuda()        
        
        if False:
            np.save('/media/cat/2TB/liam/49channels/data1_allset_shifted_svd/tmp/block_2/deconv/data.npy', self.data.cpu().data.numpy())
            np.save('/media/cat/2TB/liam/49channels/data1_allset_shifted_svd/tmp/block_2/deconv/align_shifts.npy', self.align_shifts)
            np.save('/media/cat/2TB/liam/49channels/data1_allset_shifted_svd/tmp/block_2/deconv/spat_comp.npy', self.spat_comp)
            np.save('/media/cat/2TB/liam/49channels/data1_allset_shifted_svd/tmp/block_2/deconv/temp_comp.npy',self.temp_comp)
            np.save('/media/cat/2TB/liam/49channels/data1_allset_shifted_svd/tmp/block_2/deconv/norms.npy', self.norms.cpu().data.numpy())
        
        #for unit in tqdm(range(self.temps.shape[2])):
        for unit in range(self.K):
            # Do the shifts that was required for aligning template
            shifts = reverse_shifts(self.ttc.align_shifts[unit])
            #print ("shifts: ", shifts.shape)
            
            # this needs to be taken out of this loop and done single time
            shifts_gpu = torch.from_numpy(shifts).long().cuda()
            
            # CUDA code
            rowshift.forward(self.data, shifts_gpu)

            # multiplication step
            mm = torch.mm(spat_comp_gpu[unit], self.data)
                    
            # Sum over Rank
            for i in range(self.RANK):
                self.obj_gpu[unit,:]+= nn.functional.conv1d(mm[i][None,None,:],
                                               temp_comp_gpu[unit,i][None,None,:], 
                                               padding = self.STIME-1)[0][0]
                #print ("Convolution result: ", temp_out.shape)
                  
            # Undo the shifts that we did earlier
            #in_place_roll_shift(data, -shifts)
            rowshift.backward(self.data, shifts_gpu)

        #obj_function = 2 * obj_function - temp_norms[:NUNIT][:, None]  #drop NUNIT;  # drop additional dimensions;
        #print ("obj_function: ", self.obj_gpu.shape)
        #print ("self.norms: ", self.norms.shape)
        self.obj_gpu = 2 * self.obj_gpu - self.norms[:,None]  #drop NUNIT;  # drop additional dimensions;

        del mm
        #del temp_out
        torch.cuda.empty_cache()
        torch.cuda.synchronize()
        

    def save_spikes(self):
        # # save offset of chunk time; spiketimes and neuron ids
        self.offset_array.append(self.offset)
        self.spike_array.append(self.spike_times[:,0])
        self.neuron_array.append(self.neuron_ids[:,0])
        self.shift_list.append(self.xshifts)
        self.height_list.append(self.heights)
                
                
    def subtraction_step(self):
        
        start = dt.datetime.now().timestamp()

        # initialize arrays
        self.n_iter=0
        
        # tracks the number of addition steps during SCD
        self.add_iteration_counter=0
        self.save_spike_flag=True
        
        for k in range(self.max_iter):
            if False:
                #if k < 30:
                np.save(self.out_dir+'/objectives/chunk'+
                        str(self.chunk_id)+"_iter_"+str(self.n_iter)+'.npy', self.obj_gpu.cpu().data.numpy())
                
                # if k>0:
                    # np.save(self.out_dir+'/objectives/spike_times_'+
                            # str(self.chunk_id)+"_iter_"+str(self.n_iter)+'.npy', self.spike_times.squeeze().cpu().data.numpy())
                    # np.save(self.out_dir+'/objectives/spike_ids_'+
                            # str(self.chunk_id)+"_iter_"+str(self.n_iter)+'.npy', self.neuron_ids.squeeze().cpu().data.numpy())
        
                if k>1:
                    quit()
 
            # **********************************************
            # *********** SCD ADDITION STEP ****************
            # **********************************************
            # Note; this step needs to be carried out before peak search + subtraction to make logic simpler
            if self.scd:
                # # old scd method where every 10 iterations, there's a random addition step of spikes from up to 5 prev iterations
                # if False:
                    # if (k%2==10) and (k>0):
                        # if False:
                            # # add up to spikes from up to 5 previous iterations
                            # idx_iter = np.random.choice(np.arange(min(len(self.spike_array),self.scd_max_iteration)),
                                                        # size=min(self.n_iter,self.scd_n_additions),
                                                        # replace=False)
                            # for idx_ in idx_iter: 
                                # self.add_cpp(idx_)
                    
                # # newer scd method: inject spikes from top 10 iterations and redeconvolve 
                # updated exhuastive SCD over top 10 deconv iterations
                # This conditional checks that loop is in an iteration that should be an addition step
                if ((k%(self.n_scd_iterations*2))>=self.n_scd_iterations and \
                    (k%(self.n_scd_iterations*2))<(self.n_scd_iterations*2)) and \
                    (k<self.n_scd_stages*self.n_scd_iterations*2):

                    # turn off saving spikes flag so that new spikes aren't appended
                    #       - instead they are inserted back into the original lcoation see conditional below
                    self.save_spike_flag=False

                    self.tempScaling_array = self.shift_list[self.add_iteration_counter]*0.0 + 2.0

                    
                    # add spikes back in; then run forward deconv below
                    self.add_cpp_allspikes()                

                  
            # **********************************************
            # **************** FIND PEAKS ******************
            # **********************************************
            search_time = self.find_peaks()

            if self.spike_times.shape[0]==0:
                if self.verbose:
                    print ("... no detected spikes, exiting...")
                break                
            
            # **********************************************
            # **************** FIND SHIFTS *****************
            # **********************************************
            shift_time = self.find_shifts()
            
            # **********************************************
            # **************** FIT HEIGHT *****************
            # **********************************************
            fit_height_time = self.compute_height()

            # **********************************************
            # **************** SUBTRACTION STEP ************
            # **********************************************
            total_time = self.subtract_cpp()           
           

            # **********************************************
            # ************** SCD FINISHING UP **************
            # **********************************************
            # Note; after adding spikes back in - and running peak discover+subtraction
            #       - need to reassign rediscovered spikes back to the original list where they came from
            if self.scd:
                #if ((k>=10) and (k<=19)) or ((k>=30) and (k<40)) or ((k>=50) and (k<60)):
                if ((k%(self.n_scd_iterations*2))>=self.n_scd_iterations and \
                    (k%(self.n_scd_iterations*2))<(self.n_scd_iterations*2)) and \
                    (k<self.n_scd_stages*self.n_scd_iterations*2):
                        
                    # insert spikes back to original iteration - no need to add append them as a new list
                    self.spike_array[self.add_iteration_counter] = self.spike_times[:,0]
                    self.neuron_array[self.add_iteration_counter] = self.neuron_ids[:,0]
                    self.shift_list[self.add_iteration_counter] = self.xshifts
                    self.height_list[self.add_iteration_counter] = self.heights
                    self.add_iteration_counter+=1

            # reset regular spike save after finishing SCD (note: this should be done after final addition/subtraction
            #       gets added to the list of spikes;
            #       otherwise the spieks are saved twice
            if (k%(self.n_scd_iterations*2)==0):
                self.save_spike_flag=True
                self.add_iteration_counter=0

            # **********************************************
            # ************** POST PROCESSING ***************
            # **********************************************
            # save spiketimes only when doing deconv outside SCD loop
            if self.save_spike_flag:
                self.save_spikes()
                                
            # increase index
            self.n_iter+=1
        
            # post-processing steps;

            # np.savez('/media/cat/4TBSSD/liam/512channels/2005-04-26-0/data002/tmp/final_deconv/icd/'+
                    # str(k)+'.npz',
                    # k = k,
                    # save_spike_flag = self.save_spike_flag,
                    # spike_array = self.spike_array,
                    # neuron_array = self.neuron_array,
                    # shift_list = self.shift_list
                    # )
            
        
        #rint ("# of iterations; ", k)
        #quit()
        if self.verbose:
            print ("Total subtraction step: ", np.round(dt.datetime.now().timestamp()-start,3))

        
    def find_shifts(self):
        '''  Function that fits quadratic to 3 points centred on each peak of obj_func 
        '''
        
        start1 = dt.datetime.now().timestamp()
        #print (self.neuron_ids.shape, self.spike_times.shape)
        if self.neuron_ids.shape[0]>1:
            idx_tripler = (self.neuron_ids, self.spike_times.squeeze()[:,None]+self.peak_pts)
        else:
            idx_tripler = (self.neuron_ids, self.spike_times+self.peak_pts)
        
       # print ("idx tripler: ", idx_tripler)
        self.threePts = self.obj_gpu[idx_tripler]
        #np.save('/home/cat/trips.npy', self.threePts.cpu().data.numpy())
        self.shift_from_quad_fit_3pts_flat_equidistant_constants(self.threePts.transpose(0,1))

        return (dt.datetime.now().timestamp()- start1)

    # compute shift for subtraction in objective function space
    def shift_from_quad_fit_3pts_flat_equidistant_constants(self, pts):
        ''' find x-shift after fitting quadratic to 3 points
            Input: [n_peaks, 3] which are values of three points centred on obj_func peak
            Assumes: equidistant spacing between sample times (i.e. the x-values are hardcoded below)
        '''

        self.xshifts = ((((pts[1]-pts[2])*(-1)-(pts[0]-pts[1])*(-3))/2)/
                  (-2*((pts[0]-pts[1])-(((pts[1]-pts[2])*(-1)-(pts[0]-pts[1])*(-3))/(2)))))-1
        
    def compute_height(self):
        '''  Function that fits quadratic to 3 points centred on each peak of obj_func 
        '''
        
        start1 = dt.datetime.now().timestamp()

        if self.fit_height:
            # get peak value
            peak_vals = self.quad_interp_3pt(self.threePts.transpose(1,0), self.xshifts)

            # height
            height = 0.5*(peak_vals/self.norms[self.neuron_ids[:,0]] + 1)
            height[height < 1 - self.max_height_diff] = 1
            height[height > 1 + self.max_height_diff] = 1
            
            idx_small_ = ~torch.any(self.neuron_ids == self.large_units[None],1)
            height[idx_small_] = 1
            
            self.heights = height
            
        else:
            self.heights = torch.ones(len(self.xshifts)).cuda()

        return (dt.datetime.now().timestamp()- start1)

    def quad_interp_peak(self, pts):
        ''' find x-shift after fitting quadratic to 3 points
            Input: [n_peaks, 3] which are values of three points centred on obj_func peak
            Assumes: equidistant spacing between sample times (i.e. the x-values are hardcoded below)
        '''

        num = ((pts[1]-pts[2])*(-1)-(pts[0]-pts[1])*(-3))/2
        denom = -2*((pts[0]-pts[1])-(((pts[1]-pts[2])*(-1)-(pts[0]-pts[1])*(-3))/(2)))
        num[denom==0] = 1
        denom[denom==0] = 1
        return (num/denom)-1    

    def quad_interp_3pt(self, vals, shift):
        a = 0.5*vals[0] + 0.5*vals[2] - vals[1]
        b = -0.5*vals[0] + 0.5*vals[2]
        c = vals[1]

        return a*shift**2 + b*shift + c

    def find_peaks(self):
        ''' Function to use torch.max and an algorithm to find peaks
        '''
        
        # Cat: TODO: make sure you can also deconvolve ends of data;
        #      currently using padding here...

        # First step: find peaks across entire energy function across dimension 0
        #       input: (n_neurons, n_times)
        #       output:  n_times (i.e. the max energy function value at each point in time)
        #       note: windows are padded
        start = dt.datetime.now().timestamp()
        torch.cuda.synchronize()
        self.gpu_max, self.neuron_ids = torch.max(self.obj_gpu, 0)
        torch.cuda.synchronize()
        end_max = dt.datetime.now().timestamp()-start

        #np.save('/media/cat/2TB/liam/49channels/data1_allset_shifted_svd/tmp/block_2/deconv/neuron_ids_'+
        #         str(self.n_iter)+'.npy', 
        #         self.neuron_ids.cpu().data.numpy())

        # Second step: find relative peaks across max function above for some lockout window
        #       input: n_times (i.e. values of energy at each point in time)
        #       output:  1D array = relative peaks across time for given lockout_window
        # Cat: TODO: this may atually crash if a spike is located in exactly the 1 time step bewteen buffer and 2 xlockout widnow
        window_maxima = torch.nn.functional.max_pool1d_with_indices(self.gpu_max.view(1,1,-1), 
                                                                    self.lockout_window, 1, 
                                                                    padding=self.lockout_window//2)[1].squeeze()
        candidates = window_maxima.unique()
        self.spike_times = candidates[(window_maxima[candidates]==candidates).nonzero()]
       
        # Third step: only deconvolve spikes where obj_function max > threshold
        # Cat: TODO: also, seems like threshold might get stuck on artifact peaks
        idx = torch.where(self.gpu_max[self.spike_times]>self.deconv_thresh, 
                          self.gpu_max[self.spike_times]*0+1, 
                          self.gpu_max[self.spike_times]*0)
        idx = torch.nonzero(idx)[:,0]
        self.spike_times = self.spike_times[idx]

        # Fourth step: exclude spikes that occur in lock_outwindow at start;
        # Cat: TODO: check that this is correct, 
        #      unclear whetther spikes on edge of window get correctly excluded
        #      Currently we lock out first ~ 60 timesteps (for 3ms wide waveforms)
        #       and last 120 timesteps
        #      obj function is usually rec_len + buffer*2 + lockout_window
        #                   e.g. 100000 + 200*2 + 60 = 100460
        
        # original window
        if False:
            idx1 = torch.where((self.spike_times>self.lockout_window) &
                           #(self.spike_times<(self.obj_gpu.shape[1]-self.lockout_window)),
                           (self.spike_times<(self.obj_gpu.shape[1]-self.lockout_window*2)),
                           self.spike_times*0+1, 
                           self.spike_times*0)
        else:
            #idx1 = torch.where((self.spike_times>self.lockout_window) &
            idx1 = torch.where((self.spike_times>(self.subtraction_offset)) &
                                #(self.spike_times<(self.obj_gpu.shape[1]-self.lockout_window)),
                                (self.spike_times<(self.obj_gpu.shape[1]-(self.subtraction_offset))),
                                self.spike_times*0+1, 
                                self.spike_times*0)

        idx2 = torch.nonzero(idx1)[:,0]
        #self.spike_times = self.spike_times[idx2]
        self.spike_times = self.spike_times[idx2]
        #print ("self.spke_times: ", self.spike_times[-10:], self.obj_gpu.shape)

        # save only neuron ids for spikes to be deconvolved
        self.neuron_ids = self.neuron_ids[self.spike_times]
        #np.save('/media/cat/2TB/liam/49channels/data1_allset_shifted_svd/tmp/block_2/deconv/neuron_ids_'+str(self.n_iter)+
        #         '_postpeak.npy', 
        #         self.neuron_ids.cpu().data.numpy())
        
        return (dt.datetime.now().timestamp()-start)         
    
        
    def subtract_cpp(self):
        
        start = dt.datetime.now().timestamp()
        
        torch.cuda.synchronize()
        
        if False:
            self.spike_times = self.spike_times[:1]
            self.neuron_ids = self.neuron_ids[:1]
            self.xshifts = self.xshifts[:1]
            self.heights = self.heights[:1]
            self.obj_gpu *=0.

        #spike_times = self.spike_times.squeeze()-self.lockout_window
        spike_times = self.spike_times.squeeze()-self.subtraction_offset
        spike_temps = self.neuron_ids.squeeze()
        
        # zero out shifts if superres shift turned off
        # Cat: TODO: remove this computation altogether if not required;
        #           will save some time.
        if self.superres_shift==False:
            self.xshifts = self.xshifts*0
        
        # if single spike, wrap it in list
        # Cat: TODO make this faster/pythonic

        if self.spike_times.size()[0]==1:
            spike_times = spike_times[None]
            spike_temps = spike_temps[None]

        #print ("spke_times: ", spike_times, spike_times)
        #print ("spke_times: ", spike_times[:20], spike_times[-20:])
        
        # save metadata
        if False:
            if self.n_iter<500:
                self.objectives_dir = os.path.join(self.out_dir,'objectives')
                if not os.path.isdir(self.objectives_dir):
                    os.mkdir(self.objectives_dir)
                    
                np.save(self.out_dir+'/objectives/spike_times_inside_'+ 
                                   str(self.chunk_id)+"_iter_"+str(self.n_iter)+'.npy', 
                                   spike_times.squeeze().cpu().data.numpy())
                np.save(self.out_dir+'/objectives/spike_ids_inside_'+
                                   str(self.chunk_id)+"_iter_"+str(self.n_iter)+'.npy', 
                                   spike_temps.squeeze().cpu().data.numpy())
                np.save(self.out_dir+'/objectives/obj_gpu_'+
                                   str(self.chunk_id)+"_iter_"+str(self.n_iter)+'.npy', 
                                   self.obj_gpu.cpu().data.numpy())
                np.save(self.out_dir+'/objectives/shifts_'+
                                   str(self.chunk_id)+"_iter_"+str(self.n_iter)+'.npy', 
                                   self.xshifts.cpu().data.numpy())
                np.save(self.out_dir+'/objectives/tempScaling_'+
                                   str(self.chunk_id)+"_iter_"+str(self.n_iter)+'.npy', 
                                   self.tempScaling)
                np.save(self.out_dir+'/objectives/heights_'+
                                   str(self.chunk_id)+"_iter_"+str(self.n_iter)+'.npy', 
                                   self.heights.cpu().data.numpy())
            
                if False:
                    for k in range(len(self.coefficients)):
                        np.save(self.out_dir+'/objectives/coefficients_'+str(k)+"_"+
                                       str(self.chunk_id)+"_iter_"+str(self.n_iter)+'.npy', 
                                       self.coefficients[k].data.cpu().numpy())
                    print ("spike_times: ", spike_times.shape)
                    print ("spike_times: ", type(spike_times.data[0].item()))
                    print ("spike_temps: ", spike_temps.shape)
                    print ("spike_temps: ", type(spike_temps.data[0].item()))
                    print ("self.obj_gpu: ", self.obj_gpu.shape)
                    print ("self.obj_gpu: ", type(self.obj_gpu.data[0][0].item()))
                    print ("self.xshifts: ", self.xshifts.shape)
                    print ("self.xshifts: ", type(self.xshifts.data[0].item()))
                    print ("self.tempScaling: ", self.tempScaling)
                    print ("self.heights: ", self.heights.shape)
                    print ("self.heights: ", type(self.heights.data[0].item()))
                    print ("self.coefficients[k]: ", self.coefficients[k].data.shape)
                    print ("self.coefficients[k]: ", type(self.coefficients[k].data[0][0].item()))
            else:
                quit()
        
        #self.obj_gpu = self.obj_gpu*0.
        #spike_times = spike_times -99
        deconv.subtract_splines(
                    self.obj_gpu,
                    spike_times,
                    self.xshifts,
                    spike_temps,
                    self.coefficients,
                    self.tempScaling*self.heights)
        
        # if self.n_iter<2: 
            # np.save(self.out_dir+'/objectives/obj_gpu_post_subtract_'+
                               # str(self.chunk_id)+"_iter_"+str(self.n_iter)+'.npy', 
                               # self.obj_gpu.cpu().data.numpy())
                               
        torch.cuda.synchronize()
        
        # also fill in self-convolution traces with low energy so the
        #   spikes cannot be detected again (i.e. enforcing refractoriness)
        # Cat: TODO: read from CONFIG

        if self.refractoriness:
            #print ("filling in timesteps: ", self.n_time)
            deconv.refrac_fill(energy=self.obj_gpu,
                                  spike_times=spike_times,
                                  spike_ids=spike_temps,
                                  #fill_length=self.n_time,  # variable fill length here
                                  #fill_offset=self.n_time//2,       # again giving flexibility as to where you want the fill to start/end (when combined with preceeding arg
                                  fill_length=self.refractory*2+1,  # variable fill length here
                                  #fill_offset=self.n_time//2+self.refractory//2,       # again giving flexibility as to where you want the fill to start/end (when combined with preceeding arg
                                  fill_offset = self.subtraction_offset-2-self.refractory,
                                  #fill_offset = self.refractory//2,
                                  fill_value=-self.fill_value)

        torch.cuda.synchronize()
            
        return (dt.datetime.now().timestamp()-start)
                     
    def sample_spikes(self,idx_iter):
        """
            OPTION 1: pick 10% (or more) of spikes from a particular iteration and add back in;
                      - advantage: don't need to worry about spike overlap;
                      - disadvantage: not as diverse as other injection steps
        
            OPTION 2: Same as OPTION 1 but also loop over a few other iterations           
            
            ------------------------ SLOWER OPTIONS -------------------------------------------            
        
            OPTION 3: pick 10% of spikes from first 10 iterations and preserve lockout
                      - advantage, more diverse 
                      - disadvantage: have to find fast algorithm to remove spikes too close together
            OPTION 4: pick 10% of spikes from any of the previous iterations and preserve lockout
                      - disadvantage: have to find fast algorithm to remove spikes too close together
        
        """
        
        # OPTION 1: pick a single previous iteration index; for now only use the first 10 iterations
        #           - one issue is that later iterations have few spikes and //10 yeilds 0 for example
        #           - to dsicuss 

        # pick 10 % random spikes from the selected iteration
        # Cat: TODO: maybe more pythonic ways (i.e. faster); but not clear
        idx_inject = np.random.choice(np.arange(self.spike_array[idx_iter].shape[0]), 
                                size = self.spike_array[idx_iter].shape[0]//2, replace=False)
        
        # Cat: TODO: this is a bit hacky way to stop picking from some iteration:
        if idx_inject.shape[0]<10:
            return ([], [], [], False)
            
        idx_not = np.delete(np.arange(self.spike_array[idx_iter].shape[0]),idx_inject)

        # pick spikes from those lists
        spike_times_list = self.spike_array[idx_iter][idx_inject]-self.lockout_window
        spike_ids_list = self.neuron_array[idx_iter][idx_inject]
        spike_shifts_list= self.shift_list[idx_iter][idx_inject]

        # delete spikes, ids etc that were selected above; 
        self.spike_array[idx_iter] = self.spike_array[idx_iter][idx_not]
        self.neuron_array[idx_iter] = self.neuron_array[idx_iter][idx_not]
        self.shift_list[idx_iter] = self.shift_list[idx_iter][idx_not]
        
        # return lists for addition below
        return spike_times_list, spike_ids_list, spike_shifts_list, True


    def sample_spikes_allspikes(self):
        """
            Same as sample_spikes() but picking all spikes from a previous iteration,
        """

        #spike_times_list = self.spike_array[self.add_iteration_counter]-self.lockout_window
        spike_times_list = self.spike_array[self.add_iteration_counter]-self.subtraction_offset
        spike_ids_list = self.neuron_array[self.add_iteration_counter]
        spike_shifts_list= self.shift_list[self.add_iteration_counter]
        spike_height_list = self.height_list[self.add_iteration_counter]

        return spike_times_list, spike_ids_list, spike_shifts_list, spike_height_list
        
        
    # def add_cpp(self, idx_iter):
        # #start = dt.datetime.now().timestamp()
        
        # torch.cuda.synchronize()
                        
        # # select randomly 10% of spikes from previous deconv; 
        # spike_times, spike_temps, spike_shifts, flag = self.sample_spikes(idx_iter)

        # # Cat: TODO is this flag required still?
        # if flag == False:
            # return 
            
        # # also fill in self-convolution traces with low energy so the
        # #   spikes cannot be detected again (i.e. enforcing refractoriness)
        # # Cat: TODO: investgiate whether putting the refractoriness back in is viable
        # if self.refractoriness:
            # deconv.refrac_fill(energy=self.obj_gpu,
                              # spike_times=spike_times,
                              # spike_ids=spike_temps,
                              # #fill_length=self.n_time,  # variable fill length here
                              # #fill_offset=self.n_time//2,       # again giving flexibility as to where you want the fill to start/end (when combined with preceeding arg
                              # fill_length=self.refractory*2+1,  # variable fill length here
                              # fill_offset=self.n_time//2+self.refractory//2,       # again giving flexibility as to where you want the fill to start/end (when combined with preceeding arg
                              # fill_value=self.fill_value)
                              
            # # deconv.subtract_spikes(data=self.obj_gpu,
                                   # # spike_times=spike_times,
                                   # # spike_temps=spike_temps,
                                   # # templates=self.templates_cpp_refractory_add,
                                   # # do_refrac_fill = False,
                                   # # refrac_fill_val = -1e10)

        # torch.cuda.synchronize()
        
        # # Add spikes back in;
        # deconv.subtract_splines(
                            # self.obj_gpu,
                            # spike_times,
                            # spike_shifts,
                            # spike_temps,
                            # self.coefficients,
                            # #-self.tempScaling
                            # -self.tempScaling_array
                            # )

        # torch.cuda.synchronize()
        
        # return 
        
        
    def add_cpp_allspikes(self):
        #start = dt.datetime.now().timestamp()
        
        torch.cuda.synchronize()
                        
        # select randomly 10% of spikes from previous deconv; 
        #spike_times, spike_temps, spike_shifts, flag = self.sample_spikes(idx_iter)
        
        # select all spikes from a previous iteration
        spike_times, spike_temps, spike_shifts, spike_heights = self.sample_spikes_allspikes()

        torch.cuda.synchronize()

        # if flag == False:
            # return 
            
        # also fill in self-convolution traces with low energy so the
        #   spikes cannot be detected again (i.e. enforcing refractoriness)
        # Cat: TODO: investgiate whether putting the refractoriness back in is viable
        if self.refractoriness:
            deconv.refrac_fill(energy=self.obj_gpu,
                              spike_times=spike_times,
                              spike_ids=spike_temps,
                              #fill_length=self.n_time,  # variable fill length here
                              #fill_offset=self.n_time//2,       # again giving flexibility as to where you want the fill to start/end (when combined with preceeding arg
                              fill_length=self.refractory*2+1,  # variable fill length here
                              #fill_offset=self.n_time//2+self.refractory//2,       # again giving flexibility as to where you want the fill to start/end (when combined with preceeding arg
                              fill_offset = self.subtraction_offset-2-self.refractory,
                              fill_value=self.fill_value)
                              
                              
            # deconv.subtract_spikes(data=self.obj_gpu,
                                   # spike_times=spike_times,
                                   # spike_temps=spike_temps,
                                   # templates=self.templates_cpp_refractory_add,
                                   # do_refrac_fill = False,
                                   # refrac_fill_val = -1e10)

        torch.cuda.synchronize()

        # Add spikes back in;
        deconv.subtract_splines(
                            self.obj_gpu,
                            spike_times,
                            spike_shifts,
                            spike_temps,
                            self.coefficients,
                            -self.tempScaling*spike_heights)

        torch.cuda.synchronize()

        return 


    def compute_average_ptps(self):

        # get all spike times and neuron ids
        spike_times = torch.cat(self.spike_array)
        neuron_ids = torch.cat(self.neuron_array)

        # min max locations in recording for each spike
        min_max_loc_spikes = self.min_max_loc[neuron_ids] + spike_times[:, None, None] - self.STIME + 1
        # find min/max values of each spikes per channel
        chan_loc_spikes = (torch.arange(self.N_CHAN).cuda()[None, None].repeat(min_max_loc_spikes.shape[0], 2, 1))
        min_max_vals_spikes = self.data[chan_loc_spikes, min_max_loc_spikes]
        # ptp of each spikes / channel
        ptps_spikes = (min_max_vals_spikes[:, 1] - min_max_vals_spikes[:, 0]).transpose(0,1)

        # weights
        diffs = torch.abs(ptps_spikes - self.ptps_all_chans[:, neuron_ids])
        diffs[diffs < self.max_good_diff] = self.max_good_diff
        weights = 1/torch.pow(diffs, 2)
        weights[diffs > self.min_bad_diff_templates[:, neuron_ids]] = 0

        # triage out using the threshold
        #spike_chan_keep = (torch.abs(ptps_spikes - self.ptps_all_chans[:, neuron_ids]) <
        #                   self.ptps_threshold[:, neuron_ids])
        #ptps_spikes[~spike_chan_keep] = 0
        #spike_chan_keep = spike_chan_keep.long()

        #ptps_spikes = ptps_spikes.transpose(0,1)
        #spike_chan_keep = spike_chan_keep.transpose(0,1)

        ptps_spikes = ptps_spikes.transpose(0,1)
        weights = weights.transpose(0,1)
        weighted_ptps = ptps_spikes*weights

        # average out
        ptps_average = torch.zeros((self.K, self.N_CHAN)).float().cuda()
        weights_sum = torch.zeros((self.K, self.N_CHAN)).cuda()
        for k in range(self.K):
            #idx_ = neuron_ids == k
            #ptps_average[k] = torch.sum(ptps_spikes[idx_], 0)
            #n_spikes[k] = torch.sum(spike_chan_keep[idx_], 0)

            idx_ = neuron_ids == k
            ptps_average[k] = torch.sum(weighted_ptps[idx_], 0)
            weights_sum[k] = torch.sum(weights[idx_], 0)

        weights_sum[weights_sum==0] = 0.00001
        ptps_average = ptps_average/weights_sum

        return ptps_average, weights_sum

    def compute_min_max_vals(self):

        # get all spike times and neuron ids
        spike_times = torch.cat(self.spike_array)
        neuron_ids = torch.cat(self.neuron_array)

        # get min/max values
        max_spikes = 10000
        counter = torch.cat((torch.arange(0, len(spike_times), max_spikes), torch.tensor([len(spike_times)]))).cuda()

        min_max_vals_spikes = torch.zeros((len(spike_times), 2, self.N_CHAN, 5)).float().cuda()
        for j in range(len(counter)-1):
            ii_start = counter[j]
            ii_end = counter[j+1]
            tt = spike_times[ii_start:ii_end, None] + torch.arange(-2, 3).cuda()
            min_max_loc_spikes = (self.min_max_loc[neuron_ids[ii_start:ii_end]][:, :, :, None] + 
                                  tt[:, None, None] - self.STIME + 1)
            chan_loc_spikes = (torch.arange(self.N_CHAN).cuda()[None, None, :, None].repeat(
                min_max_loc_spikes.shape[0], 2, 1, 5))
            min_max_vals_spikes[ii_start:ii_end] = self.data[chan_loc_spikes, min_max_loc_spikes]
        tt = None
        min_max_loc_spikes = None
        chan_loc_spikes = None

        # weights
        ptps_spikes = torch.max(min_max_vals_spikes[:, 1], 2)[0] - torch.min(min_max_vals_spikes[:, 0], 2)[0]
        diffs = torch.abs(ptps_spikes.transpose(0, 1) - self.ptps_all_chans[:, neuron_ids])
        diffs[diffs < self.max_good_diff] = self.max_good_diff
        weights = (self.max_good_diff**2)/torch.pow(diffs, 2)
        weights[diffs > self.min_bad_diff_templates[:, neuron_ids]] = 0
        weights = weights.transpose(0,1)

        # average out
        weighted_min_max_vals = min_max_vals_spikes*weights[:,None,:,None]
        min_max_vals_average = torch.zeros((self.K, 2, self.N_CHAN, 5)).float().cuda()
        weights_sum = torch.zeros((self.K, self.N_CHAN)).cuda()
        for k in range(self.K):
            idx_ = neuron_ids == k
            min_max_vals_average[k] = torch.sum(weighted_min_max_vals[idx_], 0)
            weights_sum[k] = torch.sum(weights[idx_], 0)

        weights_sum[weights_sum==0] = 0.00001
        min_max_vals_average = min_max_vals_average/weights_sum[:,None, :,None]

        return min_max_vals_average, weights_sum    

    
# # ****************************************************************************
# # ****************************************************************************
# # ****************************************************************************


class deconvGPU2(object):
                   
   #'''  Greedy + exhaustive deconv - TO BE IMPLEMNETED
   #'''   
   
    def __init__(self, CONFIG, fname_templates, out_dir):
        
        #
        self.out_dir = out_dir
        
        # initialize directory for saving
        self.seg_dir = os.path.join(self.out_dir,'segs')
        if not os.path.isdir(self.seg_dir):
            os.mkdir(self.seg_dir)

        # initalize parameters for 
        self.set_params(CONFIG, fname_templates, out_dir)
        <|MERGE_RESOLUTION|>--- conflicted
+++ resolved
@@ -213,13 +213,9 @@
                 self.CONFIG, 
                 templates=self.temps.transpose(2,0,1), geom=self.geom, rank=self.RANK,
                 temp_temp_fname=temp_temp_fname,
-<<<<<<< HEAD
-                pad_len=30, jitter_len=30, sparse=True)
-        np.save(os.path.join(self.svd_dir, 'temp_norms.npy'), self.ttc.temp_norms)
-        np.save(os.path.join(self.svd_dir, 'unit_overlap.npy'), self.ttc.unit_overlap)
-=======
                 pad_len=pad_len, jitter_len=jitter_len, sparse=True)
->>>>>>> e1605eac
+        #np.save(os.path.join(self.svd_dir, 'temp_norms.npy'), self.ttc.temp_norms)
+        #np.save(os.path.join(self.svd_dir, 'unit_overlap.npy'), self.ttc.unit_overlap)
 
         # save updated templates
         self.temps = self.ttc.residual_temps.transpose(1, 2, 0)
