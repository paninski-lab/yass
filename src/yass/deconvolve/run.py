import os
import logging
import numpy as np
import parmap

from yass import read_config
from yass.reader import READER
from yass.deconvolve.match_pursuit import MatchPursuit_objectiveUpsample
#from yass.deconvolve.soft_assignment import get_soft_assignments

def run(fname_templates,
        output_directory,
        recordings_filename,
        recording_dtype):
    """Deconvolute spikes

    Parameters
    ----------

    spike_index_all: numpy.ndarray (n_data, 3)
        A 2D array for all potential spikes whose first column indicates the
        spike time and the second column the principal channels
        3rd column indicates % confidence of cluster membership
        Note: can now have single events assigned to multiple templates

    templates: numpy.ndarray (n_channels, waveform_size, n_templates)
        A 3D array with the templates

    output_directory: str, optional
        Output directory (relative to CONFIG.data.root_folder) used to load
        the recordings to generate templates, defaults to tmp/

    recordings_filename: str, optional
        Recordings filename (relative to CONFIG.data.root_folder/
        output_directory) used to draw the waveforms from, defaults to
        standardized.bin

    Returns
    -------
    spike_train: numpy.ndarray (n_clear_spikes, 2)
        A 2D array with the spike train, first column indicates the spike
        time and the second column the neuron ID

    Examples
    --------

    .. literalinclude:: ../../examples/pipeline/deconvolute.py
    """

    logger = logging.getLogger(__name__)

    CONFIG = read_config()

    # output folder
    if not os.path.exists(output_directory):
        os.makedirs(output_directory)

    fname_up = os.path.join(output_directory,
                            'deconv_up_result.npz')
    fname_spike_train = os.path.join(output_directory,
                                     'spike_train.npy')

    if os.path.exists(fname_up):
        return fname_spike_train, fname_up
    
    # parameters
    # TODO: read from CONFIG
    threshold = CONFIG.deconvolution.threshold
    deconv_gpu = CONFIG.deconvolution.deconv_gpu
    conv_approx_rank = 10
    upsample_max_val = 32
    max_iter = 1000

    reader = READER(recordings_filename,
                    recording_dtype,
                    CONFIG,
                    CONFIG.resources.n_sec_chunk)

    mp_object = MatchPursuit_objectiveUpsample(
        fname_templates=fname_templates,
        save_dir=output_directory,
        reader=reader,
        max_iter=max_iter,
        upsample=upsample_max_val,
        threshold=threshold,
        conv_approx_rank=conv_approx_rank,
        n_processors=CONFIG.resources.n_processors,
        multi_processing=CONFIG.resources.multi_processing)

    # collect save file name
    
    # directory to save results for each segment
    seg_dir = os.path.join(output_directory, 'seg')
    if not os.path.exists(seg_dir):
        os.makedirs(seg_dir)

    # skip files/batches already completed; this allows more even distribution
    # across cores in case of restart
    # Cat: TODO: if cpu is still being used by endusers, may wish to implement
    #       dynamic file assignment here to deal with slow cores etc.
    fnames_out = []
    batch_ids = []
    for batch_id in range(reader.n_batches):
        fname_temp = os.path.join(seg_dir,
                          "seg_{}_deconv.npz".format(
                              str(batch_id).zfill(6)))
        if os.path.exists(fname_temp):
            continue
        fnames_out.append(fname_temp)
        batch_ids.append(batch_id)
        
    # run deconv for each batch
    # if CONFIG.resources.multi_processing:
        # parmap.starmap(mp_object.run_units,
                       # list(zip(batch_ids, fnames_out)),
                       # processes=CONFIG.resources.n_processors,
                       # pm_pbar=True)

<<<<<<< HEAD
    if len(batch_ids)>0: 
        logger.info("computing deconvolution over data")
        if CONFIG.resources.multi_processing:
            batches_in = np.array_split(batch_ids, CONFIG.resources.n_processors)
            fnames_in = np.array_split(fnames_out, CONFIG.resources.n_processors)
            parmap.starmap(mp_object.run_cores,
                           list(zip(batches_in, fnames_in)),
                           processes=CONFIG.resources.n_processors,
                           pm_pbar=True)
        else:
            for ctr in range(len(batch_ids)):
                mp_object.run(batch_ids[ctr], fnames_out[ctr])
=======
    if CONFIG.resources.multi_processing:
        batches_in = np.array_split(batch_ids, CONFIG.resources.n_processors)
        fnames_in = np.array_split(fnames_out, CONFIG.resources.n_processors)
        parmap.starmap(mp_object.run,
                       list(zip(batches_in, fnames_in)),
                       processes=CONFIG.resources.n_processors,
                       pm_pbar=True)
    else:
        mp_object.run(batch_ids, fnames_out)
>>>>>>> 5afb5a25

    # collect result
    res = []
    logger.info("gathering deconvolution results")
    for batch_id in range(reader.n_batches):
        fname_out = os.path.join(seg_dir,
                  "seg_{}_deconv.npz".format(
                      str(batch_id).zfill(6)))
                      
        res.append(np.load(fname_out)['spike_train'])
    res = np.vstack(res)
    
    # get upsampled templates and mapping for computing residual
    (templates_up,
     deconv_id_sparse_temp_map) = mp_object.get_sparse_upsampled_templates()

    # since deconv spike time is not centered, get shift for centering
    spike_size = np.load(fname_templates).shape[1]
    shift = spike_size // 2

    # get spike train and save
    spike_train = np.copy(res)
    # map back to original id
    spike_train[:, 1] = np.int32(spike_train[:, 1]/mp_object.upsample_max_val)
    spike_train[:, 0] += shift
    # save
    np.save(fname_spike_train, spike_train)

    # get upsampled data
    spike_train_up = np.copy(res)
    spike_train_up[:, 1] = deconv_id_sparse_temp_map[
                spike_train_up[:, 1]]
    spike_train_up[:, 0] += shift

    # save
    np.savez(fname_up,
             spike_train_up=spike_train_up,
             templates_up=templates_up.transpose(2,0,1),
             spike_train=spike_train,
             templates=mp_object.temps.transpose(2,0,1))

    np.save(os.path.join(os.path.split(fname_up)[0],'spike_train_up.npy'),
            spike_train_up)


    # Compute soft assignments
    #soft_assignments, assignment_map = get_soft_assignments(
    #        templates=templates.transpose([2, 0, 1]),
    #        templates_upsampled=templates.transpose([2, 0, 1]),
    #        spike_train=spike_train,
    #        spike_train_upsampled=spike_train,
    #        filename_residual=deconv_obj.residual_fname,
    #        n_similar_units=2)

    #np.save(deconv_obj.root_dir + '/soft_assignment.npy', soft_assignments)
    #np.save(deconv_obj.root_dir + '/soft_assignment_map.npy', assignment_map)

    return fname_spike_train, fname_up<|MERGE_RESOLUTION|>--- conflicted
+++ resolved
@@ -116,7 +116,6 @@
                        # processes=CONFIG.resources.n_processors,
                        # pm_pbar=True)
 
-<<<<<<< HEAD
     if len(batch_ids)>0: 
         logger.info("computing deconvolution over data")
         if CONFIG.resources.multi_processing:
@@ -129,17 +128,7 @@
         else:
             for ctr in range(len(batch_ids)):
                 mp_object.run(batch_ids[ctr], fnames_out[ctr])
-=======
-    if CONFIG.resources.multi_processing:
-        batches_in = np.array_split(batch_ids, CONFIG.resources.n_processors)
-        fnames_in = np.array_split(fnames_out, CONFIG.resources.n_processors)
-        parmap.starmap(mp_object.run,
-                       list(zip(batches_in, fnames_in)),
-                       processes=CONFIG.resources.n_processors,
-                       pm_pbar=True)
-    else:
-        mp_object.run(batch_ids, fnames_out)
->>>>>>> 5afb5a25
+
 
     # collect result
     res = []
