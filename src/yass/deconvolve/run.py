--- conflicted
+++ resolved
@@ -27,6 +27,7 @@
         update_templates=False,
         run_chunk_sec='full',
         save_up_data=True):
+            
     """Deconvolute spikes
 
     Parameters
@@ -224,16 +225,12 @@
     # parameter allows templates to be updated forward (i.e. templates
     #       are updated based on spikes in previous chunk)
     # Cat: TODO read from CONFIG
-<<<<<<< HEAD
-    d_gpu.update_templates = False
-=======
     d_gpu.update_templates = update_templates
->>>>>>> 00ec4e7d
     d_gpu.max_percent_update = 0.1
     if d_gpu.update_templates:
-        print (" TODO: implement superresolution alignemtn for template updates...")
+        print ("   templates being updated ...")
     else:
-        print ("   templates NOT being updated...")
+        print ("   templates NOT being updated ...")
 
     # update template time chunk; in seconds
     # Cat: TODO: read from CONFIG file
@@ -298,7 +295,7 @@
     temporal_size = (CONFIG.recordings.sampling_rate/1000*
                      CONFIG.recordings.spike_size_ms)
     
-    # loop over chunks and run sutraction step
+    # loop over chunks and add spikes;
     spike_train = [np.zeros((0,2),'int32')]
     shifts = []
     for chunk_id in tqdm(range(reader.n_batches)):
@@ -326,6 +323,7 @@
             shifts.append(shift_list[p].cpu().data.numpy()[idx_keep])
 
     # Cat; TODO: sepped this up.
+    print ("   vstacking spikes (TODO initalize large array and then try to fill it...): ")
     spike_train = np.vstack(spike_train)
     shifts = np.hstack(shifts)
 
@@ -333,6 +331,7 @@
     spike_train[:,0] = spike_train[:,0]-temporal_size//2
 
     # sort spike train by time
+    print ("   ordering spikes: ")
     idx = spike_train[:,0].argsort(0)
     spike_train = spike_train[idx]
     shifts = shifts[idx]
@@ -341,7 +340,7 @@
 
     # remove duplicates
     # Cat: TODO: are there still duplicates in spike trains!?
-    print ("removing duplicates...")
+    print ("removing duplicates... (TODO: remove this requirement eventually...)")
     for k in np.unique(spike_train[:,1]):
         idx = np.where(spike_train[:,1]==k)[0]
         _,idx2 = np.unique(spike_train[idx,0], return_index=True)
@@ -359,7 +358,7 @@
     idx = np.where(spike_train[:,0]==-1E6)[0]
     spike_train = np.delete(spike_train, idx, 0)
     shifts = np.delete(shifts, idx, 0)
-
+        
 
     # save spike train
     print ("  saving spike_train: ", spike_train.shape)
@@ -469,14 +468,15 @@
         pass
 
     # denoiser state
-    denoiser = Denoise(CONFIG.neuralnetwork.denoise.n_filters,
-                       CONFIG.neuralnetwork.denoise.filter_sizes,
-                       CONFIG.spike_size_nn)
-    denoiser.load(CONFIG.neuralnetwork.denoise.filename)
-    denoiser = denoiser.cuda()
-                      
-    # 
-    denoiser = denoiser.to(CONFIG.torch_devices[0])
+    if False:
+        denoiser = Denoise(CONFIG.neuralnetwork.denoise.n_filters,
+                           CONFIG.neuralnetwork.denoise.filter_sizes,
+                           CONFIG.spike_size_nn)
+        denoiser.load(CONFIG.neuralnetwork.denoise.filename)
+        denoiser = denoiser.cuda()
+                          
+        # 
+        denoiser = denoiser.to(CONFIG.torch_devices[0])
     
     #***********************************************************
     #********************* MAIN DECONV LOOP ********************
@@ -493,6 +493,15 @@
 
         if os.path.exists(fname)==False:
             
+            # this applies to crashes mid-run
+            # it's important to load the updated template file - not the starting template
+            if chunk_id>0:
+                out_file = os.path.join(output_directory,'template_updates',
+                                'templates_'+
+                                str((chunk_id+1)*CONFIG.resources.n_sec_chunk_gpu_deconv)+
+                                'sec.npy')
+                d_gpu.fname_templates = out_file
+    
             # if true: forward pass over data using previous chunk templates
             if (time_index>recursion_time and 
                 d_gpu.update_templates_backwards==False):
@@ -540,7 +549,8 @@
                                                         ptp_array,
                                                         ptp_time_array,
                                                         output_directory,
-                                                        denoiser)
+                                                        #denoiser
+                                                        )
 
                 # IF NEW TEMPLATES, re-deconvolve previous chunk
                 if (time_index%d_gpu.template_update_time==0):
@@ -550,11 +560,10 @@
                             d_gpu.template_update_time//CONFIG.resources.n_sec_chunk_gpu_deconv)
                     
                     # make a note of where the last backward step was
+                    # save backward pass state
                     # Cat: TODO: unclear how important this is for save state recovery;
                     #            - may wish to just delete previous bathc of data to allow forward step recovery
                     recursion_time = time_index
-                    
-                    # save backward pass state
                     np.savetxt(os.path.join(d_gpu.seg_dir,'state.txt'),['backward'],fmt="%s")
                     np.save(os.path.join(d_gpu.seg_dir,'time.npy'),recursion_time)
 
@@ -575,7 +584,8 @@
                                          ptp_array,
                                          ptp_time_array,
                                          output_directory,
-                                         denoiser):
+                                         #denoiser
+                                         ):
 
     # ******************************************************
     # ***************** SAVE WFS FIRST *********************
@@ -607,14 +617,42 @@
     # ptp_drift_percent = 0.2
     save_flag = False
     verbose = False
-    super_res_align= False
-    nn_denoise = True
+    super_res_align= True
+    nn_denoise = False
+    d_gpu.temps_cuda = torch.from_numpy(d_gpu.temps).cuda()  #torch(d_gpu.temps).cuda
+    
+    # DEBUG arrays:
+    denoised_wf_all_array = []
+    idx_ptp_array = []
+    wfs_temp_original_array = []
+    wfs_temp_aligned_array = []
+    #original_templates = []
+    try:
+        os.mkdir('/media/cat/4TBSSD/liam/512channels/2009-04-13-5_45chan/tmp/final_deconv/deconv/wfs')
+    except:
+        pass
+        
+    #print ("DGPU: ", d_gpu.temps.shape)
+    #print ("self.fname_templates: ", d_gpu.fname_templates)
+    compressed_template_array = []
+    
+    # increase first 
+    if time_index<d_gpu.template_update_time:
+        max_percent_update = d_gpu.max_percent_update*3
+    else:
+        max_percent_update = d_gpu.max_percent_update
+    
+    unit_test = 99999
+    # Cat: TODO: read debug from CONFIG
+    #           - debug here saves ptp and other metadata for drift model;
+    #           - important for debugging
+    debug = True
     if True:
         # GPU version + weighted computation
         data = d_gpu.data
         snipit = torch.arange(0,d_gpu.temps.shape[1],1).cuda() 
         wfs_empty = np.zeros((d_gpu.temps.shape[1],d_gpu.temps.shape[0]),'float32')
-        total_spikes = 0
+        #total_spikes = 0
         
         for unit in units:
             # 
@@ -632,7 +670,7 @@
             shifts = shifts[idx2].cpu().data.numpy()
             
             #print (" # spikes: ", idx2.shape)
-            total_spikes+=idx2.shape[0]
+            #total_spikes+=idx2.shape[0]
 
             # grab waveforms; 
             # Cat: TODO: decide if median or mean need to be used here;
@@ -644,47 +682,63 @@
                                         snipit-d_gpu.temps.shape[1]+1]. \
                                         transpose(0,1).transpose(1,2)[:,None]
                 
+                # select max channel spikes only from 4D tensor
+                wf_torch = wfs_temp_original[:,0,:,d_gpu.max_chans[unit]]
+                wfs_temp_original_array.append(wf_torch.cpu().data.numpy())
+                
                 # *********************************************************
                 # **************** NN DENOISE STEP ************************
                 # *********************************************************
                 # select max chan only
                 if nn_denoise:
                     start = dt.datetime.now().timestamp()
-                    wf_torch = wfs_temp_original[:,0,:,d_gpu.max_chans[unit]]
-                    denoised_wf = denoiser(wf_torch)[0]
+                    
+                    # add the orignal template max channel waveform and denoise together
+                    wf_torch_plus_original = torch.cat((
+                                    d_gpu.temps_cuda[d_gpu.max_chans[unit],:,unit][None],
+                                    wf_torch),0)
+                    
+                    #original_templates.append(d_gpu.temps_cuda[d_gpu.max_chans[unit],:,unit])
+                    
+                    denoised_wf_all = denoiser(wf_torch_plus_original)[0]
+                    
+                    # grab first waveform as the original compressed templated
+                    template_original_denoised = denoised_wf_all[0].cpu().data.numpy()
+                    
+                    # all other spikes 
+                    denoised_wfs = denoised_wf_all[1:].cpu().data.numpy()
+                        
                     if verbose: 
                         print ("....denoise step: ", dt.datetime.now().timestamp()-start)
                 
-                # *********************************************************
-                # **************** SUPER-RES ALIGNMENT ********************
-                # *********************************************************
-                # if super_res_align:
-                    # start = dt.datetime.now().timestamp()
+                    # 
+                    denoised_wf_all_array.append(denoised_wf_all.cpu().data.numpy())
+
+                else:
+                    # these aren't really denoised
+                    template_original_denoised = d_gpu.temps_cuda[d_gpu.max_chans[unit],:,unit].cpu().data.numpy()
                     
-                    # # align denoised spikes based on template reference max chan
-                    # ref=d_gpu.temps[d_gpu.max_chans[unit],:, unit]
-                    # shifts = align_get_shifts_with_ref(denoised_wf.cpu().data.numpy(), 
-                                                # ref, 
-                                                # upsample_factor=5, nshifts=7)
-
-                    
-                    # wfs_temp = wfs_temp_original.cpu().data.numpy()[:,0]
-                    # wfs_temp = shift_chans(wfs_temp, shifts)
-                    # if verbose: 
-                        # print ("....align step: ", dt.datetime.now().timestamp()-start)
-                
+                    denoised_wfs = wf_torch.cpu().data.numpy()
+                    denoised_wf_all_array.append(denoised_wfs)
+                    template_original_denoised = d_gpu.temps_cuda[d_gpu.max_chans[unit],:,unit].cpu().data.numpy()
+
                 # *********************************************************
                 # ************ USE DECONV SHIFTS TO ALIGN SPIKES **********
                 # *********************************************************
-                # work with original waveforms
-                #wfs_temp = wfs_temp_original.cpu().data.numpy()[:,0]
                 # work with denoised waveforms
-                wfs_temp = denoised_wf.cpu().data.numpy()
-                #print ("wfs_temp: ", wfs_temp.shape)
-                #print ("Deconv shifts: ", shifts)
-                wfs_temp_aligned = shift_chans(wfs_temp, -shifts)
-                #print ("wfs_temp: ", wfs_temp_aligned.shape)
-                
+                #wfs_temp = denoised_wf.cpu().data.numpy()
+                if super_res_align: 
+                    if shifts.shape[0]==1:
+                        shifts = shifts[:,None]
+                    wfs_temp_aligned = shift_chans(denoised_wfs, -shifts)
+
+                    #print ("wfs_temp: ", wfs_temp_aligned.shape)
+                    #wfs_temp_aligned = shift_chans(wfs_temp, shifts)
+                    wfs_temp_aligned_array.append(wfs_temp_aligned)
+                else:
+                    wfs_temp_aligned = denoised_wfs
+                    wfs_temp_aligned_array.append(wfs_temp_aligned)
+
                 # *********************************************************
                 # ************ COMPUTE PTPS & TRIAGE STEP *****************
                 # *********************************************************
@@ -695,68 +749,188 @@
                 # OPTION 1: exclude spikes that have PTP outside of threshold
                 if True:
                     start = dt.datetime.now().timestamp()
-                    if nn_denoise==False:
-                        print ("NOT IMPLEMENTED")
+                    #if nn_denoise==True:
+                    if True:
+                        ptp_template_original_denoised = template_original_denoised.ptp(0)
+
+                        # **************************************************
+                        # ********** OPTION #1: PTP at fixed points ********
+                        # **************************************************
+                        
+                        if False:
+                            #ptp = (wfs_temp_aligned[:,d_gpu.ptp_locs[unit][0], d_gpu.max_chans[unit]]-
+                            #      wfs_temp_aligned[:,d_gpu.ptp_locs[unit][1], d_gpu.max_chans[unit]])
+                            #idx_ptp = np.where(np.logical_and(ptp>=d_gpu.ptps[unit]*(1-d_gpu.max_percent_update),
+                            #                                  ptp<=d_gpu.ptps[unit]*(1+d_gpu.max_percent_update)))[0]
+                            
+                            # data is already aligned and max chan only; look for ptps that are withing triage boundary
+                            ptp = (wfs_temp_aligned[:,d_gpu.ptp_locs[unit][0]]-
+                                   wfs_temp_aligned[:,d_gpu.ptp_locs[unit][1]])
+                            
+                            #idx_ptp = np.where(np.logical_and(ptp>=d_gpu.ptps[unit]*(1-d_gpu.max_percent_update),
+                            #                                  ptp<=d_gpu.ptps[unit]*(1+d_gpu.max_percent_update)))[0]
+                            idx_ptp = np.where(np.logical_and(ptp>=ptp_template_original_denoised*(1-max_percent_update),
+                                                              ptp<=ptp_template_original_denoised*(1+max_percent_update)))[0]
+                            idx_ptp_array.append(idx_ptp)
+                        
+                        # *************************************************************
+                        # **** OPTION #2: Maxes/Mins at fixed poitns + PTP LIMITS *****
+                        # *************************************************************
+                        else:
+                            if False:
+                                maxes = wfs_temp_aligned[:,d_gpu.ptp_locs[unit][0]]
+                                mins = wfs_temp_aligned[:,d_gpu.ptp_locs[unit][1]]
+                            else:
+                                maxes = wfs_temp_aligned[:,d_gpu.ptp_locs[unit][0]-1:d_gpu.ptp_locs[unit][0]+2].max(1)
+                                mins = wfs_temp_aligned[:,d_gpu.ptp_locs[unit][1]-1:d_gpu.ptp_locs[unit][1]+2].min(1)
+                                
+                            # idx_maxes = np.where(np.logical_and(maxes>=d_gpu.temps[d_gpu.max_chans[unit],
+                                                                        # d_gpu.ptp_locs[unit][0],unit]*
+                                                                        # (1-d_gpu.max_percent_update),
+                                                                # maxes<=d_gpu.temps[d_gpu.max_chans[unit],
+                                                                # d_gpu.ptp_locs[unit][0], unit]*
+                                                                # (1+d_gpu.max_percent_update)))[0]
+                            idx_maxes = np.where(np.logical_and(maxes>=template_original_denoised[d_gpu.ptp_locs[unit][0]]*
+                                                                        (1-max_percent_update),
+                                                                maxes<=template_original_denoised[d_gpu.ptp_locs[unit][0]]*
+                                                                        (1+max_percent_update))
+                                                )[0]
+                                                                
+                            idx_mins = np.where(np.logical_and(mins<=template_original_denoised[d_gpu.ptp_locs[unit][1]]*
+                                                                        (1-max_percent_update),
+                                                                mins>=template_original_denoised[d_gpu.ptp_locs[unit][1]]*
+                                                                        (1+max_percent_update))
+                                                )[0]
+                            
+                            idx_ptp_max_min, idx_ptp_maxes, idx_ptp_mins = np.intersect1d(idx_maxes,idx_mins,return_indices=True)
+                            
+
+                            
+                            # also add criteria that the ptp overall of the denoised aligned waveform is correct:
+                            ptps_dumb = wfs_temp_aligned.ptp(1)
+                            idx_ptp_dumb = np.where(np.logical_and(ptps_dumb>=ptp_template_original_denoised*(
+                                                                                1-max_percent_update),
+                                                              ptps_dumb<=ptp_template_original_denoised*(
+                                                                                1+max_percent_update)))[0]             
+
+                            
+                            idx_ptp, idx_ptp_maxes, idx_ptp_mins = np.intersect1d(idx_ptp_max_min,
+                                                            idx_ptp_dumb,return_indices=True)
+                        
+                            if unit==unit_test:
+                                print ("UNIT: ", unit)
+                                #print ("template_original_denoised: ", template_original_denoised)
+                                print ("template_original_denoised[d_gpu.ptp_locs[unit][0]]: ", template_original_denoised[d_gpu.ptp_locs[unit][0]])
+                                print ("template_original_denoised[d_gpu.ptp_locs[unit][1]]: ", template_original_denoised[d_gpu.ptp_locs[unit][1]])
+                                print ("idx_maxes: ", idx_maxes[:10])
+                                print ("idx_mins: ", idx_mins[:10])
+                                
+                                print ("maxes: ", maxes[:10])
+                                print ("maxes average: ", maxes.mean(0))
+                                print ("mins: ", mins[:10])
+                                print ("mins average: ", mins.mean(0))
+
+                                print ("maxes[idx_ptp]: ", maxes[idx_ptp][:10])
+                                print ("maxes average[idx_ptp]: ", maxes[idx_ptp].mean(0))
+                                print ("mins:[idx_ptp] ", mins[idx_ptp][:10])
+                                print ("mins average:[idx_ptp] ", mins[idx_ptp].mean(0))
+                                
+                                print ("idx_ptp_max_min: ", idx_ptp_max_min[:10])
+                                print ("idx_ptp_dumb: ", idx_ptp_dumb[:10])
+                                print ("idx_ptp_final: ", idx_ptp[:10])
+                                
+                                # this uses ptps of the raw waveforms
+                                ptp = (maxes-mins)
+                                ptp = ptp[idx_ptp].mean(0)
+
+                                print ("ptp value: ", ptp)
+                                print ("original Template ptp without denoise: ",
+                                        d_gpu.temps_cuda[d_gpu.max_chans[unit],:,unit].cpu().data.numpy().ptp(0))
+                                        
+                                print ("ptp[triaged spikes]: ", ptp)
+                                print ("all spikes ptp(mean): ", wf_torch.cpu().data.numpy().mean(0).ptp(0))
+                                print ("all spikes mean(ptp): ", wf_torch.cpu().data.numpy().ptp(1).mean(0))
+
+                                print ("")
+                                print ("")
+                                print ("")
+
+                            idx_ptp_array.append(idx_ptp)
+
+                        
+                    else:
+                        print (" drift on raw data (without NN-denoise) NOT IMPLEMENTED (quiting) ")
                         quit()
-                        ptp = (wfs_temp.cpu().data.numpy()[:,0,d_gpu.ptp_locs[unit][0], d_gpu.max_chans[unit]]-
-                              wfs_temp.cpu().data.numpy()[:,0,d_gpu.ptp_locs[unit][1], d_gpu.max_chans[unit]])
-                        idx_ptp = np.where(np.logical_and(ptp>=d_gpu.ptps[unit]*(1-d_gpu.max_percent_update),
-                                                          ptp<=d_gpu.ptps[unit]*(1+d_gpu.max_percent_update)))[0]
-                    else:
-                        #ptp = (wfs_temp_aligned[:,d_gpu.ptp_locs[unit][0], d_gpu.max_chans[unit]]-
-                        #      wfs_temp_aligned[:,d_gpu.ptp_locs[unit][1], d_gpu.max_chans[unit]])
-                        #idx_ptp = np.where(np.logical_and(ptp>=d_gpu.ptps[unit]*(1-d_gpu.max_percent_update),
-                        #                                  ptp<=d_gpu.ptps[unit]*(1+d_gpu.max_percent_update)))[0]
-                        
-                        # data is already aligned and max chan only
-                        ptp = (wfs_temp_aligned[:,d_gpu.ptp_locs[unit][0]]-
-                              wfs_temp_aligned[:,d_gpu.ptp_locs[unit][1]])
-                        idx_ptp = np.where(np.logical_and(ptp>=d_gpu.ptps[unit]*(1-d_gpu.max_percent_update),
-                                                          ptp<=d_gpu.ptps[unit]*(1+d_gpu.max_percent_update)))[0]
-                    
+                        # ptp = (wfs_temp.cpu().data.numpy()[:,0,d_gpu.ptp_locs[unit][0], d_gpu.max_chans[unit]]-
+                              # wfs_temp.cpu().data.numpy()[:,0,d_gpu.ptp_locs[unit][1], d_gpu.max_chans[unit]])
+                        # idx_ptp = np.where(np.logical_and(ptp>=d_gpu.ptps[unit]*(1-d_gpu.max_percent_update),
+                                                          # ptp<=d_gpu.ptps[unit]*(1+d_gpu.max_percent_update)))[0]
+
+                    # grab ptps at specific locations
                     if idx_ptp.shape[0]>0:
                         #print ("# of spikes survived: ", idx_ptp.shape[0], "/", ptp.shape[0])
+                        
+                        if True:
+                            # this uses ptps of denoised waveforms
+                            #ptp = (wfs_temp_aligned[:,d_gpu.ptp_locs[unit][0]]-
+                            #       wfs_temp_aligned[:,d_gpu.ptp_locs[unit][1]])
+                            
+                            ptp = (maxes-mins)
+                                
+                        else:
+                            
+                            # this uses ptps of the raw waveforms
+                            ptp = (wf_torch[:,d_gpu.ptp_locs[unit][0]]-
+                                   wf_torch[:,d_gpu.ptp_locs[unit][1]])
+                        
                         ptp = ptp[idx_ptp].mean(0)
+
+                    else:
+                        ptp = 0
+                        
+                    if verbose: 
+                        print ("....ptp step: ", dt.datetime.now().timestamp() - start)
+
+                # # OPTION 2: exclude spikes that independetly have PTP_min and PTP_max outside of threhsold
+                # #           - this is a more aggressive triage method
+                # else:
+                    # maxes = wfs_temp.cpu().data.numpy()[:,0,d_gpu.ptp_locs[unit][0], d_gpu.max_chans[unit]]
+                    # mins =  wfs_temp.cpu().data.numpy()[:,0,d_gpu.ptp_locs[unit][1], d_gpu.max_chans[unit]]
+                
+                    # idx_maxes = np.where(np.logical_and(maxes>=d_gpu.temps[d_gpu.max_chans[unit],
+                                                                # d_gpu.ptp_locs[unit][0],unit]*
+                                                                # (1-d_gpu.max_percent_update),
+                                                        # maxes<=d_gpu.temps[d_gpu.max_chans[unit],
+                                                        # d_gpu.ptp_locs[unit][0], unit]*
+                                                        # (1+d_gpu.max_percent_update)))[0]
                     
-                    if verbose: 
-                        print ("....ptp step: ", dt.datetime.now().timestamp()-start)
-                                            
-                # OPTION 2: exclude spikes that independetly have PTP_min and PTP_max outside of threhsold
-                #           - this is a more aggressive triage method
-                else:
-                    maxes = wfs_temp.cpu().data.numpy()[:,0,d_gpu.ptp_locs[unit][0], d_gpu.max_chans[unit]]
-                    mins =  wfs_temp.cpu().data.numpy()[:,0,d_gpu.ptp_locs[unit][1], d_gpu.max_chans[unit]]
-                
-                    idx_maxes = np.where(np.logical_and(maxes>=d_gpu.temps[d_gpu.max_chans[unit],
-                                                                d_gpu.ptp_locs[unit][0],unit]*
-                                                                (1-d_gpu.max_percent_update),
-                                                        maxes<=d_gpu.temps[d_gpu.max_chans[unit],
-                                                        d_gpu.ptp_locs[unit][0], unit]*
-                                                        (1+d_gpu.max_percent_update)))[0]
+                    # idx_mins = np.where(np.logical_and(mins<=d_gpu.temps[d_gpu.max_chans[unit],
+                                                                # d_gpu.ptp_locs[unit][1],unit]*
+                                                                # (1-d_gpu.max_percent_update),
+                                                        # mins>=d_gpu.temps[d_gpu.max_chans[unit],
+                                                        # d_gpu.ptp_locs[unit][1], unit]*
+                                                        # (1+d_gpu.max_percent_update)))[0]
                     
-                    idx_mins = np.where(np.logical_and(mins<=d_gpu.temps[d_gpu.max_chans[unit],
-                                                                d_gpu.ptp_locs[unit][1],unit]*
-                                                                (1-d_gpu.max_percent_update),
-                                                        mins>=d_gpu.temps[d_gpu.max_chans[unit],
-                                                        d_gpu.ptp_locs[unit][1], unit]*
-                                                        (1+d_gpu.max_percent_update)))[0]
+                    # idx_ptp, idx_ptp_maxes, idx_ptp_mins = np.intersect1d(idx_maxes,idx_mins,return_indices=True)
+                    # ptp = (maxes[idx_ptp]-mins[idx_ptp]).mean(0)
                     
-                    idx_ptp, idx_ptp_maxes, idx_ptp_mins = np.intersect1d(idx_maxes,idx_mins,return_indices=True)
-                    ptp = (maxes[idx_ptp]-mins[idx_ptp]).mean(0)
-                    
-                                   
+
                 if idx_ptp.shape[0]>0:
                     start = dt.datetime.now().timestamp()
                     
-                    if False:
-                        wfs = torch.mean(wfs_temp[idx_ptp],0)[0]
-                        wfs_array[iter_].append(wfs.cpu().data.numpy())
-                    else:
-                        wfs = np.mean(wfs_temp_aligned[idx_ptp],0)[0]
-                        wfs_array[iter_].append(wfs)
-                        
+                    # if False:
+                        # wfs = torch.mean(wfs_temp[idx_ptp],0)[0]
+                        # wfs_array[iter_].append(wfs.cpu().data.numpy())
+                    # else:
+                    
+                    # Cat: TODO: THIS IS NOT CORRECT FOR THE FULL TEMPLATE MODEL!!!
+                    wfs = np.mean(wfs_temp_aligned[idx_ptp],0)[0]
+                    wfs_array[iter_].append(wfs)
+                    
                     n_spikes_array[iter_].append(idx_ptp.shape[0])
-                    ptp_array[iter_].append(ptp[idx_ptp])
+                    ptp_array[iter_].append(ptp)
+                    
+                    # save this as metadata; not really required
                     ptp_time_array[iter_].append(times[idx_ptp].cpu().data.numpy())
                     if verbose: 
                         print ("....mean step: ", dt.datetime.now().timestamp()-start)
@@ -767,7 +941,8 @@
                     n_spikes_array[iter_].append(0)
                     ptp_array[iter_].append(0)
                     ptp_time_array[iter_].append(0)
-                    
+            
+            # THERE ARE NO SPIKES IN TIME CHUNK
             else:
                 # default save zeros
                 wfs_array[iter_].append(d_gpu.temps[:,:,unit].transpose(1,0))
@@ -776,6 +951,12 @@
                 ptp_array[iter_].append(0)
                 ptp_time_array[iter_].append(0)
                 
+                denoised_wf_all_array.append([])
+                wfs_temp_original_array.append([])
+                idx_ptp_array.append([])
+                wfs_temp_aligned_array.append([])
+                #original_templates.append([])
+                
             # np.save('/media/cat/4TBSSD/liam/512channels/2009-04-13-5_45chan/tmp/block_2/deconv/'+
                         # str(unit)+'wfs_temp_original.npy', wfs_temp_original.cpu().data.numpy()
                                     # [:,0,:, d_gpu.max_chans[unit]])
@@ -783,15 +964,38 @@
                         # str(unit)+'wfs_temp_aligned.npy', wfs_temp_aligned)
             # np.save('/media/cat/4TBSSD/liam/512channels/2009-04-13-5_45chan/tmp/block_2/deconv/'+
                         # str(unit)+'wfs_temp_denoised.npy', denoised_wf.cpu().data.numpy())
-                
+    
+    
+    if debug:
+        np.savez('/media/cat/4TBSSD/liam/512channels/2009-04-13-5_45chan/tmp/final_deconv/deconv/wfs/'+
+            str(iter_)+'.npz',
+            wfs_temp_original_array = wfs_temp_original_array,
+            denoised_wf_all_array= denoised_wf_all_array,
+            wfs_temp_aligned_array = wfs_temp_aligned_array,
+            #original_templates = original_templates,
+            idx_ptp_array = idx_ptp_array
+                )
+        
     # return if in middle of forward pass
     # Cat: TODO read length of time to update from CONFIG
     if (((time_index%d_gpu.template_update_time)!=0) or (time_index==0)):
+                                        
+        del d_gpu.temps_cuda
+        torch.cuda.empty_cache()
+
         return (d_gpu, wfs_array, n_spikes_array, ptp_array, ptp_time_array)
 
-    # ******************************************************
-    # ********** UPDATE TEMPLATES EVERY 60SEC **************
-    # ******************************************************
+    # ****************************************************************************************
+    # ****************************************************************************************
+    # ****************************************************************************************
+    # ****************************************************************************************
+    # ****************************************************************************************
+    # **************************** UPDATE TEMPLATES EVERY BATCH ******************************
+    # ****************************************************************************************
+    # ****************************************************************************************
+    # ****************************************************************************************
+    # ****************************************************************************************
+    # ****************************************************************************************
 
     # forgetting factor ~ number of spikes
     # Cat: TODO: read from CONFIG file
@@ -834,6 +1038,21 @@
     units_scaling = []
     
     ptp_flag = True
+    
+    # compress the templates for the 
+    cuda_templates = []
+    for unit in range(d_gpu.temps_cuda.shape[2]):
+        cuda_templates.append(d_gpu.temps_cuda[d_gpu.max_chans[unit],:,unit][None])
+        #print (" templ ate shape: ", d_gpu.temps_cuda[d_gpu.max_chans[unit],:,unit].shape)
+
+    # if using denoiser
+    if False:
+        #original_templates.append(d_gpu.temps_cuda[d_gpu.max_chans[unit],:,unit])
+        cuda_templates = torch.cat((cuda_templates),0)
+        #print ("cuda_templates: ", cuda_templates.shape)
+        denoised_wf_all = denoiser(cuda_templates)[0].cpu().data.numpy()
+        #print ("denoised_wf_all: ", denoised_wf_all.shape)
+                        
     for unit in units:
         # get saved waveforms and number of spikes
         # Cat: TODO this is not pythonic/necessary; 
@@ -852,29 +1071,52 @@
         # compute scale of updated tempalte
         if ptp_flag:
             ptp_temp = np.average(np.float32(ptp_local), weights=n_spikes_local, axis=0)
-            scale = ptp_temp/d_gpu.temps[:,:,unit].ptp(1).max(0)
+            
+            if False:
+                scale = ptp_temp/denoised_wf_all[unit].ptp(0)
+                
+                # print ("unit: ", unit, "ptp_temp: ", ptp_temp, ", original template ptp: ",
+                        # d_gpu.temps_cuda[d_gpu.max_chans[unit],:,unit].cpu().data.numpy().ptp(0),
+                        # ", denoised_wf_all[unit].ptp(0): ", denoised_wf_all[unit].ptp(0),
+                        # ", scale: ", scale)
+            else:
+                scale = ptp_temp/d_gpu.temps[:,:,unit].ptp(1).max(0)
+            
             units_scaling.append(scale)
         else:
             # compute weighted average of the template
             template = np.average(wfs_local, weights=n_spikes_local, axis=0).T
         
         # # first chunk of data just use without weight.        
-        # if time_index==d_gpu.template_update_time:
-            # if ptp_flag:
-                # templates_new[:,:,unit]=d_gpu.temps[:,:,unit]*scale
+        if time_index==d_gpu.template_update_time:
+            if ptp_flag:
+                templates_new[:,:,unit]=d_gpu.temps[:,:,unit]*scale
+            else:
+                templates_new[:,:,unit]=template
+
+        else:
+            # # use KS eq (6)
             # else:
-                # templates_new[:,:,unit]=template
-
-        # # use KS eq (6)
-        # else:
-        if ptp_flag:
-            templates_new[:,:,unit] = d_gpu.temps[:,:,unit]*scale
-        else:
-            #print ("temps: ", d_gpu.temps.shape, "Unit: ", unit, ", scaling factors: ", 
-            #    np.exp(-n_spikes/d_gpu.nu), (1-np.exp(-n_spikes/d_gpu.nu)))
-            t1 = d_gpu.temps[:,:,unit]*np.exp(-n_spikes/d_gpu.nu)
-            t2 = (1-np.exp(-n_spikes/d_gpu.nu))*template
-            templates_new[:,:,unit] = (t1+t2)
+            if ptp_flag:
+                #templates_new[:,:,unit] = d_gpu.temps[:,:,unit]*scale
+                #templates_new[:,:,unit] = d_gpu.temps[:,:,unit]*scale
+                t1 = d_gpu.temps[:,:,unit]*np.exp(-n_spikes/d_gpu.nu)
+                t2 = (1-np.exp(-n_spikes/d_gpu.nu))*d_gpu.temps[:,:,unit]*scale
+                templates_new[:,:,unit] = (t1+t2)
+                
+            else:
+                #print ("temps: ", d_gpu.temps.shape, "Unit: ", unit, ", scaling factors: ", 
+                #    np.exp(-n_spikes/d_gpu.nu), (1-np.exp(-n_spikes/d_gpu.nu)))
+                t1 = d_gpu.temps[:,:,unit]*np.exp(-n_spikes/d_gpu.nu)
+                t2 = (1-np.exp(-n_spikes/d_gpu.nu))*template
+                templates_new[:,:,unit] = (t1+t2)
+        
+        if unit==unit_test:
+            print ("  FINAL SCALE: ", scale)
+            print ("  templates_new max ptp: ", templates_new[:,:,unit].ptp(1).max(0))
+            print ("  ptp_local: ", ptp_local)
+
+    #quit()
     
     # update template ptp computation:
         # compute ptps for data
