import os
import logging
import numpy as np
import parmap
import scipy

import datetime as dt
from tqdm import tqdm
from sklearn.metrics.pairwise import cosine_similarity

from yass import read_config

from yass.visual.util import binary_reader_waveforms

#from yass.deconvolve.soft_assignment import get_soft_assignments

<<<<<<< HEAD
def run(CONFIG, fname_spike_train, fname_templates):
=======
def run(CONFIG, fname_spike_train):
>>>>>>> 18f61a36
            
    """Generate phy2 visualization files
    """

    logger = logging.getLogger(__name__)

    logger.info('GENERATTING PHY files')

    # set root directory for output
    root_dir = CONFIG.data.root_folder
    
    if CONFIG.resources.drift:
        fname_standardized = os.path.join(os.path.join(os.path.join(
                            root_dir,'tmp'),'preprocess'),'standardized_original.bin')
    else:
        fname_standardized = os.path.join(os.path.join(os.path.join(
                        root_dir,'tmp'),'preprocess'),'standardized.bin')

    #
    n_channels = CONFIG.recordings.n_channels
    n_times = CONFIG.recordings.sampling_rate//1000 * CONFIG.recordings.spike_size_ms +1

    # output folder
    output_directory = os.path.join(root_dir, 'phy')
    if not os.path.exists(output_directory):
        os.makedirs(output_directory)
    
    # pca # of components    
    n_components = 3

    # cluster id for each spike; [n_spikes]
    #spike_train = np.load(root_dir + '/tmp/spike_train.npy')
<<<<<<< HEAD
    #spike_train = np.load(root_dir + '/tmp/final_deconv/deconv/spike_train.npy')
=======
>>>>>>> 18f61a36
    spike_train = np.load(fname_spike_train)
    spike_clusters = spike_train[:,1]
    np.save(root_dir+'/phy/spike_clusters.npy', spike_clusters)

    # spike times for each spike: [n_spikes]
    spike_times = spike_train[:,0]
    np.save(root_dir+'/phy/spike_times.npy', spike_times)

    # save templates; not sure why this is required?!
    np.save(root_dir+'/phy/spike_templates.npy', spike_clusters)

    # save geometry
    chan_pos = np.loadtxt(root_dir+CONFIG.data.geometry)
    np.save(root_dir+'/phy/channel_positions.npy', chan_pos)

    # sequential channel order
    channel_map = np.arange(chan_pos.shape[0])
    np.save(root_dir + '/phy/channel_map.npy', channel_map)

    # pick largest SU channels for each unit; [n_templates x n_channels_loc]; 
    # gives # of channels of the corresponding columns in pc_features, for each spike.
    n_idx_chans = 7
    templates = np.load(fname_templates).transpose(1,2,0)
    print ("PHY loaded templates: ", templates.shape)
    ptps = templates.ptp(0)
    pc_feature_ind = ptps.argsort(0)[::-1][:n_idx_chans].T
    np.save(root_dir+'/phy/pc_feature_ind.npy',pc_feature_ind)

    # 
    n_channels = templates.shape[1]
    n_times = templates.shape[0]
    units = np.arange(templates.shape[2])

    # unit templates [n_units, times, n_chans]
    temps = templates.transpose(2,0,1)
    np.save(root_dir + "/phy/templates.npy",temps)

    # *********************************************
    # ************** SAVE params.py file **********
    # *********************************************
    fname_out = os.path.join(output_directory, 'params.py')
    fname_bin = os.path.join(root_dir,CONFIG.data.recordings)
    #
    f= open(fname_out,"w+")
    f.write("dat_path = '%s'\n" % fname_bin)
    f.write("n_channels_dat = %i\n" % n_channels)
    f.write("dtype = 'int16'\n")
    f.write("offset = 0\n")
    f.write("sample_rate = %i\n" % CONFIG.recordings.sampling_rate)
    f.write("hp_filtered = False")
    f.close()
    
    # *********************************************
    # ************** GET PCA OBJECTS **************
    # *********************************************
    fname_out = os.path.join(output_directory,'pc_objects.npy')
    if os.path.exists(fname_out)==False:
        pc_projections = get_pc_objects(root_dir, pc_feature_ind, n_channels,
                            n_times, units, n_components, CONFIG, spike_train,
                            fname_standardized)
        np.save(fname_out, pc_projections)
    else:
        pc_projections = np.load(fname_out,allow_pickle=True)
    
    
    # *********************************************
    # ******** GENERATE PC PROJECTIONS ************
    # *********************************************
    fname_out = os.path.join(output_directory, 'pc_features.npy')
    if os.path.exists(fname_out)==False:
        pc_projections = compute_pc_projections(root_dir, templates, spike_train, 
                           pc_feature_ind, fname_standardized, n_channels, 
                           n_times, units, pc_projections, n_idx_chans,
                           n_components, CONFIG) 
  
  
    # *********************************************
    # ******** GENERATE SIMILARITY MATRIX *********
    # *********************************************
    print ("... making similarity matrix")
    # Cat: TODO: better similarity algorithms/metrics available in YASS


    similar_templates = np.zeros((temps.shape[0],temps.shape[0]),'float32')
    
    fname_out = os.path.join(os.path.join(root_dir,'phy'),'similar_templates.npy')
    if os.path.exists(fname_out)==False:

        if CONFIG.resources.multi_processing==False:
            for k in tqdm(range(temps.shape[0])):
                for p in range(k,temps.shape[0]):
                    temp1 = temps[k].T.ravel()
                    results=[]
                    for z in range(-1,2,1):
                        temp_temp = np.roll(temps[p].T,z,axis=0).ravel()
                        results.append(cos_sim(temps[k].T.ravel(),temp_temp))

                    similar_templates[k,p] = np.max(results)
        else:
            units_split = np.array_split(np.arange(temps.shape[0]), CONFIG.resources.n_processors)
            res = parmap.map(similarity_matrix_parallel, units_split, temps, similar_templates,
                                processes=CONFIG.resources.n_processors,
                                pm_pbar=True)
            
            print (res[0].shape)
            similar_templates = res[0]
            for k in range(1, len(res),1):
                similar_templates+=res[k]
            
    similar_templates = symmetrize(similar_templates)
    np.save(fname_out,similar_templates)

    return 
    
def cos_sim(a, b):
    # Takes 2 vectors a, b and returns the cosine similarity according 
    # to the definition of the dot product
    dot_product = np.dot(a, b)
    norm_a = np.linalg.norm(a)
    norm_b = np.linalg.norm(b)
    return dot_product / (norm_a * norm_b)

    #temps = np.load(os.path.join(root_dir, 'tmp'),'templates.npy').transpose(2,0,1)

def symmetrize(a):
    return a + a.T - np.diag(a.diagonal())

def similarity_matrix_parallel(units, temps, similar_templates):
    
    for k in units:
        for p in range(k,temps.shape[0]):
            temp1 = temps[k].T.ravel()
            results=[]
            for z in range(-1,2,1):
                temp_temp = np.roll(temps[p].T,z,axis=0).ravel()
                results.append(cos_sim(temps[k].T.ravel(),temp_temp))

            similar_templates[k,p] = np.max(results)

    return similar_templates
    

def get_pc_objects_parallel(units, n_channels, pc_feature_ind, spike_train,
                fname_standardized, n_times):
    
    ''' Function that reads 10% of spikes on top 7 channels
        Data is then used to make PCA objects/rot matrices for each channel
    ''' 
    
    # grab 10% spikes from each neuron and populate some larger array n_events x n_channels
    wfs_array = [[] for x in range(n_channels)]
    
    for unit in units:
        # load data only on max chans
        load_chans = pc_feature_ind[unit]
        
        idx1 = np.where(spike_train[:,1]==unit)[0]
        if idx1.shape[0]==0: continue
        spikes = np.int32(spike_train[idx1][:,0])-30

        idx3 = np.random.choice(np.arange(spikes.shape[0]),spikes.shape[0]//10)
        spikes = spikes[idx3]
            
        wfs = binary_reader_waveforms_allspikes(fname_standardized, n_channels, n_times, spikes, load_chans)
        #print(wfs.shape)
        
        # make the waveform array 
        for ctr, chan in enumerate(load_chans):
            wfs_array[chan].extend(wfs[:,:,ctr])
            
    return (wfs_array)


def get_pc_objects(root_dir,pc_feature_ind, n_channels, n_times, units, n_components, CONFIG,
                  spike_train, fname_standardized):
    
    ''' First grab 10% of the spikes on each channel and makes PCA objects for each channel 
        Then generate PCA object for each channel using spikes
    ''' 

    # ********************************************
    # ***** APPROXIMATE PROJ MATRIX EACH CHAN ****
    # ********************************************
    print ("...reading sample waveforms for each channel")
    fname_out = os.path.join(os.path.join(root_dir, 'phy'),'wfs_array.npy')
    if os.path.exists(fname_out)==False:
        if CONFIG.resources.multi_processing==False:
            wfs_array = get_pc_objects_parallel(units, n_channels, pc_feature_ind, 
                                      spike_train, fname_standardized, n_times)
        else:
            unit_list = np.array_split(units, CONFIG.resources.n_processors)
            res = parmap.map(get_pc_objects_parallel, unit_list, n_channels, pc_feature_ind, 
                                spike_train, fname_standardized, n_times,
                                processes=CONFIG.resources.n_processors,
                                pm_pbar=True)
                       
            # make the waveform array 
            wfs_array = [[] for x in range(n_channels)]
            for k in range(len(res)):
                for c in range(n_channels):
                    #print ("res[k][c]: ", res[k][c].shape)
                    wfs_array[c].extend(res[k][c])
            
            #for k in range(len(wfs_array)):
            #    wfs_array[c] = np.vstack(wfs_array[c])
        wfs_array = np.array(wfs_array)
        np.save(fname_out, wfs_array)
    else:
        #print ("loading from disk")
        wfs_array = np.load(fname_out,allow_pickle=True)

    # compute PCA object on each channel using every 10th spike on that channel
    print ("...making projection objects for each chan...")
    pc_projections = []
    for c in tqdm(range(len(wfs_array))):
        #print ("chan: ", c, " wfs_array: ", np.array(wfs_array[c]).shape)
        if (len(wfs_array[c])>2):
            _,_,pca = PCA(np.array(wfs_array[c]), n_components)
            pc_projections.append(pca)
        else:
            # add noise waveforms; should eventually fix to just turn these channesl off
            wfs_noise = np.random.rand(100, CONFIG.recordings.spike_size_ms* 
                                            CONFIG.recordings.sampling_rate//1000+1)
            #print ("inserting noise: ", wfs_noise.shape)
            _,_,pca = PCA(wfs_noise, n_components)
            pc_projections.append(pca)
            
    return (pc_projections)
    
    
def compute_pc_projections(root_dir, templates, spike_train, pc_feature_ind,
                           fname_standardized, n_channels, n_times, units,
                           pc_projections, n_idx_chans, n_components, CONFIG):
    
    ''' Use PCA objects to compute projection for each spike on each channel
    '''
    
    # find max chan of each template; 
    max_chans = templates.ptp(0).argmax(0)

    # argmin and armgax locations
    locs = []
    for unit in units:
        min_loc = templates[:,max_chans[unit],unit].argmin(0)
        max_loc = templates[:,max_chans[unit],unit].argmax(0)
        locs.append([min_loc,max_loc])

    print ("...getting PCA features for each spike...")
    if CONFIG.resources.multi_processing==False:
        (pc_features, amplitudes) = get_final_features_amplitudes(units, pc_feature_ind, 
                                        spike_train, fname_standardized,
                                        n_channels, n_times, amplitudes, pc_features, locs,
                                        pc_projections)
    else:
        unit_list = np.array_split(units, CONFIG.resources.n_processors)
        res = parmap.map(get_final_features_amplitudes, unit_list, pc_feature_ind, 
                            spike_train, fname_standardized, n_channels, n_times, 
                            locs, pc_projections, n_idx_chans, n_components,
                            processes=CONFIG.resources.n_processors,
                            pm_pbar=True)

        # reconcile the results:
        amplitudes_final = res[0][0]
        pc_features_final = res[0][1]
        for k in range(1,len(res),1):
            amplitudes_final+= res[k][0]
            pc_features_final+= res[k][1]

    # transpose last 2 dimensions of pc_features
    np.save(os.path.join(os.path.join(root_dir, 'phy'),'amplitudes.npy'), amplitudes_final)

    # transpose features to correct format expected by phy
    pc_features_final = pc_features_final.transpose(0,2,1)
    np.save(os.path.join(os.path.join(root_dir,'phy'),'pc_features.npy'), pc_features_final)

def get_final_features_amplitudes(units, pc_feature_ind, spike_train, 
                    fname_standardized, n_channels, n_times, locs, 
                    pc_projections, n_idx_chans, n_components):

    amplitudes = np.zeros(spike_train.shape[0], 'float32')
    pc_features = np.zeros((spike_train.shape[0], n_idx_chans, n_components), 'float32')
    
    for unit in units:
    #for unit in [50]:
        # load data only on nearest channels as computed above
        load_chans = pc_feature_ind[unit]
        
        idx1 = np.where(spike_train[:,1]==unit)[0]
        if idx1.shape[0]==0: 
            # no need to change pc_features or amplitudes if no spikes
            continue
            
        # shift
        spikes = np.int32(spike_train[idx1][:,0])-30

        wfs = binary_reader_waveforms_allspikes(fname_standardized, n_channels, n_times, spikes, load_chans)
        #print ("loaded unit: ", unit, spikes.shape, '/', idx1.shape, wfs.shape, "chans: ", load_chans)

        # compute amplitudes
        temp = wfs[:,locs[unit][1],0]-wfs[:,locs[unit][0],0]
        amplitudes[idx1] = temp

        # compute PCA projections
        for ctr, chan in enumerate(pc_feature_ind[unit]):
            pc_features[idx1,ctr] = pc_projections[chan].transform(wfs[:,:,ctr])
    
    return (amplitudes, pc_features)
    
def binary_reader_waveforms_allspikes(filename, n_channels, n_times, spikes, channels=None, data_type='float32'):
    ''' Reader for loading raw binaries
    
        standardized_filename:  name of file contianing the raw binary
        n_channels:  number of channels in the raw binary recording 
        n_times:  length of waveform 
        spikes: 1D array containing spike times in sample rate of raw data
        channels: load specific channels only
        data_type: float32 for standardized data
        
        NOTE: this function returns zero arrays if outside the file boundaries
    
    '''

    # ***** LOAD RAW RECORDING *****
    wfs=[]
    data_empty = np.zeros((n_times,n_channels),'float32')
    with open(filename, "rb") as fin:
        for ctr,s in enumerate(spikes):
            # index into binary file: time steps * 4  4byte floats * n_channels
            try:
                fin.seek(s * 4 * n_channels, os.SEEK_SET)
                data = np.fromfile(
                fin,
                dtype='float32',
                count=(n_times * n_channels)).reshape(n_times, n_channels)[:,channels]
                wfs.append(data)
            except:
                wfs.append(data_empty[:,channels])
    
    wfs=np.array(wfs)

    fin.close()
    return wfs


def PCA(X, n_components):
    from sklearn import decomposition
    pca = decomposition.PCA(n_components)
    pca.fit(X)
    X = pca.transform(X)
    Y = pca.inverse_transform(X)
    return X, Y, pca<|MERGE_RESOLUTION|>--- conflicted
+++ resolved
@@ -14,11 +14,7 @@
 
 #from yass.deconvolve.soft_assignment import get_soft_assignments
 
-<<<<<<< HEAD
-def run(CONFIG, fname_spike_train, fname_templates):
-=======
 def run(CONFIG, fname_spike_train):
->>>>>>> 18f61a36
             
     """Generate phy2 visualization files
     """
@@ -51,10 +47,6 @@
 
     # cluster id for each spike; [n_spikes]
     #spike_train = np.load(root_dir + '/tmp/spike_train.npy')
-<<<<<<< HEAD
-    #spike_train = np.load(root_dir + '/tmp/final_deconv/deconv/spike_train.npy')
-=======
->>>>>>> 18f61a36
     spike_train = np.load(fname_spike_train)
     spike_clusters = spike_train[:,1]
     np.save(root_dir+'/phy/spike_clusters.npy', spike_clusters)
