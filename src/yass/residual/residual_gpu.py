import os
import logging
import numpy as np
import time
from tqdm import tqdm
import torch
import sys
import cudaSpline as deconv
import matplotlib.pyplot as plt
from scipy.interpolate import splrep, splev, splder, sproot
import parmap


# these functions are same asin match_pursuit; copied just in case    
def transform_template_parallel(template, knots=None, prepad=7, postpad=3, order=3):

    if knots is None:
        #knots = np.arange(len(template.data[0]) + prepad + postpad)
        knots = np.arange(template.shape[1] + prepad + postpad)
        #print ("template.shape[0]: ", template.shape[1])
    # loop over every channel?
    splines = [
        fit_spline_cpu(curve, knots=knots, prepad=prepad, postpad=postpad, order=order) 
        for curve in template
    ]
    coefficients = np.array([spline[1][prepad-1:-1*(postpad+1)] for spline in splines], dtype='float32')
    
    return coefficients
        
        
def fit_spline_cpu(curve, knots=None, prepad=0, postpad=0, order=3):
    if knots is None:
        knots = np.arange(len(curve) + prepad + postpad)
    return splrep(knots, np.pad(curve, (prepad, postpad), mode='symmetric'), k=order)
    
    
class RESIDUAL_GPU2(object):
    
    def __init__(self,
                reader,
                CONFIG,
                fname_shifts,
                fname_scales,
                fname_templates,
                output_directory,
                dtype_out,
                fname_out,
                fname_spike_train,
                update_templates):
                  
        """ Initialize by computing residuals
            provide: raw data block, templates, and deconv spike train; 
        """
        
        self.logger = logging.getLogger(__name__)

        self.reader = reader
        self.CONFIG = CONFIG
        #self.output_directory = output_directory
        self.data_dir = output_directory
        self.dtype_out = dtype_out
        self.fname_out = fname_out
        self.fname_shifts = fname_shifts
        self.fname_scales = fname_scales
        self.fname_templates = fname_templates
        self.fname_residual = os.path.join(self.data_dir,'residual.bin')
        self.fname_spike_train = fname_spike_train

        # updated templates options
        self.update_templates = update_templates
        
        if self.update_templates:
            self.template_update_time = CONFIG.deconvolution.template_update_time

        # fixed value for CUDA code; do not change
        self.tempScaling = 1.0

        # load parameters and data
        self.load_data()

        if self.update_templates:
            # the input fname templates are actually directory if
            # template update is turned on
            self.templates_dir = self.fname_templates
        
        else:
            # load templates
            self.load_templates(fname_templates)

            # make bsplines
            self.make_bsplines_parallel()
        
        # run residual computation
        self.subtract_step()

    def load_data(self):
       
        # 
        self.n_chan = self.CONFIG.recordings.n_channels

        # load spike train
        self.spike_train = np.load(self.fname_spike_train)

        # time offset loading
        self.time_offsets = np.load(self.fname_shifts)

        # scale fit
        self.scales = np.load(self.fname_scales)

        # Cat: TODO is this being used anymore?
        self.waveform_len = self.CONFIG.spike_size

        # compute chunks of data to be processed
        # self.n_sec = self.CONFIG.resources.n_sec_chunk_gpu
        # self.chunk_len = self.n_sec*self.CONFIG.recordings.sampling_rate
        # self.rec_len = self.CONFIG.rec_len

        print ("# of chunks: ", self.reader.n_batches)


    def load_templates(self, fname_templates):
        #print ("  loading templates...", self.fname_templates)
        # load templates
        self.temps = np.load(fname_templates).transpose(2,1,0).astype('float32')
        #print ("loaded temps:", self.temps.shape)
        self.temps_gpu = torch.from_numpy(self.temps.transpose(2,0,1)).float().cuda()
        #self.temps_gpu = torch.from_numpy(self.temps).long().cuda()


        # note shrink tempaltes by factor of 2 as there is a 2x hardcoded in CPP function
        self.template_vals=[]
        for k in range(self.temps.shape[2]):
            self.template_vals.append(torch.from_numpy(0.5*self.temps[:,:,k]).cuda())

        #print (" example filter (n_chans, n_times): ", self.template_vals[0].shape)

        # compute vis units 
        self.template_inds = []
        self.vis_units = np.arange(self.n_chan)
        for k in range(len(self.template_vals)):
            self.template_inds.append(torch.from_numpy(self.vis_units).cuda())

        
        #self.vis_units_parallel = []
        #for k in range(self.temps.shape[2]):
        #    self.vis_units_parallel
    
    
    def make_bsplines(self):
        #print ("  making bsplines... (TODO Parallelize)")
        # make template objects
        self.templates = deconv.BatchedTemplates(
                        [deconv.Template(vals, inds) for vals, inds in 
                            zip(self.template_vals, self.template_inds)])

        # make bspline objects
        def fit_spline(curve, knots=None,  prepad=0, postpad=0, order=3):
            if knots is None:
                knots = np.arange(len(curve) + prepad + postpad)
            return splrep(knots, np.pad(curve, (prepad, postpad), mode='symmetric'), k=order)

        def transform_template(template, knots=None, prepad=7, postpad=3, order=3):
            if knots is None:
                knots = np.arange(len(template.data[0]) + prepad + postpad)
            splines = [
                fit_spline(curve, knots=knots, prepad=prepad, postpad=postpad, order=order) 
                for curve in template.data.cpu().numpy()
            ]
            coefficients = np.array([spline[1][prepad-1:-1*(postpad+1)] for spline in splines], dtype='float32')
            return deconv.Template(torch.from_numpy(coefficients).cuda(), template.indices)

        # make bspline coefficients
        self.coefficients = deconv.BatchedTemplates(
                    [transform_template(template) for template in self.templates])


    # TODO IMPLEMENT THIS!
    def make_bsplines_parallel(self):
        
        #print (self.temps_gpu.shape, len(self.template_inds), self.template_inds[0].shape)
        self.temp_temp_cpp = deconv.BatchedTemplates([deconv.Template(nzData, nzInd) for nzData, nzInd in zip(self.temps_gpu, self.template_inds)])

        #print ("  making template bsplines")
        #fname = os.path.join(data_dir,'voltage_bsplines_'+
        #          str((self.chunk_id+1)*self.CONFIG.resources.n_sec_chunk_gpu) + '.npy')
        
        #if os.path.exists(fname)==False:
        if True:
            
            # Cat; TODO: don't need to pass tensor/cuda templates to parallel function
            #            - can just pass the raw cpu templates
            # multi-core bsplines
            if self.CONFIG.resources.multi_processing:
                templates_cpu = []
                for template in self.temp_temp_cpp:
                    templates_cpu.append(template.data.cpu().numpy())

                coefficients = parmap.map(transform_template_parallel, templates_cpu, 
                                            processes=self.CONFIG.resources.n_processors,
                                            pm_pbar=False)
            # single core
            else:
                coefficients = []
                for template in self.temp_temp_cpp:
                    template_cpu = template.data.cpu().numpy()
                    coefficients.append(transform_template_parallel(template_cpu))
            
            #np.save(fname, coefficients)
       # else:
         #   print ("  ... loading coefficients from disk")
        #    coefficients = np.load(fname)
        
        #print ("  ... moving coefficients to cuda objects")
        coefficients_cuda = []
        for p in range(len(coefficients)):
            coefficients_cuda.append(deconv.Template(torch.from_numpy(coefficients[p]).cuda(), self.temp_temp_cpp[p].indices))
            # print ('self.temp_temp_cpp[p].indices: ', self.temp_temp_cpp[p].indices)
            # print ("self.vis_units: ", self.vis_units[p])
            # coefficients_cuda.append(deconv.Template(torch.from_numpy(coefficients[p]).cuda(), self.vis_units[p]))
        
        self.coefficients = deconv.BatchedTemplates(coefficients_cuda)

        del self.temp_temp_cpp
        del coefficients_cuda
        del coefficients
        torch.cuda.empty_cache()


    def subtract_step(self):
        
        # loop over chunks and do work
        t0 = time.time()
        verbose = False
        debug = False
        
<<<<<<< HEAD
        #
        if self.update_templates:
            # at which chunk templates need to be updated
            n_chunks_update = int(self.template_update_time/self.reader.n_sec_chunk)
            update_chunk = np.arange(0, self.reader.n_batches, n_chunks_update)

=======
        residual_array = []
        self.reader.buffer = 1000
>>>>>>> 5e92455c

        # open residual file for appending on the fly
        f = open(self.fname_residual, 'wb')
        for batch_id, chunk in tqdm(enumerate(self.reader.idx_list)):

            # updated templates options
            if self.update_templates and np.any(update_chunk == batch_id):

                # Cat: TODO: note this function reads the average templates forward to
                #       correctly match what was computed during current window
                #       May wish to try other options
                time_sec = batch_id*self.reader.n_sec_chunk
                fname_templates = os.path.join(self.templates_dir,
                                               'templates_{}sec.npy'.format(time_sec))
                self.load_templates(fname_templates)
                self.make_bsplines_parallel()
           
            # load chunk starts and ends for indexing below
            chunk_start = chunk[0]
            chunk_end = chunk[1]
        
            # read and pad data with buffer
            # self.data_temp = self.reader.read_data_batch(batch_id, add_buffer=True)
            data_chunk = self.reader.read_data_batch(batch_id, add_buffer=True).T

            # transfer raw data to cuda
            objective = torch.from_numpy(data_chunk).cuda()
            if verbose: 
                print ("Input size: ",objective.shape, int(sys.getsizeof(objective)), "MB")

            # Cat: TODO: may wish to pre-compute spike indiexes in chunks using cpu-multiprocessing
            #            because this constant search is expensive;
            # index into spike train at chunks:
            # Cat: TODO: this may miss spikes that land exactly at time 61.
            idx = np.where(np.logical_and(
                self.spike_train[:,0]>=(chunk_start-self.waveform_len),
                self.spike_train[:,0]<=(chunk_end+self.waveform_len)))[0]

            if verbose: 
                print (" # idx of spikes in chunk ", idx.shape, idx)
            
            # offset time indices by added buffer above
            times_local = (self.spike_train[idx,0]+self.reader.buffer-chunk_start
                                                  -self.waveform_len//2)
            time_indices = torch.from_numpy(times_local).long().cuda()
            # spike_list.append(times_local+chunk_start)
            if verbose: 
                print ("spike times: ", time_indices.shape, time_indices)

            # select template ids
            templates_local = self.spike_train[idx,1]
            template_ids = torch.from_numpy(templates_local).long().cuda()
            # id_list.append(templates_local)
            if verbose: 
                print (" template ids: ", template_ids.shape, template_ids)

            # select superres alignment shifts
            time_offsets_local = self.time_offsets[idx]
            time_offsets_local = torch.from_numpy(time_offsets_local).float().cuda()
            
            # select superres alignment shifts
            scales_local = self.scales[idx]
            scales_local = torch.from_numpy(scales_local).float().cuda()

            if verbose: 
                print ("time offsets: ", time_offsets_local.shape, time_offsets_local)

            if verbose:
                t5 = time.time()

            if False:
                np.save('/home/cat/times.npy', time_indices.cpu().data.numpy())
                np.save('/home/cat/objective.npy', objective.cpu().data.numpy())
                np.save('/home/cat/template_ids.npy', template_ids.cpu().data.numpy())
                np.save('/home/cat/time_offsets_local.npy', time_offsets_local.cpu().data.numpy())
                
            # of of spikes to be subtracted per iteration
            # Cat: TODO: read this from CONFIG;
            # Cat: TODO this may crash if a single spike is left; 
            #       needs to be wrapped in a list
            chunk_size = 10000
            for chunk in range(0, time_indices.shape[0], chunk_size):
                print (time_indices[chunk:chunk+chunk_size])

                torch.cuda.synchronize()
                if time_indices[chunk:chunk+chunk_size].shape[0]==0:
                    # Add spikes back in;
                    deconv.subtract_splines(
                                        objective,
                                        time_indices[chunk:chunk+chunk_size][None],
                                        time_offsets_local[chunk:chunk+chunk_size],
                                        template_ids[chunk:chunk+chunk_size][None],
                                        self.coefficients,
                                        self.tempScalingscales_local[chunk:chunk+chunk_size][None])
                                        
                            
                else:
                    deconv.subtract_splines(
                                        objective,
                                        time_indices[chunk:chunk+chunk_size],
                                        time_offsets_local[chunk:chunk+chunk_size],
                                        template_ids[chunk:chunk+chunk_size],
                                        self.coefficients,
                                        self.tempScaling*scales_local[chunk:chunk+chunk_size])
                                        
            torch.cuda.synchronize()

            if verbose:
                print ("subtraction time: ", time.time()-t5)

            temp_out = objective[:,self.reader.buffer:-self.reader.buffer].cpu().data.numpy().copy(order='F')
            f.write(temp_out.T)
            
            batch_id+=1
            #if batch_id > 3:
            #    break
        f.close()

        print ("Total residual time: ", time.time()-t0)
            

#*****************************************************************************
#*****************************************************************************
#*****************************************************************************

class RESIDUAL_DRIFT(object):
    
    def __init__(self,
                d_gpu
                ):
                  
        """ Initialize by computing residuals
            provide: raw data block, templates, and deconv spike train; 
        """
        
        self.logger = logging.getLogger(__name__)

        # fixed value for CUDA code; do not change
        self.tempScaling = 1.0

        # load data from d_gpu object
        self.CONFIG = d_gpu.CONFIG

        # 
        self.n_chan = self.CONFIG.recordings.n_channels
                
        # Cat: TODO is this being used anymore?
        self.waveform_len = (self.CONFIG.recordings.sampling_rate/1000*
                             self.CONFIG.recordings.spike_size_ms)

        # load deconvolution shifts, ids, spike times
        if len(d_gpu.neuron_array)>0: 
            ids = torch.cat(d_gpu.neuron_array)
            spike_array = torch.cat(d_gpu.spike_array)
            
            self.spike_train = torch.cat((ids[None], spike_array[None]),0).transpose(1,0)
            print ("self.spike_train: ", self.spike_train.shape)
            
            
            self.time_offsets = torch.cat(d_gpu.shift_list)
        else:
            print (" NO SPIKES TO DECONVOLVE ")
            return

        # data
        self.data = d_gpu.data

        # templates
        self.temps_gpu = d_gpu.temps

        # compute vis units/template inds
        self.template_inds = []
        self.vis_units = np.arange(self.n_chan)
        print ("d_gpu.temps: ", d_gpu.temps.shape)
        for k in range(d_gpu.temps.shape[2]):
            self.template_inds.append(torch.from_numpy(self.vis_units).cuda())

        # make bsplines
        self.coefficients = d_gpu.coefficients
        
        # run residual computation
        self.subtract_step_single_chunk()


    def subtract_step_single_chunk(self):
        
        # loop over chunks and do work
        t0 = time.time()
        verbose = False
        debug = False
        
        # read and pad data with buffer
        # transfer raw data to cuda
        objective = self.data #.transpose(1,0)

        # offset time indices by added buffer above
        time_indices = self.spike_train[:,0]+1000

        # select template ids
        template_ids = self.spike_train[:,1] 

        # select superres alignment shifts
        time_offsets_local = self.time_offsets

        # dummy values
        tempScaling_array = time_offsets_local*0.0+1.0

        print ("objective: ", objective.shape)
        print ("time_indices: ", time_indices.shape)
        print ("template_ids: ", template_ids.shape)
        print ("time_offsets_local: ", time_offsets_local.shape)
        print ("tempScaling_array: ", tempScaling_array.shape)

        # of of spikes to be subtracted per iteration
        # Cat: TODO: read this from CONFIG;
        # Cat: TODO this may crash if a single spike is left; 
        #       needs to be wrapped in a list
        chunk_size = 10000
        for chunk in range(0, time_indices.shape[0], chunk_size):
            torch.cuda.synchronize()
            if time_indices[chunk:chunk+chunk_size].shape[0]==0:
                                                                                           
                # Add spikes back in;
                deconv.subtract_splines(
                                    objective,
                                    time_indices[chunk:chunk+chunk_size][None],
                                    time_offsets_local[chunk:chunk+chunk_size],
                                    template_ids[chunk:chunk+chunk_size][None],
                                    self.coefficients,
                                    #self.tempScaling
                                    tempScaling_array
                                    )
                                                                
            else:      
                deconv.subtract_splines(
                                    objective,
                                    time_indices[chunk:chunk+chunk_size],
                                    time_offsets_local[chunk:chunk+chunk_size],
                                    template_ids[chunk:chunk+chunk_size],
                                    self.coefficients,
                                    #self.tempScaling
                                    tempScaling_array
                                    )                                        
                                        
            torch.cuda.synchronize()

        return objective
            
            

# ***************************************************************************************************
# ***************************************************************************************************
# ***************************************************************************************************
# ***************************************************************************************************
# Cat: TODO: this function is incorrect for computing residual in voltage space; 
#       - it's for residuals in objective function space
class RESIDUAL_GPU3(object):
    
    def __init__(self,
                reader,
                recordings_filename,
                recording_dtype,
                CONFIG,
                fname_shifts,
                fname_templates,
                output_directory,
                dtype_out,
                fname_out,
                fname_spike_train,
                update_templates=False):
        
        """ Initialize by computing residuals
            provide: raw data block, templates, and deconv spike train; 
        """
        
        self.logger = logging.getLogger(__name__)

        self.reader = reader
        self.recordings_filename = recordings_filename
        self.recording_dtype = recording_dtype
        self.CONFIG = CONFIG
        self.output_directory = output_directory
        self.dtype_out = dtype_out
        self.fname_out = fname_out
        self.fname_templates = fname_templates
        self.fname_shifts = fname_shifts
        self.fname_residual = os.path.join(self.output_directory,'residual.bin')
        self.fname_spike_train = fname_spike_train
        self.dir_deconv = os.path.join(os.path.split(self.output_directory)[0],'deconv')
        self.dir_bsplines = os.path.join(self.dir_deconv,'svd')
        
        # updated templates options
        self.update_templates = update_templates

        if self.update_templates:
            self.template_update_time = CONFIG.deconvolution.template_update_time
            self.fname_templates = os.path.join(os.path.join(self.dir_deconv,
                                'template_updates'),
                            'templates_'+str(self.template_update_time)+'sec.npy')
            #print ("starting templates :  ", self.fname_templates)

            print ("TODO: load precomputed drift template bsplines...")

        # fixed value for CUDA code; do not change
        self.tempScaling = 2.0
        
        # Cat: TODO: read from CONFIG
        self.vis_chan_thresh= 1.0
        
        # initialize chunk 
        self.chunk_id=0

        # templates being updated
        # Cat: TODO: this is hacky; to be read from CONFIG file
        self.dir_template_updates = os.path.join(self.dir_deconv,'template_updates')
        files = os.listdir(self.dir_template_updates)
        if len(files)>0:
            self.update_templates = True
        else:
            self.update_templates = False
        
        # load parameters and data
        self.load_data()

        # run residual computation
        self.subtract_step()
        

    def load_data(self):

        t0 = time.time()
        
        # 
        #self.data_dir = self.output_directory

        # 
        self.n_chan = self.CONFIG.recordings.n_channels
                                
        # Cat: TODO: read buffer from CONFIG
        self.reader.buffer = 200
            
        # load spike train
        self.spike_train = np.load(self.fname_spike_train)
        
        #
        self.waveform_len = (self.CONFIG.recordings.sampling_rate/1000*
                             self.CONFIG.recordings.spike_size_ms)

        # time offset loading
        self.time_offsets = np.load(self.fname_shifts)

        # set default to first chunk
        if True:
            self.load_temps()
            self.load_vis_units()
            self.load_temp_temp()
            self.initialize_cpp()
            self.templates_to_bsplines()


    def load_vis_units(self):
        # save vis_units for residual recomputation and other steps

        # if False:
            # fname = os.path.join(self.dir_bsplines,'vis_units_'+
                          # str((self.chunk_id+1)*self.CONFIG.deconvolution.template_update_time) + '_1.npy')
            
            # print ("  loading vis_units name: ", fname)
            # self.vis_units = np.load(fname, allow_pickle=True)
            # print ("  self.vis_units: ", self.vis_units.shape, self.vis_units[0])
        
        # else:
            # #self.vis_units = np.arange(self.n_chan)
            # self.all_chans = np.arange(45)
            # self.vis_units = []
            # for k in range(self.temps.shape[0]):
                # self.vis_units.append(torch.from_numpy(self.all_chans).cuda())
            
        self.vis_units=[]
        #self.N_CHAN, self.STIME, self.K = self.temps.shape
        for k in range(self.K):
            #self.vis_units_gpu.append(torch.FloatTensor(np.where(self.vis_units[k])[0]).long().cuda())
            self.vis_units.append(torch.FloatTensor(np.arange(self.N_CHAN)).long().cuda())
        #self.vis_units = self.vis_units_gpu
        
    
    def load_temp_temp(self):
        print ("  loading temp_temp")
        fname = os.path.join(self.dir_bsplines,'temp_temp_sparse_svd_'+
              str((self.chunk_id+1)*self.CONFIG.deconvolution.template_update_time) + '_1.npy')
        
        self.temp_temp = np.load(fname, allow_pickle=True)
        print (" temp_temp svd: fname ",  fname)
        print (" temp_temp: ",  self.temp_temp.shape)
            

    def initialize_cpp(self):

        # make a list of pairwise batched temp_temp and their vis_units
        # Cat: TODO: this isn't really required any longer;
        #            - the only thing required from this in parallel bsplines function is
        #              self.temp_temp_cpp.indices - is self.vis_units
        #              
        print (self.temp_temp.shape, self.temp_temp[0].shape)
        print (len(self.vis_units), self.vis_units[0].shape[0])
        print (self.fname_templates)
        self.temp_temp_cpp = deconv.BatchedTemplates([deconv.Template(nzData, nzInd) for nzData, nzInd in zip(self.temp_temp, self.vis_units)])

        print ("self.temp_temp_cpp[0]: ", self.temp_temp_cpp[0])
        print ("self.temp_temp[0]: ", self.temp_temp[0])
        print ("self.vis_units[0]: ", self.vis_units[0])


    def load_temps(self):
        ''' Load templates and set parameters
        '''
        
        # load templates
        #print ("Loading template: ", self.fname_templates)
        self.temps = np.load(self.fname_templates, allow_pickle=True).transpose(2,1,0)
        self.N_CHAN, self.STIME, self.K = self.temps.shape
        print ("self.temps fname; ", self.fname_templates)

    
    def visible_chans(self):
        #if self.vis_chan is None:
        a = np.max(self.temps, axis=1) - np.min(self.temps, 1)
        
        # Cat: TODO: must read visible channel/unit threshold from file;
        self.vis_chan = a > self.vis_chan_thresh

        a_self = self.temps.ptp(1).argmax(0)
        for k in range(a_self.shape[0]):
            self.vis_chan[a_self[k],k]=True

        # fname = os.path.join(self.svd_dir,'vis_chans.npy')
        # np.save(fname, self.vis_chan)


    def template_overlaps(self):
        """Find pairwise units that have overlap between."""
        vis = self.vis_chan.T
        self.unit_overlap = np.sum(
            np.logical_and(vis[:, None, :], vis[None, :, :]), axis=2)
        self.unit_overlap = self.unit_overlap > 0
        self.vis_units = self.unit_overlap

                    
    def spatially_mask_templates(self):
        """Spatially mask templates so that non visible channels are zero."""
        for k in range(self.temps.shape[2]):
            zero_chans = np.where(self.vis_chan[:,k]==0)[0]
            self.temps[zero_chans,:,k]=0.
          
    def compress_templates(self):
        """Compresses the templates using SVD and upsample temporal compoents."""

        print ("   making SVD data... (todo: move to GPU)")
        ## compute everythign using SVD
        # Cat: TODO: is this necessary?  
        #      can just overwrite all the svd stuff every template update
        if self.update_templates_backwards:
            fname = os.path.join(self.svd_dir,'templates_svd_'+
                      str((self.chunk_id+1)*self.CONFIG.resources.n_sec_chunk_gpu_deconv) + '_1.npz')
        else:
            fname = os.path.join(self.svd_dir,'templates_svd_'+
                      str((self.chunk_id+1)*self.CONFIG.resources.n_sec_chunk_gpu_deconv) + '.npz')
            
        if os.path.exists(fname)==False:
            #print ("self.temps: ", self.temps.shape)
            #np.save("/home/cat/temps.npy", self.temps)
            
            self.temporal, self.singular, self.spatial = np.linalg.svd(
                np.transpose(np.flipud(np.transpose(self.temps,(1,0,2))),(2, 0, 1)))
            
            # Keep only the strongest components
            self.temporal = self.temporal[:, :, :self.RANK]
            self.singular = self.singular[:, :self.RANK]
            self.spatial = self.spatial[:, :self.RANK, :]

            # Upsample the temporal components of the SVD
            # in effect, upsampling the reconstruction of the
            # templates.
            
            # Cat: TODO: No upsampling is needed; to remove temporal_up from code
            self.temporal_up = self.temporal
           
            np.savez(fname, temporal=self.temporal, singular=self.singular, 
                     spatial=self.spatial, temporal_up=self.temporal_up)
            
        else:
            # load data for for temp_temp computation
            print ("Loading SVD data from disk...")
            data = np.load(fname, allow_pickle=True)
            self.temporal_up = data['temporal_up']
            self.temporal = data['temporal']
            self.singular = data['singular']
            self.spatial = data['spatial']     
            
    def compute_temp_temp_svd(self):

        print ("  making temp_temp filters (todo: move to GPU)")
        
        # Cat: TODO: this might break if no template update sparse svd is saved
        fname = os.path.join(self.dir_bsplines,'temp_temp_sparse_svd_'+
                  str((self.chunk_id+1)*self.CONFIG.deconvolution.template_update_time) + '_1.npy')
        
        print ("sparse svd: ", fname)
        print (".... loading temp-temp from disk")
        
        if False:
            self.temp_temp = np.load(fname, allow_pickle=True)
        
        else:
            
            self.load_temps()
            self.visible_chans()
            self.template_overlaps()
            self.spatially_mask_templates()
            self.compress_templates()
            
            self.up_up_map = None
            deconv_dir = ''

            # 
            units = np.arange(self.temps.shape[2])
            
            self.n_time = self.CONFIG.spike_size
            self.update_templates_backwards = None
            self.svd_dir = None
            self.chunk_id = None


            # Cat: TODO: work on multi CPU and GPU versions
            if self.CONFIG.resources.multi_processing:
                units_split = np.array_split(units, self.CONFIG.resources.n_processors)
                self.temp_temp = parmap.map(parallel_conv_filter2, 
                                              units_split, 
                                              self.n_time,
                                              self.up_up_map,
                                              deconv_dir,
                                              self.update_templates_backwards,
                                              self.svd_dir,
                                              self.chunk_id,
                                              self.CONFIG.resources.n_sec_chunk_gpu_deconv,
                                              self.vis_chan,
                                              self.unit_overlap,
                                              self.RANK,
                                              self.temporal,
                                              self.singular,
                                              self.spatial,
                                              self.temporal_up,
                                              processes=self.CONFIG.resources.n_processors,
                                              pm_pbar=False)

    
    def templates_to_bsplines(self):

        print ("  making template bsplines")
        fname = os.path.join(self.dir_bsplines,'bsplines_'+
                  str((self.chunk_id+1)*self.CONFIG.deconvolution.template_update_time) + '.npy')
        print ("Bspline file: ", fname)
        
        if os.path.exists(fname)==False:
        #if True:
            
            # Cat; TODO: don't need to pass tensor/cuda templates to parallel function
            #            - can just pass the raw cpu templates
            # multi-core bsplines
            if self.CONFIG.resources.multi_processing:
                templates_cpu = []
                for template in self.temp_temp_cpp:
                    templates_cpu.append(template.data.cpu().numpy())

                import parmap
                coefficients = parmap.map(transform_template_parallel, templates_cpu, 
                                            processes=self.CONFIG.resources.n_processors,
                                            pm_pbar=False)
            # single core
            else:
                coefficients = []
                for template in self.temp_temp_cpp:
                    template_cpu = template.data.cpu().numpy()
                    coefficients.append(transform_template_parallel(template_cpu))
            
            #np.save(fname, coefficients)
        else:
            print ("  ... loading coefficients from disk")
            coefficients = np.load(fname, allow_pickle=True)

        # # 
        print (" recomputed coefficients: ", coefficients[0].shape)
        print (" recomputed coefficients: ", coefficients[0])

        coefficients = np.load(fname)
        print (" loaded coefficients: ", coefficients[0].shape)
        print (" loaded coefficients: ", coefficients[0])
        

        print ("  ... moving coefficients to cuda objects")
        coefficients_cuda = []
        for p in range(len(coefficients)):
            coefficients_cuda.append(deconv.Template(torch.from_numpy(coefficients[p]).cuda(), self.temp_temp_cpp[p].indices))

        self.coefficients = deconv.BatchedTemplates(coefficients_cuda)

        del self.temp_temp
        del self.temp_temp_cpp
        del coefficients_cuda
        del coefficients
        torch.cuda.empty_cache()
    
           
    def subtract_step(self):
        
        # loop over chunks and do work
        t0 = time.time()
        verbose = False
        debug = False
        
        residual_array = []
        self.reader.buffer = 200

        # open residual file for appending on the fly
        f = open(self.fname_residual,'wb')

        #self.chunk_id =0
        batch_ctr = 0
        batch_id = 0
        print (" STARTING RESIDUAL COMPUTATION...")
        for chunk in tqdm(self.reader.idx_list):
            
            time_sec = (batch_id*self.CONFIG.resources.n_sec_chunk_gpu_deconv)
                            
            #print ("time_sec: ", time_sec)
            
            # updated templates options
            if ((self.update_templates) and 
                (((time_sec)%self.template_update_time)==0) and
                (batch_id!=0)):
                
                #print ("UPDATING TEMPLATES, time_sec: ", time_sec)
                
                self.chunk_id +=1

                # Cat: TODO: note this function reads the average templates +60sec to
                #       correctly match what was computed during current window
                #       May wish to try other options
                self.fname_templates = os.path.join(os.path.split(self.data_dir)[0],
                        'deconv','template_updates',
                        'templates_'+str(time_sec+self.template_update_time)+'sec.npy')
                print ("updating templates from:  ", self.fname_templates)
                # 
               #print (" updating bsplines...")
                if False:
                    self.load_templates()
                    self.make_bsplines()
                else:
                    self.load_vis_units()
                    self.load_temp_temp()
                    self.initialize_cpp()
                    self.templates_to_bsplines()                    
           
            # load chunk starts and ends for indexing below
            chunk_start = chunk[0]
            chunk_end = chunk[1]
        
            # read and pad data with buffer
            # self.data_temp = self.reader.read_data_batch(batch_id, add_buffer=True)
            data_chunk = self.reader.read_data_batch(batch_id, add_buffer=True).T

            # transfer raw data to cuda
            objective = torch.from_numpy(data_chunk).cuda()
            if verbose: 
                print ("Input size: ",objective.shape, int(sys.getsizeof(objective)), "MB")

            # Cat: TODO: may wish to pre-compute spike indiexes in chunks using cpu-multiprocessing
            #            because this constant search is expensive;
            # index into spike train at chunks:
            # Cat: TODO: this may miss spikes that land exactly at time 61.
            idx = np.where(np.logical_and(self.spike_train[:,0]>=(chunk_start-self.waveform_len), 
                            self.spike_train[:,0]<=(chunk_end+self.waveform_len)))[0]
            if verbose: 
                print (" # idx of spikes in chunk ", idx.shape, idx)
            
            # offset time indices by added buffer above
            times_local = (self.spike_train[idx,0]+self.reader.buffer-chunk_start
                                                  -self.waveform_len//2)
            time_indices = torch.from_numpy(times_local).long().cuda()
            # spike_list.append(times_local+chunk_start)
            if verbose: 
                print ("spike times/time_indices: ", time_indices.shape, time_indices)

            # select template ids
            templates_local = self.spike_train[idx,1]
            template_ids = torch.from_numpy(templates_local).long().cuda()
            if verbose: 
                print (" template ids: ", template_ids.shape, template_ids)

            # select superres alignment shifts
            time_offsets_local = self.time_offsets[idx]
            time_offsets_local = torch.from_numpy(time_offsets_local).float().cuda()

            if verbose: 
                print ("time offsets: ", time_offsets_local.shape, time_offsets_local)
            
            if verbose:
                t5 = time.time()
                
            # of of spikes to be subtracted per iteration
            # Cat: TODO: read this from CONFIG;
            # Cat: TODO this may crash if a single spike is left; 
            #       needs to be wrapped in a list
            if True:
                chunk_size = 10000
                for chunk in range(0, time_indices.shape[0], chunk_size):
                    #print ("Chunk: ", chunk)
                    torch.cuda.synchronize()
                    if time_indices[chunk:chunk+chunk_size].shape[0]==0:
                        deconv.subtract_splines(
                                            objective,
                                            time_indices[chunk:chunk+chunk_size][None],
                                            time_offsets_local[chunk:chunk+chunk_size],
                                            template_ids[chunk:chunk+chunk_size][None],
                                            self.coefficients,
                                            self.tempScaling)
                    else:      
                        #print (" multi-spike subtraction: ", chunk)

                        deconv.subtract_splines(
                                            objective,
                                            time_indices[chunk:chunk+chunk_size],
                                            time_offsets_local[chunk:chunk+chunk_size],
                                            template_ids[chunk:chunk+chunk_size],
                                            self.coefficients,
                                            self.tempScaling)
                                            

                                            
            # do unit-wise subtraction; thread safe
            else:
                for unit in np.unique(template_ids.cpu().data.numpy()):
                    #print ('unit: ', unit)
                    torch.cuda.synchronize()
                    
                    idx_unit = np.where(template_ids.cpu().data.numpy()==unit)[0]
                    if idx_unit.shape[0]==1:
                        deconv.subtract_splines(
                                            objective,
                                            time_indices[idx_unit][None],
                                            time_offsets_local[idx_unit],
                                            template_ids[idx_unit][None],
                                            self.coefficients,
                                            self.tempScaling)
                    elif idx_unit.shape[0]>1:
                        deconv.subtract_splines(
                                            objective,
                                            time_indices[idx_unit],
                                            time_offsets_local[idx_unit],
                                            template_ids[idx_unit],
                                            self.coefficients,
                                            self.tempScaling)
                                            
            torch.cuda.synchronize()

            if verbose:
                print ("subtraction time: ", time.time()-t5)

            temp_out = objective[:,self.reader.buffer:-self.reader.buffer].cpu().data.numpy().copy(order='F')
            f.write(temp_out.T)
            
            batch_id+=1
            #if batch_id > 3:
            #    break
        f.close()

        print ("Total residual time: ", time.time()-t0)
            <|MERGE_RESOLUTION|>--- conflicted
+++ resolved
@@ -233,17 +233,11 @@
         verbose = False
         debug = False
         
-<<<<<<< HEAD
         #
         if self.update_templates:
             # at which chunk templates need to be updated
             n_chunks_update = int(self.template_update_time/self.reader.n_sec_chunk)
             update_chunk = np.arange(0, self.reader.n_batches, n_chunks_update)
-
-=======
-        residual_array = []
-        self.reader.buffer = 1000
->>>>>>> 5e92455c
 
         # open residual file for appending on the fly
         f = open(self.fname_residual, 'wb')
