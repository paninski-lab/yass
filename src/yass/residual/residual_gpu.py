--- conflicted
+++ resolved
@@ -361,46 +361,17 @@
                                         time_offsets_local[chunk:chunk+chunk_size],
                                         template_ids[chunk:chunk+chunk_size][None],
                                         self.coefficients,
-<<<<<<< HEAD
-                                        self.tempScaling)
+                                        self.tempScalingscales_local[chunk:chunk+chunk_size][None])
                                         
                             
                 else:
-                    if True:
-                        deconv.subtract_splines(
-                                            objective,
-                                            time_indices[chunk:chunk+chunk_size],
-                                            time_offsets_local[chunk:chunk+chunk_size],
-                                            template_ids[chunk:chunk+chunk_size],
-                                            self.coefficients,
-                                            self.tempScaling)
-                    else:
-                        end = min(chunk+chunk_size, len(time_indices))
-                        for j in range(chunk,end):
-                            deconv.subtract_splines(
-                                                objective,
-                                                time_indices[[j]],
-                                                time_offsets_local[[j]],
-                                                template_ids[[j]],
-                                                self.coefficients,
-                                                self.tempScaling*scales_local[j])
-
-=======
-                                        #self.tempScaling
-                                        self.tempScaling_array
-                                        )
-                                                                    
-                else:      
                     deconv.subtract_splines(
                                         objective,
                                         time_indices[chunk:chunk+chunk_size],
                                         time_offsets_local[chunk:chunk+chunk_size],
                                         template_ids[chunk:chunk+chunk_size],
                                         self.coefficients,
-                                        #self.tempScaling
-                                        self.tempScaling_array
-                                        )                                        
->>>>>>> b51271f4
+                                        self.tempScaling*scales_local[chunk:chunk+chunk_size])
                                         
             torch.cuda.synchronize()
 
