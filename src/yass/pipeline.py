--- conflicted
+++ resolved
@@ -44,13 +44,9 @@
 
 from yass.util import (load_yaml, save_metadata, load_logging_config_file,
                        human_readable_time)
-<<<<<<< HEAD
-from yass.deconvolve.template_track import full_rank_update
-=======
 
 from yass.reordering import (reorder)
 
->>>>>>> 18f61a36
 def run(config, logger_level='INFO', clean=False, output_dir='tmp/',
         complete=False, calculate_rf=False, visualize=False, set_zero_seed=False):
             
@@ -99,10 +95,6 @@
     set_config(config, output_dir)
     CONFIG = read_config()
     TMP_FOLDER = CONFIG.path_to_output_directory
-<<<<<<< HEAD
-
-=======
->>>>>>> 18f61a36
     # remove tmp folder if needed
     if os.path.exists(TMP_FOLDER) and clean:
         shutil.rmtree(TMP_FOLDER)
@@ -191,13 +183,9 @@
         standardized_path,
         standardized_dtype,
         fname_templates,
-<<<<<<< HEAD
-        CONFIG)
-=======
         CONFIG,
         update_templates = CONFIG.deconvolution.update_templates,
         run_chunk_sec = CONFIG.final_deconv_chunk)
->>>>>>> 18f61a36
 
     ## save the final templates and spike train
     #fname_templates_final = os.path.join(
@@ -598,13 +586,9 @@
                  standardized_path,
                  standardized_dtype,
                  fname_templates,
-<<<<<<< HEAD
-                 CONFIG):
-=======
                  CONFIG,
                  update_templates,
                  run_chunk_sec):
->>>>>>> 18f61a36
 
     logger = logging.getLogger(__name__)
 
@@ -666,17 +650,6 @@
         ************** GENERATE SOFT ASSIGNMENT ******
         **********************************************
     '''
-<<<<<<< HEAD
-    
-    if generate_phy:
-        if update_templates:
-            fname_templates_phy = os.path.join(fname_templates, 'templates_init.npy')
-        else:
-            fname_templates_phy = fname_templates
-        phy.run(CONFIG, fname_spike_train, fname_templates_phy)
-    
-=======
->>>>>>> 18f61a36
     logger.info('SOFT ASSIGNMENT')
     fname_noise_soft, fname_template_soft = soft_assignment.run(
         fname_templates,
