--- conflicted
+++ resolved
@@ -925,19 +925,17 @@
     # post backward process
     # gather all results and
     # kill based on soft assignment and firing rates
-<<<<<<< HEAD
     units_survived = post_backward_process(backward_directory,
                                            update_time,
                                            sim_array_soft_assignment,
                                            CONFIG)    
-=======
+    '''
     if CONFIG.deconvolution.neuron_discover:
         units_survived = post_backward_process(backward_directory,
                                                update_time,
                                                sim_array_soft_assignment,
                                                CONFIG)
-    
->>>>>>> f4863401
+    '''
     # final forward pass
     final_directory = os.path.join(output_directory, 'final_pass')
     if not os.path.exists(final_directory):
@@ -960,17 +958,16 @@
         fname_templates_in = os.path.join(
             backward_directory, 'templates_{}_{}_post_update.npy'.format(
                 batch_time[0], batch_time[1]))
-<<<<<<< HEAD
         
         
         np.save(fname_templates_batch, np.load(fname_templates_in)[units_survived])
-=======
-
+
+        '''
         temp_ = np.load(fname_templates_in)
         if CONFIG.deconvolution.neuron_discover:
             temp_ = temp_[units_survived]
         np.save(fname_templates_batch, temp_)
->>>>>>> f4863401
+        '''
 
     for j in range(len(update_time)-1):
         
@@ -1207,7 +1204,6 @@
             residual_dtype,
             run_chunk_sec[0])
 
-<<<<<<< HEAD
         print("passed first batch")
         if full_rank is None:
             update_weight = 100
@@ -1251,7 +1247,9 @@
     
     n_units_out = np.load(fname_templates).shape[0]
     print('{} new units'.format(n_units_out - n_units_in))
-=======
+
+    '''
+
     if CONFIG.deconvolution.neuron_discover:
         # post process kill
         n_units_after_split = np.load(fname_templates).shape[0]
@@ -1281,8 +1279,8 @@
 
         n_units_out = np.load(fname_templates).shape[0]
         print('{} new units'.format(n_units_out - n_units_in))
->>>>>>> f4863401
-    
+        '''
+
     #modify all the postproccess kills. 
     result = np.load(fname_result)
     if not first_batch:
