"""
Built-in pipeline
"""
import time
import logging
import logging.config
import shutil
import os
import matplotlib
matplotlib.use('Agg')

# supress PCA unpickle userwarning 
# Cat: TODO: this is dangersous, may wish to fix the problem in cluster.py
# import warnings
# warnings.filterwarnings("ignore", category=UserWarning)

try:
    # py3
    from collections.abc import Mapping
except ImportError:
    from collections import Mapping

import numpy as np
import yaml
import torch
torch.multiprocessing.set_start_method('spawn', force=True)


import yass
from yass import set_config
from yass import read_config
from yass import (preprocess, detect, cluster, postprocess,
<<<<<<< HEAD
                  deconvolve, residual, noise, merge, rf, visual, softassign)
=======
                  deconvolve, residual, soft_assignment, merge, rf, visual, phy)
>>>>>>> 9582f1cb
#from yass.template import update_templates

from yass.util import (load_yaml, save_metadata, load_logging_config_file,
                       human_readable_time)


def run(config, logger_level='INFO', clean=False, output_dir='tmp/',
        complete=False, calculate_rf=False, visualize=False, set_zero_seed=False,
        generate_phy=True):
            
    """Run YASS built-in pipeline

    Parameters
    ----------
    config: str or mapping (such as dictionary)
        Path to YASS configuration file or mapping object

    logger_level: str
        Logger level

    clean: bool, optional
        Delete CONFIG.data.root_folder/output_dir/ before running

    output_dir: str, optional
        Output directory (if relative, it makes it relative to
        CONFIG.data.root_folder) to store the output data, defaults to tmp/.
        If absolute, it leaves it as it is.

    complete: bool, optional
        Generates extra files (needed to generate phy files)

    Notes
    -----
    Running the preprocessor will generate the followiing files in
    CONFIG.data.root_folder/output_directory/:

    * ``config.yaml`` - Copy of the configuration file
    * ``metadata.yaml`` - Experiment metadata
    * ``filtered.bin`` - Filtered recordings (from preprocess)
    * ``filtered.yaml`` - Filtered recordings metadata (from preprocess)
    * ``standardized.bin`` - Standarized recordings (from preprocess)
    * ``standardized.yaml`` - Standarized recordings metadata (from preprocess)
    * ``whitening.npy`` - Whitening filter (from preprocess)


    Returns
    -------
    numpy.ndarray
        Spike train
    """

    # load yass configuration parameters
    set_config(config, output_dir)
    CONFIG = read_config()
    TMP_FOLDER = CONFIG.path_to_output_directory

    # remove tmp folder if needed
    if os.path.exists(TMP_FOLDER) and clean:
        shutil.rmtree(TMP_FOLDER)

    # create TMP_FOLDER if needed
    if not os.path.exists(TMP_FOLDER):
        os.makedirs(TMP_FOLDER)

    # load logging config file
    logging_config = load_logging_config_file()
    logging_config['handlers']['file']['filename'] = os.path.join(
        TMP_FOLDER,'yass.log')
    logging_config['root']['level'] = logger_level

    # configure logging
    logging.config.dictConfig(logging_config)

    # instantiate logger
    logger = logging.getLogger(__name__)

    # print yass version
    logger.info('YASS version: %s', yass.__version__)

    ''' **********************************************
        ******** SET ENVIRONMENT VARIABLES ***********
        **********************************************
    '''
    os.environ["OPENBLAS_NUM_THREADS"] = "1"
    os.environ["MKL_NUM_THREADS"] = "1"
    os.environ["GIO_EXTRA_MODULES"] = "/usr/lib/x86_64-linux-gnu/gio/modules/"

    ''' **********************************************
        ************** PREPROCESS ********************
        **********************************************
    '''

    # preprocess
    start = time.time()
    (standardized_path,
     standardized_dtype) = preprocess.run(
        os.path.join(TMP_FOLDER, 'preprocess'))

    #### Block 1: Detection, Clustering, Postprocess
    #print ("CLUSTERING DEFAULT LENGTH: ", CONFIG.rec_len, " current set to 300 sec")
    (fname_templates,
     fname_spike_train) = initial_block(
        os.path.join(TMP_FOLDER, 'block_1'),
        standardized_path,
        standardized_dtype,
        run_chunk_sec = CONFIG.clustering_chunk)
        #run_chunk_sec = [0, 600*20000])
        #run_chunk_sec = [0, 300])

    print (" inpput to block2: ", fname_templates)
    
    #### Block 2: Deconv, Merge, Residuals, Clustering, Postprocess
    n_iterations = 1
    for it in range(n_iterations):
        (fname_templates,
         fname_spike_train) = iterative_block(
            os.path.join(TMP_FOLDER, 'block_{}'.format(it+2)),
            standardized_path,
            standardized_dtype,
            fname_templates,
            run_chunk_sec = CONFIG.clustering_chunk)

    ### Pre-final deconv: Deconvolve, Residual, Merge, kill low fr units
    (fname_templates,
     fname_spike_train)= pre_final_deconv(
        os.path.join(TMP_FOLDER, 'pre_final_deconv'),
        standardized_path,
        standardized_dtype,
        fname_templates,
        run_chunk_sec = CONFIG.clustering_chunk)
    
    ### Final deconv: Deconvolve, Residual, soft assignment
    (fname_templates,
     fname_spike_train,
     fname_soft_assignment, 
     fname_template_soft_assignment, 
     fname_outliers, fname_log_probs, fname_unitassign)= final_deconv(
        os.path.join(TMP_FOLDER, 'final_deconv'),
        standardized_path,
        standardized_dtype,
        fname_templates,
        update_templates = CONFIG.deconvolution.update_templates,
        run_chunk_sec = CONFIG.final_deconv_chunk)

    ## save the final templates and spike train
    fname_templates_final = os.path.join(
        TMP_FOLDER, 'templates.npy')
    fname_spike_train_final = os.path.join(
        TMP_FOLDER, 'spike_train.npy')
    fname_soft_assignment_final = os.path.join(
        TMP_FOLDER, 'soft_assignment.npy')

    # tranpose axes
    templates = np.load(fname_templates).transpose(1,2,0)
    # align spike time to the beginning
    spike_train = np.load(fname_spike_train)
    #spike_train[:,0] -= CONFIG.spike_size//2
    soft_assignment = np.load(fname_soft_assignment)
    np.save(fname_templates_final, templates)
    np.save(fname_spike_train_final, spike_train)
    np.save(fname_soft_assignment_final, soft_assignment)

    total_time = time.time() - start

    ''' **********************************************
        ************** GENERATE PHY FILES ************
        **********************************************
    '''
    
    if generate_phy:
        phy.run(CONFIG)
    
        
    ''' **********************************************
        ************** RF / VISUALIZE ****************
        **********************************************
    '''

    if calculate_rf:
        rf.run() 

    if visualize:
        visual.run()
    
    logger.info('Finished YASS execution. Total time: {}'.format(
        human_readable_time(total_time)))
    logger.info('Final Templates Location: '+fname_templates_final)
    logger.info('Final Spike Train Location: '+fname_spike_train_final)


def initial_block(TMP_FOLDER,
                  standardized_path,
                  standardized_dtype,
                  run_chunk_sec):
    
    logger = logging.getLogger(__name__)

    if not os.path.exists(TMP_FOLDER):
        os.makedirs(TMP_FOLDER)

    ''' **********************************************
        ************** DETECT EVENTS *****************
        **********************************************
    '''

    # detect
    logger.info('INITIAL DETECTION')
    spike_index_path = detect.run(
        standardized_path,
        standardized_dtype,
        os.path.join(TMP_FOLDER, 'detect'),
        run_chunk_sec=run_chunk_sec)

    logger.info('INITIAL CLUSTERING')

    # cluster
    fname_templates, fname_spike_train = cluster.run(
        os.path.join(TMP_FOLDER, 'cluster'),
        standardized_path,
        standardized_dtype,
        fname_spike_index=spike_index_path,
        raw_data=True, 
        full_run=True)    

    #methods = ['duplicate', 'high_mad', 'collision']
    #methods = ['off_center', 'high_mad', 'duplicate']
    methods = ['off_center', 'high_mad', 'duplicate']
    #methods = ['off_center', 'high_mad', 'duplicate']
    fname_templates, fname_spike_train = postprocess.run(
        methods,
        os.path.join(TMP_FOLDER,
                     'cluster_post_process'),
        standardized_path,
        standardized_dtype,
        fname_templates,
        fname_spike_train)

    return fname_templates, fname_spike_train


def iterative_block(TMP_FOLDER,
                    standardized_path,
                    standardized_dtype,
                    fname_templates,
                    run_chunk_sec):

    logger = logging.getLogger(__name__)

    if not os.path.exists(TMP_FOLDER):
        os.makedirs(TMP_FOLDER)

    # run deconvolution
    logger.info('DECONV')
    (fname_templates,
     fname_spike_train,
     fname_shifts,
     fname_scales) = deconvolve.run(
        fname_templates,
        os.path.join(TMP_FOLDER,
                     'deconv'),
        standardized_path,
        standardized_dtype,
        run_chunk_sec=run_chunk_sec)

    # compute residual
    logger.info('RESIDUAL COMPUTATION')
    fname_residual, residual_dtype = residual.run(
        fname_shifts,
        fname_scales,
        fname_templates,
        fname_spike_train,
        os.path.join(TMP_FOLDER,
                     'residual'),
        standardized_path,
        standardized_dtype,
        dtype_out='float32',
        run_chunk_sec=run_chunk_sec)

    #logger.info('KILL NOISE')
    #fname_spike_train2 = noise.run(
    #    fname_templates,
    #    fname_spike_train,
    #    fname_shifts,
    #    os.path.join(TMP_FOLDER,
    #                 'noise_kill'),
    #    fname_residual,
    #    residual_dtype)

    if False:
        
        logger.info('SOFT NOISE ASSIGNMENT')
        fname_soft_assignment = soft_assignment.run(
            fname_templates,
            fname_spike_train,
            fname_shifts,
            os.path.join(TMP_FOLDER,
                         'soft_assignment'),
            fname_residual,
            residual_dtype)
        
        logger.info('BLOCK1 MERGE')
        _, _, _ = merge.run(
            os.path.join(TMP_FOLDER,
                         'post_deconv_merge'),
            fname_spike_train,
            fname_templates,
            fname_soft_assignment,
            fname_residual,
            residual_dtype)

    # cluster
    logger.info('RECLUSTERING')
    fname_templates, fname_spike_train = cluster.run(
        os.path.join(TMP_FOLDER, 'cluster'),
        standardized_path,
        standardized_dtype,
        fname_residual=fname_residual,
        residual_dtype=residual_dtype,
        fname_spike_index=None,
        fname_templates=fname_templates,
        fname_spike_train=fname_spike_train,
        fname_shifts = fname_shifts,
        fname_scales = fname_scales,
        raw_data=False, 
        full_run=True)

    methods = ['off_center', 'high_mad', 'duplicate']
    fname_templates, fname_spike_train = postprocess.run(
        methods,
        os.path.join(TMP_FOLDER,
                     'cluster_post_process'),
        standardized_path,
        standardized_dtype,
        fname_templates,
        fname_spike_train)

    return fname_templates, fname_spike_train


def pre_final_deconv(TMP_FOLDER,
                 standardized_path,
                 standardized_dtype,
                 fname_templates,
                 run_chunk_sec):

    logger = logging.getLogger(__name__)

    if not os.path.exists(TMP_FOLDER):
        os.makedirs(TMP_FOLDER)

    ''' **********************************************
        ************** DECONVOLUTION *****************
        **********************************************
    '''

    # run deconvolution
    logger.info('DECONV')
    (fname_templates,
     fname_spike_train,
     fname_shifts,
     fname_scales) = deconvolve.run(
        fname_templates,
        os.path.join(TMP_FOLDER,
                     'deconv'),
        standardized_path,
        standardized_dtype,
        run_chunk_sec=run_chunk_sec)

    # compute residual
    logger.info('RESIDUAL COMPUTATION')
    fname_residual, residual_dtype = residual.run(
        fname_shifts,
        fname_scales,
        fname_templates,
        fname_spike_train,
        os.path.join(TMP_FOLDER,
                     'residual'),
        standardized_path,
        standardized_dtype,
        dtype_out='float32',
        run_chunk_sec=run_chunk_sec)

    logger.info('SOFT NOISE ASSIGNMENT')
    fname_soft_assignment = soft_assignment.run(
        fname_templates,
        fname_spike_train,
        fname_shifts,
        fname_scales,
        os.path.join(TMP_FOLDER,
                     'soft_assignment'),
        fname_residual,
        residual_dtype)

    logger.info('POST DECONV MERGE')
    (fname_templates,
     fname_spike_train,
     fname_soft_assignment) = merge.run(
        os.path.join(TMP_FOLDER,
                     'post_deconv_merge'),
        fname_spike_train,
        fname_shifts,
        fname_scales,
        fname_templates,
        fname_soft_assignment,
        fname_residual,
        residual_dtype)
    
    logger.info('Remove Low Firing Rate Units')
    methods = ['low_fr']
    fname_templates, fname_spike_train = postprocess.run(
        methods,
        os.path.join(TMP_FOLDER,
                     'post_deconv_post_process'),
        standardized_path,
        standardized_dtype,
        fname_templates,
        fname_spike_train,
        fname_soft_assignment)

    return (fname_templates,
            fname_spike_train)


def final_deconv(TMP_FOLDER,
                 standardized_path,
                 standardized_dtype,
                 fname_templates,
                 update_templates,
                 run_chunk_sec):

    logger = logging.getLogger(__name__)

    if not os.path.exists(TMP_FOLDER):
        os.makedirs(TMP_FOLDER)

    ''' **********************************************
        ************** DECONVOLUTION *****************
        **********************************************
    '''

    # run deconvolution
    logger.info('FINAL DECONV')
    (fname_templates,
     fname_spike_train,
     fname_shifts,
     fname_scales) = deconvolve.run(
        fname_templates,
        os.path.join(TMP_FOLDER,
                     'deconv'),
        standardized_path,
        standardized_dtype,
        update_templates=update_templates,
        run_chunk_sec=run_chunk_sec)

    # compute residual
    logger.info('RESIDUAL COMPUTATION')
    fname_residual, residual_dtype = residual.run(
        fname_shifts,
        fname_scales,
        fname_templates,
        fname_spike_train,
        os.path.join(TMP_FOLDER,
                     'residual'),
        standardized_path,
        standardized_dtype,
        dtype_out='float32',
        update_templates=update_templates,
        run_chunk_sec=run_chunk_sec)

    logger.info('SOFT NOISE ASSIGNMENT')
    fname_soft_assignment = soft_assignment.run(
        fname_templates,
        fname_spike_train,
        fname_shifts,
        fname_scales,
        os.path.join(TMP_FOLDER,
                     'soft_assignment'),
        fname_residual,
        residual_dtype)
        
    logger.info('TEMPLATE SOFT ASSIGNMENT')
    fname_template_soft_assignment, fname_outliers, fname_log_probs,fname_unitassign = softassign.run(
        template_fname = fname_templates,
        spike_train_fname = fname_spike_train,
        shifts_fname = fname_shifts,
        output_directory = os.path.join(TMP_FOLDER,
                     'soft_assignment') ,
        residual_fname = fname_residual,
        residual_dtype = residual_dtype, 
        window_size = 51, 
        similarity_threshold = 5, 
        similar_units  = 3)
    
    return (fname_templates,
            fname_spike_train,
            fname_soft_assignment, 
            fname_template_soft_assignment,
            fname_outliers, fname_log_probs, fname_unitassign)<|MERGE_RESOLUTION|>--- conflicted
+++ resolved
@@ -30,11 +30,8 @@
 from yass import set_config
 from yass import read_config
 from yass import (preprocess, detect, cluster, postprocess,
-<<<<<<< HEAD
-                  deconvolve, residual, noise, merge, rf, visual, softassign)
-=======
-                  deconvolve, residual, soft_assignment, merge, rf, visual, phy)
->>>>>>> 9582f1cb
+                  deconvolve, residual, soft_assignment,
+                  merge, rf, visual, phy)
 #from yass.template import update_templates
 
 from yass.util import (load_yaml, save_metadata, load_logging_config_file,
@@ -43,7 +40,7 @@
 
 def run(config, logger_level='INFO', clean=False, output_dir='tmp/',
         complete=False, calculate_rf=False, visualize=False, set_zero_seed=False,
-        generate_phy=True):
+        generate_phy=False):
             
     """Run YASS built-in pipeline
 
@@ -169,9 +166,8 @@
     ### Final deconv: Deconvolve, Residual, soft assignment
     (fname_templates,
      fname_spike_train,
-     fname_soft_assignment, 
-     fname_template_soft_assignment, 
-     fname_outliers, fname_log_probs, fname_unitassign)= final_deconv(
+     fname_noise_soft, 
+     fname_template_soft)= final_deconv(
         os.path.join(TMP_FOLDER, 'final_deconv'),
         standardized_path,
         standardized_dtype,
@@ -184,18 +180,19 @@
         TMP_FOLDER, 'templates.npy')
     fname_spike_train_final = os.path.join(
         TMP_FOLDER, 'spike_train.npy')
-    fname_soft_assignment_final = os.path.join(
-        TMP_FOLDER, 'soft_assignment.npy')
+    fname_noise_soft_assignment_final = os.path.join(
+        TMP_FOLDER, 'noise_soft_assignment.npy')
 
     # tranpose axes
     templates = np.load(fname_templates).transpose(1,2,0)
     # align spike time to the beginning
     spike_train = np.load(fname_spike_train)
     #spike_train[:,0] -= CONFIG.spike_size//2
-    soft_assignment = np.load(fname_soft_assignment)
+    soft_assignment = np.load(fname_noise_soft)
+
     np.save(fname_templates_final, templates)
     np.save(fname_spike_train_final, spike_train)
-    np.save(fname_soft_assignment_final, soft_assignment)
+    np.save(fname_noise_soft_assignment_final, soft_assignment)
 
     total_time = time.time() - start
 
@@ -417,8 +414,8 @@
         dtype_out='float32',
         run_chunk_sec=run_chunk_sec)
 
-    logger.info('SOFT NOISE ASSIGNMENT')
-    fname_soft_assignment = soft_assignment.run(
+    logger.info('SOFT ASSIGNMENT')
+    (fname_noise_soft, _) = soft_assignment.run(
         fname_templates,
         fname_spike_train,
         fname_shifts,
@@ -426,22 +423,24 @@
         os.path.join(TMP_FOLDER,
                      'soft_assignment'),
         fname_residual,
-        residual_dtype)
+        residual_dtype,
+        compute_noise_soft=True,
+        compute_template_soft=False)
 
     logger.info('POST DECONV MERGE')
     (fname_templates,
      fname_spike_train,
-     fname_soft_assignment) = merge.run(
+     fname_noise_soft) = merge.run(
         os.path.join(TMP_FOLDER,
                      'post_deconv_merge'),
         fname_spike_train,
         fname_shifts,
         fname_scales,
         fname_templates,
-        fname_soft_assignment,
+        fname_noise_soft,
         fname_residual,
         residual_dtype)
-    
+
     logger.info('Remove Low Firing Rate Units')
     methods = ['low_fr']
     fname_templates, fname_spike_train = postprocess.run(
@@ -452,7 +451,7 @@
         standardized_dtype,
         fname_templates,
         fname_spike_train,
-        fname_soft_assignment)
+        fname_noise_soft)
 
     return (fname_templates,
             fname_spike_train)
@@ -504,8 +503,8 @@
         update_templates=update_templates,
         run_chunk_sec=run_chunk_sec)
 
-    logger.info('SOFT NOISE ASSIGNMENT')
-    fname_soft_assignment = soft_assignment.run(
+    logger.info('SOFT ASSIGNMENT')
+    fname_noise_soft, fname_template_soft = soft_assignment.run(
         fname_templates,
         fname_spike_train,
         fname_shifts,
@@ -514,22 +513,8 @@
                      'soft_assignment'),
         fname_residual,
         residual_dtype)
-        
-    logger.info('TEMPLATE SOFT ASSIGNMENT')
-    fname_template_soft_assignment, fname_outliers, fname_log_probs,fname_unitassign = softassign.run(
-        template_fname = fname_templates,
-        spike_train_fname = fname_spike_train,
-        shifts_fname = fname_shifts,
-        output_directory = os.path.join(TMP_FOLDER,
-                     'soft_assignment') ,
-        residual_fname = fname_residual,
-        residual_dtype = residual_dtype, 
-        window_size = 51, 
-        similarity_threshold = 5, 
-        similar_units  = 3)
     
     return (fname_templates,
             fname_spike_train,
-            fname_soft_assignment, 
-            fname_template_soft_assignment,
-            fname_outliers, fname_log_probs, fname_unitassign)+            fname_noise_soft, 
+            fname_template_soft)