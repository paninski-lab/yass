"""
Built-in pipeline
"""
import time
import logging
import logging.config
import shutil
import os
import matplotlib
matplotlib.use('Agg')

# supress PCA unpickle userwarning 
# Cat: TODO: this is dangersous, may wish to fix the problem in cluster.py
# import warnings
# warnings.filterwarnings("ignore", category=UserWarning)

try:
    # py3
    from collections.abc import Mapping
except ImportError:
    from collections import Mapping

import numpy as np
import yaml


import yass
from yass import set_config
from yass import read_config
from yass import (preprocess, detect, cluster, postprocess,
                  deconvolve, residual, merge, rf, visual)
from yass.template import update_templates

from yass.util import (load_yaml, save_metadata, load_logging_config_file,
                       human_readable_time)


def run(config, logger_level='INFO', clean=False, output_dir='tmp/',
        complete=False, calculate_rf=False, visualize=False, set_zero_seed=False):
    """Run YASS built-in pipeline

    Parameters
    ----------
    config: str or mapping (such as dictionary)
        Path to YASS configuration file or mapping object

    logger_level: str
        Logger level

    clean: bool, optional
        Delete CONFIG.data.root_folder/output_dir/ before running

    output_dir: str, optional
        Output directory (if relative, it makes it relative to
        CONFIG.data.root_folder) to store the output data, defaults to tmp/.
        If absolute, it leaves it as it is.

    complete: bool, optional
        Generates extra files (needed to generate phy files)

    Notes
    -----
    Running the preprocessor will generate the followiing files in
    CONFIG.data.root_folder/output_directory/:

    * ``config.yaml`` - Copy of the configuration file
    * ``metadata.yaml`` - Experiment metadata
    * ``filtered.bin`` - Filtered recordings (from preprocess)
    * ``filtered.yaml`` - Filtered recordings metadata (from preprocess)
    * ``standardized.bin`` - Standarized recordings (from preprocess)
    * ``standardized.yaml`` - Standarized recordings metadata (from preprocess)
    * ``whitening.npy`` - Whitening filter (from preprocess)


    Returns
    -------
    numpy.ndarray
        Spike train
    """

    # load yass configuration parameters
    set_config(config, output_dir)
    CONFIG = read_config()
    TMP_FOLDER = CONFIG.path_to_output_directory

    # remove tmp folder if needed
    if os.path.exists(TMP_FOLDER) and clean:
        shutil.rmtree(TMP_FOLDER)

    # create TMP_FOLDER if needed
    if not os.path.exists(TMP_FOLDER):
        os.makedirs(TMP_FOLDER)

    # load logging config file
    logging_config = load_logging_config_file()
    logging_config['handlers']['file']['filename'] = os.path.join(
        TMP_FOLDER,'yass.log')
    logging_config['root']['level'] = logger_level

    # configure logging
    logging.config.dictConfig(logging_config)

    # instantiate logger
    logger = logging.getLogger(__name__)

    # print yass version
    logger.info('YASS version: %s', yass.__version__)

    ''' **********************************************
        ******** SET ENVIRONMENT VARIABLES ***********
        **********************************************
    '''
    os.environ["OPENBLAS_NUM_THREADS"] = "1"
    os.environ["MKL_NUM_THREADS"] = "1"
    os.environ["GIO_EXTRA_MODULES"] = "/usr/lib/x86_64-linux-gnu/gio/modules/"

    ''' **********************************************
        ************** PREPROCESS ********************
        **********************************************
    '''
    # preprocess
    start = time.time()
    (standardized_path,
     standardized_params) = preprocess.run(
        os.path.join(TMP_FOLDER, 'preprocess'))

    #### Block 1: Detection, Clustering, Postprocess
    (fname_templates,
     fname_spike_train) = initial_block(
        os.path.join(TMP_FOLDER, 'block_1'),
        standardized_path,
        standardized_params,
        run_chunk_sec = [0, CONFIG.rec_len])

    #### Block 2: Deconv, Residuals, Clustering, Postprocess
    n_iterations = 1
    for it in range(n_iterations):
        (fname_templates,
         fname_spike_train) = iterative_block(
            os.path.join(TMP_FOLDER, 'block_{}'.format(it+2)),
            standardized_path,
            standardized_params,
            fname_templates,
            run_chunk_sec = [0, CONFIG.rec_len])
    
    ### Block 3: Deconvolve, Residual, Merge
    (fname_templates,
     fname_spike_train,
     fname_templates_up,
     fname_spike_train_up,
     fname_residual,
     residual_dtype)= final_deconv(
        os.path.join(TMP_FOLDER, 'final_deconv'),
        standardized_path,
        standardized_params,
        fname_templates)

    ## save the final templates and spike train
    fname_templates_final = os.path.join(
        TMP_FOLDER, 'templates.npy')
    fname_spike_train_final = os.path.join(
        TMP_FOLDER, 'spike_train.npy')
    # tranpose axes
    templates = np.load(fname_templates).transpose(1,2,0)
    # align spike time to the beginning
    spike_train = np.load(fname_spike_train)
    spike_train[:,0] -= CONFIG.spike_size//2
    np.save(fname_templates_final, templates)
    np.save(fname_spike_train_final, spike_train)

    total_time = time.time() - start

    ''' **********************************************
        ************** RF / VISUALIZE ****************
        **********************************************
    '''

    if calculate_rf:
        rf.run() 

    if visualize:
        visual.run()
    
    logger.info('Finished YASS execution. Total time: {}'.format(
        human_readable_time(total_time)))
    logger.info('Final Templates Location: '+fname_templates_final)
    logger.info('Final Spike Train Location: '+fname_spike_train_final)


def initial_block(TMP_FOLDER,
                  standardized_path,
                  standardized_params,
                  run_chunk_sec):
    
    logger = logging.getLogger(__name__)

    if not os.path.exists(TMP_FOLDER):
        os.makedirs(TMP_FOLDER)

    ''' **********************************************
        ************** DETECT EVENTS *****************
        **********************************************
    '''

    # detect
    logger.info('INITIAL DETECTION')
    spike_index_path = detect.run(
        standardized_path,
        standardized_params,
        os.path.join(TMP_FOLDER, 'detect'),
        run_chunk_sec=run_chunk_sec)

    logger.info('INITIAL CLUSTERING')

    # cluster
    raw_data = True
    full_run = True
    fname_templates, fname_spike_train = cluster.run(
        spike_index_path,
        standardized_path,
        standardized_params['dtype'],
        os.path.join(TMP_FOLDER, 'cluster'),
        raw_data, 
        full_run)

    #methods = ['low_ptp', 'duplicate', 'collision', 'high_mad']
    methods = ['duplicate', 'collision', 'high_mad']
    #methods = ['duplicate', 'collision']
    fname_templates, fname_spike_train = postprocess.run(
        methods,
        fname_templates,
        fname_spike_train,
        os.path.join(TMP_FOLDER,
                     'cluster_post_process'),
        standardized_path,
        standardized_params['dtype'])

    return fname_templates, fname_spike_train


def iterative_block(TMP_FOLDER,
                    standardized_path,
                    standardized_params,
                    fname_templates,
                    run_chunk_sec):

    logger = logging.getLogger(__name__)

    if not os.path.exists(TMP_FOLDER):
        os.makedirs(TMP_FOLDER)

    # run deconvolution
    logger.info('DECONV')
    (fname_templates,
     fname_spike_train,
     fname_templates_up,
     fname_spike_train_up, 
     fname_shifts) = deconvolve.run(
        fname_templates,
        os.path.join(TMP_FOLDER,
                     'deconv'),
        standardized_path,
        standardized_params['dtype'],
        run_chunk_sec=run_chunk_sec)


    # compute residual
    logger.info('RESIDUAL COMPUTATION')
    fname_residual, residual_dtype = residual.run(
        fname_shifts,
        fname_templates_up,
        fname_spike_train_up,
        os.path.join(TMP_FOLDER,
                     'residual'),
        standardized_path,
        standardized_params['dtype'],
        dtype_out='float32',
        run_chunk_sec=run_chunk_sec)

    # cluster
    logger.info('RECLUSTERING')
    raw_data = False
    full_run = True
    fname_templates, fname_spike_train = cluster.run(
        fname_spike_train,
        standardized_path,
        standardized_params['dtype'],
        os.path.join(TMP_FOLDER, 'cluster'),
        raw_data, 
        full_run,
        fname_residual=fname_residual,
        residual_dtype=residual_dtype,
        fname_templates_up=fname_templates_up,
        fname_spike_train_up=fname_spike_train_up)
    
<<<<<<< HEAD
    #methods = ['low_ptp', 'duplicate', 'collision', 'high_mad']
    methods = ['duplicate', 'collision', 'high_mad']
    #methods = ['duplicate', 'collision']
=======
    methods = ['duplicate', 'high_mad', 'collision']
>>>>>>> 17499954
    fname_templates, fname_spike_train = postprocess.run(
        methods,
        fname_templates,
        fname_spike_train,
        os.path.join(TMP_FOLDER,
                     'cluster_post_process'),
        standardized_path,
        standardized_params['dtype'])

    return fname_templates, fname_spike_train


def final_deconv(TMP_FOLDER,
                 standardized_path,
                 standardized_params,
                 fname_templates):

    logger = logging.getLogger(__name__)

    if not os.path.exists(TMP_FOLDER):
        os.makedirs(TMP_FOLDER)

    ''' **********************************************
        ************** DECONVOLUTION *****************
        **********************************************
    '''

    # run deconvolution
    logger.info('FINAL DECONV')
    (fname_templates,
     fname_spike_train,
     fname_templates_up,
     fname_spike_train_up,
     fname_shifts) = deconvolve.run(
        fname_templates,
        os.path.join(TMP_FOLDER,
                     'deconv'),
        standardized_path,
        standardized_params['dtype'])

    # compute residual
    logger.info('RESIDUAL COMPUTATION')
    fname_residual, residual_dtype = residual.run(
        fname_shifts,
        fname_templates_up,
        fname_spike_train_up,
        os.path.join(TMP_FOLDER,
                     'residual'),
        standardized_path,
        standardized_params['dtype'],
        dtype_out='float32')

    #logger.info('FINAL MERGE')
    fname_templates, fname_spike_train = merge.run(
        os.path.join(TMP_FOLDER,
                     'post_deconv_merge'),
        False,
        fname_spike_train,
        fname_templates,
        fname_spike_train_up,
        fname_templates_up,
        standardized_path,
        standardized_params['dtype'],
        fname_residual,
        residual_dtype)

    return (fname_templates, fname_spike_train, fname_templates_up,
            fname_spike_train_up, fname_residual, residual_dtype)<|MERGE_RESOLUTION|>--- conflicted
+++ resolved
@@ -223,9 +223,7 @@
         raw_data, 
         full_run)
 
-    #methods = ['low_ptp', 'duplicate', 'collision', 'high_mad']
-    methods = ['duplicate', 'collision', 'high_mad']
-    #methods = ['duplicate', 'collision']
+    methods = ['duplicate', 'high_mad', 'collision']
     fname_templates, fname_spike_train = postprocess.run(
         methods,
         fname_templates,
@@ -293,13 +291,7 @@
         fname_templates_up=fname_templates_up,
         fname_spike_train_up=fname_spike_train_up)
     
-<<<<<<< HEAD
-    #methods = ['low_ptp', 'duplicate', 'collision', 'high_mad']
-    methods = ['duplicate', 'collision', 'high_mad']
-    #methods = ['duplicate', 'collision']
-=======
     methods = ['duplicate', 'high_mad', 'collision']
->>>>>>> 17499954
     fname_templates, fname_spike_train = postprocess.run(
         methods,
         fname_templates,
