"""
Built-in pipeline
"""
import time
import logging
import logging.config
import shutil
import os
import matplotlib
matplotlib.use('Agg')

# supress PCA unpickle userwarning 
# Cat: TODO: this is dangersous, may wish to fix the problem in cluster.py
# import warnings
# warnings.filterwarnings("ignore", category=UserWarning)

try:
    # py3
    from collections.abc import Mapping
except ImportError:
    from collections import Mapping

import numpy as np
import yaml
import torch
torch.multiprocessing.set_start_method('spawn', force=True)

import yass
from yass import set_config
from yass import read_config
from yass import (preprocess, detect, cluster, postprocess,
                  deconvolve, residual, soft_assignment,
                  merge, rf, visual, phy)
from yass.cluster.sharpen import sharpen_templates
from yass.reader import READER
from yass.template import run_cleaned_template_computation, run_template_computation
from yass.pd_split import run_post_deconv_split
from yass.template_update import run_template_update
from yass.deconvolve.utils import shift_svd_denoise
from yass.postprocess.duplicate_soft_assignment import duplicate_soft_assignment
from yass.soft_assignment.template import get_similar_array
#from yass.template import update_templates
from yass.deconvolve.full_template_track import full_rank_update

from yass.util import (load_yaml, save_metadata, load_logging_config_file,
                       human_readable_time)


def run(config, logger_level='INFO', clean=False, output_dir='tmp/',
        complete=False, calculate_rf=False, visualize=False, set_zero_seed=False):
            
    """Run YASS built-in pipeline

    Parameters
    ----------
    config: str or mapping (such as dictionary)
        Path to YASS configuration file or mapping object

    logger_level: str
        Logger level

    clean: bool, optional
        Delete CONFIG.data.root_folder/output_dir/ before running

    output_dir: str, optional
        Output directory (if relative, it makes it relative to
        CONFIG.data.root_folder) to store the output data, defaults to tmp/.
        If absolute, it leaves it as it is.

    complete: bool, optional
        Generates extra files (needed to generate phy files)

    Notes
    -----
    Running the preprocessor will generate the followiing files in
    CONFIG.data.root_folder/output_directory/:

    * ``config.yaml`` - Copy of the configuration file
    * ``metadata.yaml`` - Experiment metadata
    * ``filtered.bin`` - Filtered recordings (from preprocess)
    * ``filtered.yaml`` - Filtered recordings metadata (from preprocess)
    * ``standardized.bin`` - Standarized recordings (from preprocess)
    * ``standardized.yaml`` - Standarized recordings metadata (from preprocess)
    * ``whitening.npy`` - Whitening filter (from preprocess)


    Returns
    -------
    numpy.ndarray
        Spike train
    """

    # load yass configuration parameters
    set_config(config, output_dir)
    CONFIG = read_config()
    TMP_FOLDER = CONFIG.path_to_output_directory

    # remove tmp folder if needed
    if os.path.exists(TMP_FOLDER) and clean:
        shutil.rmtree(TMP_FOLDER)

    # create TMP_FOLDER if needed
    if not os.path.exists(TMP_FOLDER):
        os.makedirs(TMP_FOLDER)

    # load logging config file
    logging_config = load_logging_config_file()
    logging_config['handlers']['file']['filename'] = os.path.join(
        TMP_FOLDER,'yass.log')
    logging_config['root']['level'] = logger_level

    # configure logging
    logging.config.dictConfig(logging_config)

    # instantiate logger
    logger = logging.getLogger(__name__)

    # print yass version
    logger.info('YASS version: %s', yass.__version__)

    ''' **********************************************
        ******** SET ENVIRONMENT VARIABLES ***********
        **********************************************
    '''
    os.environ["OPENBLAS_NUM_THREADS"] = "1"
    os.environ["MKL_NUM_THREADS"] = "1"
    os.environ["GIO_EXTRA_MODULES"] = "/usr/lib/x86_64-linux-gnu/gio/modules/"
    os.environ["CUDA_VISIBLE_DEVICES"] = str(CONFIG.resources.gpu_id)
    ''' **********************************************
        ************** PREPROCESS ********************
        **********************************************
    '''

    # preprocess
    start = time.time()
    (standardized_path,
     standardized_dtype) = preprocess.run(
        os.path.join(TMP_FOLDER, 'preprocess'))

    if CONFIG.data.initial_templates is not None:
        fname_templates = CONFIG.data.initial_templates
    else:
        #### Block 1: Detection, Clustering, Postprocess
        #print ("CLUSTERING DEFAULT LENGTH: ", CONFIG.rec_len, " current set to 300 sec")
        (fname_templates,
         fname_spike_train) = initial_block(
            os.path.join(TMP_FOLDER, 'block_1'),
            standardized_path,
            standardized_dtype,
            run_chunk_sec = CONFIG.clustering_chunk)

        print (" inpput to block2: ", fname_templates)

        #### Block 2: Deconv, Merge, Residuals, Clustering, Postprocess
        n_iterations = 1
        for it in range(n_iterations):
            (fname_templates,
             fname_spike_train) = iterative_block(
                os.path.join(TMP_FOLDER, 'block_{}'.format(it+2)),
                standardized_path,
                standardized_dtype,
                fname_templates,
                run_chunk_sec = CONFIG.clustering_chunk)

        for j in range(1):
            ### Pre-final deconv: Deconvolve, Residual, Merge, kill low fr units
            (fname_templates,
             fname_spike_train)= pre_final_deconv(
                os.path.join(TMP_FOLDER, 'pre_final_deconv_{}'.format(j)),
                standardized_path,
                standardized_dtype,
                fname_templates,
                run_chunk_sec = CONFIG.clustering_chunk)

    ### Final deconv: Deconvolve, Residual, soft assignment
    (fname_templates,
     fname_spike_train,
     fname_noise_soft, 
     fname_template_soft)= final_deconv(
        os.path.join(TMP_FOLDER, 'final_deconv'),
        standardized_path,
        standardized_dtype,
        fname_templates,
        CONFIG)

    ## save the final templates and spike train
    fname_templates_final = os.path.join(
        TMP_FOLDER, 'templates.npy')
    fname_spike_train_final = os.path.join(
        TMP_FOLDER, 'spike_train.npy')
    fname_noise_soft_assignment_final = os.path.join(
        TMP_FOLDER, 'noise_soft_assignment.npy')

    if CONFIG.deconvolution.update_templates:
        templates_dir = fname_templates
        fname_templates = os.path.join(templates_dir, 'templates_init.npy')

    # tranpose axes
    templates = np.load(fname_templates).transpose(1,2,0)
    # align spike time to the beginning
    spike_train = np.load(fname_spike_train)
    #spike_train[:,0] -= CONFIG.spike_size//2
    soft_assignment = np.load(fname_noise_soft)

    np.save(fname_templates_final, templates)
    np.save(fname_spike_train_final, spike_train)
    np.save(fname_noise_soft_assignment_final, soft_assignment)

    total_time = time.time() - start


        
    ''' **********************************************
        ************** RF / VISUALIZE ****************
        **********************************************
    '''

    if calculate_rf:
        rf.run() 

    if visualize:
        visual.run()
    
    logger.info('Finished YASS execution. Total time: {}'.format(
        human_readable_time(total_time)))
    logger.info('Final Templates Location: '+fname_templates_final)
    logger.info('Final Spike Train Location: '+fname_spike_train_final)


def initial_block(TMP_FOLDER,
                  standardized_path,
                  standardized_dtype,
                  run_chunk_sec):
    
    logger = logging.getLogger(__name__)

    if not os.path.exists(TMP_FOLDER):
        os.makedirs(TMP_FOLDER)

    ''' **********************************************
        ************** DETECT EVENTS *****************
        **********************************************
    '''

    # detect
    logger.info('INITIAL DETECTION')
    spike_index_path = detect.run(
        standardized_path,
        standardized_dtype,
        os.path.join(TMP_FOLDER, 'detect'),
        run_chunk_sec=run_chunk_sec)

    logger.info('INITIAL CLUSTERING')

    # cluster
    fname_templates, fname_spike_train = cluster.run(
        os.path.join(TMP_FOLDER, 'cluster'),
        standardized_path,
        standardized_dtype,
        fname_spike_index=spike_index_path,
        raw_data=True, 
        full_run=True)    

    #methods = ['duplicate', 'high_mad', 'collision']
    #methods = ['off_center', 'high_mad', 'duplicate']
    methods = ['off_center', 'high_mad', 'duplicate']
    #methods = ['off_center', 'high_mad', 'duplicate']
    (fname_templates, fname_spike_train, _, _, _) = postprocess.run(
        methods,
        os.path.join(TMP_FOLDER,
                     'cluster_post_process'),
        standardized_path,
        standardized_dtype,
        fname_templates,
        fname_spike_train)

    return fname_templates, fname_spike_train


def iterative_block(TMP_FOLDER,
                    standardized_path,
                    standardized_dtype,
                    fname_templates,
                    run_chunk_sec):

    logger = logging.getLogger(__name__)

    if not os.path.exists(TMP_FOLDER):
        os.makedirs(TMP_FOLDER)

    # run deconvolution
    logger.info('DECONV')
    (fname_templates,
     fname_spike_train,
     fname_shifts,
     fname_scales) = deconvolve.run(
        fname_templates,
        os.path.join(TMP_FOLDER,
                     'deconv'),
        standardized_path,
        standardized_dtype,
        run_chunk_sec=run_chunk_sec)

    # compute residual
    logger.info('RESIDUAL COMPUTATION')
    fname_residual, residual_dtype = residual.run(
        fname_shifts,
        fname_scales,
        fname_templates,
        fname_spike_train,
        os.path.join(TMP_FOLDER,
                     'residual'),
        standardized_path,
        standardized_dtype,
        dtype_out='float32',
        run_chunk_sec=run_chunk_sec)

    # cluster
    logger.info('RECLUSTERING')
    fname_templates, fname_spike_train = cluster.run(
        os.path.join(TMP_FOLDER, 'cluster'),
        standardized_path,
        standardized_dtype,
        fname_residual=fname_residual,
        residual_dtype=residual_dtype,
        fname_spike_index=None,
        fname_templates=fname_templates,
        fname_spike_train=fname_spike_train,
        fname_shifts = fname_shifts,
        fname_scales = fname_scales,
        raw_data=False, 
        full_run=True)

    methods = ['off_center', 'high_mad', 'duplicate']
    fname_templates, fname_spike_train, _, _, _ = postprocess.run(
        methods,
        os.path.join(TMP_FOLDER,
                     'cluster_post_process'),
        standardized_path,
        standardized_dtype,
        fname_templates,
        fname_spike_train)

    return fname_templates, fname_spike_train


def pre_final_deconv(TMP_FOLDER,
                     standardized_path,
                     standardized_dtype,
                     fname_templates,
                     run_chunk_sec):

    logger = logging.getLogger(__name__)

    if not os.path.exists(TMP_FOLDER):
        os.makedirs(TMP_FOLDER)

    ''' **********************************************
        ************** DECONVOLUTION *****************
        **********************************************
    '''

    # run deconvolution
    logger.info('DECONV')
    (fname_templates,
     fname_spike_train,
     fname_shifts,
     fname_scales) = deconvolve.run(
        fname_templates,
        os.path.join(TMP_FOLDER,
                     'deconv'),
        standardized_path,
        standardized_dtype,
        run_chunk_sec=run_chunk_sec)

    # compute residual
    logger.info('RESIDUAL COMPUTATION')
    fname_residual, residual_dtype = residual.run(
        fname_shifts,
        fname_scales,
        fname_templates,
        fname_spike_train,
        os.path.join(TMP_FOLDER,
                     'residual'),
        standardized_path,
        standardized_dtype,
        dtype_out='float32',
        run_chunk_sec=run_chunk_sec)

    logger.info('SOFT ASSIGNMENT')
    fname_noise_soft, fname_template_soft = soft_assignment.run(
        fname_templates,
        fname_spike_train,
        fname_shifts,
        fname_scales,
        os.path.join(TMP_FOLDER,
                     'soft_assignment'),
        fname_residual,
        residual_dtype,
        compute_noise_soft=True,
        compute_template_soft=True)
    
    logger.info('Remove Bad units')
    methods = ['low_fr', 'low_ptp', 'duplicate', 'duplicate_soft_assignment']
    (fname_templates, fname_spike_train, 
     fname_noise_soft, fname_shifts, fname_scales)  = postprocess.run(
        methods,
        os.path.join(TMP_FOLDER,
                     'post_deconv_post_process'),
        standardized_path,
        standardized_dtype,
        fname_templates,
        fname_spike_train,
        fname_template_soft,
        fname_noise_soft,
        fname_shifts,
        fname_scales)

    logger.info('POST DECONV MERGE')
    (fname_templates,
     fname_spike_train,
     fname_shifts,
     fname_scales,
     fname_noise_soft) = merge.run(
        os.path.join(TMP_FOLDER,
                     'post_deconv_merge'),
        fname_spike_train,
        fname_shifts,
        fname_scales,
        fname_templates,
        fname_noise_soft,
        fname_residual,
        residual_dtype)    

    #logger.info('Get (partially) Cleaned Templates')
    #fname_templates = get_partially_cleaned_templates(
    #    os.path.join(TMP_FOLDER,
    #                 'clean_templates'),
    #    fname_templates,
    #    fname_spike_train,
    #    fname_shifts,
    #    fname_scales,
    #    standardized_path,
    #    standardized_dtype,
    #    run_chunk_sec)

    return (fname_templates,
            fname_spike_train)


def get_partially_cleaned_templates(TMP_FOLDER,
                                    fname_templates,
                                    fname_spike_train,
                                    fname_shifts,
                                    fname_scales,
                                    standardized_path,
                                    standardized_dtype,
                                    run_chunk_sec):

    logger = logging.getLogger(__name__)

    if not os.path.exists(TMP_FOLDER):
        os.makedirs(TMP_FOLDER)
        
    CONFIG = read_config()

    fname_templates_out = os.path.join(TMP_FOLDER, 'templates.npy')
    if os.path.exists(fname_templates_out):
        return fname_templates_out

    big_unit_ptp = 10
    vis_chan_ptp = 3
    
    # compute residual
    logger.info('PARTIAL RESIDUAL COMPUTATION')
    fname_residual, residual_dtype = residual.run(
        fname_shifts,
        fname_scales,
        fname_templates,
        fname_spike_train,
        os.path.join(TMP_FOLDER,
                     'partial_residual'),
        standardized_path,
        standardized_dtype,
        dtype_out='float32',
        run_chunk_sec=run_chunk_sec,
        min_ptp_units=big_unit_ptp,
        min_ptp_vis_chan=vis_chan_ptp)
    
    templates = np.load(fname_templates)
    n_units, n_times, n_channels = templates.shape
    ptps_mc = templates.ptp(1).max(1)

    unit_ids_big = np.where(ptps_mc > big_unit_ptp)[0]
    unit_ids_small = np.where(ptps_mc <= big_unit_ptp)[0]

    templates_input_masked = np.copy(templates)
    templates_input_masked[unit_ids_small] = 0
    for k in unit_ids_big:
        idx_noise_chan = templates_input_masked[k].ptp(0) < vis_chan_ptp
        templates_input_masked[k, :, idx_noise_chan] = 0
    fname_templates_input_masked = os.path.join(TMP_FOLDER, 'templates_input_masked.npy')
    np.save(fname_templates_input_masked, templates_input_masked)

    fname_templates_big = run_cleaned_template_computation(
        os.path.join(TMP_FOLDER,
                     'large_units_templates'),
        fname_spike_train,
        fname_templates_input_masked,
        fname_shifts,
        fname_scales,
        fname_residual,
        residual_dtype,
        CONFIG,
        unit_ids=unit_ids_big)

    reader = READER(fname_residual, residual_dtype, CONFIG)
    fname_templates_small = run_template_computation(
        os.path.join(TMP_FOLDER,
                     'small_units_templates'),
        fname_spike_train,
        reader,
        spike_size=None,
        unit_ids=unit_ids_small,
        multi_processing=CONFIG.resources.multi_processing,
        n_processors=CONFIG.resources.n_processors)
    
    
    templates_big = np.load(fname_templates_big)
    templates_small = np.load(fname_templates_small)
    templates_new = np.zeros((n_units, n_times, n_channels), 'float32')    
    templates_new[unit_ids_big] = templates_big[unit_ids_big]
    templates_new[unit_ids_small] = templates_small[unit_ids_small]

    #for unit in range(n_units):
    #    templates_new[unit,:, templates[unit].ptp(0) == 0] = 0

    #fname_templates = os.path.join(TMP_FOLDER, 'templates.npy')
    np.save(fname_templates_out, templates_new)
    
    #logger.info("subsample template alignment")
    #fname_templates_out = sharpen_templates(fname_templates,
    #                                        fname_templates_out)
    
    return fname_templates_out


def final_deconv(TMP_FOLDER,
                 standardized_path,
                 standardized_dtype,
                 fname_templates,
                 CONFIG):

    logger = logging.getLogger(__name__)

    if not os.path.exists(TMP_FOLDER):
        os.makedirs(TMP_FOLDER)

    ''' **********************************************
        ************** DECONVOLUTION *****************
        **********************************************
    '''

    update_templates = CONFIG.deconvolution.update_templates
    run_chunk_sec = CONFIG.final_deconv_chunk
    generate_phy = CONFIG.resources.generate_phy
        
    # run deconvolution
    logger.info('FINAL DECONV')
    if update_templates:
        (fname_templates,
         fname_spike_train,
         fname_shifts,
         fname_scales) = final_deconv_with_template_updates_v2(
            os.path.join(TMP_FOLDER,
                         'deconv_with_updates'),
            standardized_path,
            standardized_dtype,
            fname_templates,
            run_chunk_sec,
            remove_meta_data=True)
    else:
        (fname_templates,
         fname_spike_train,
         fname_shifts,
         fname_scales) = deconvolve.run(
            fname_templates,
            os.path.join(TMP_FOLDER,
                         'deconv'),
            standardized_path,
            standardized_dtype,
            run_chunk_sec=run_chunk_sec)

    # compute residual
    logger.info('RESIDUAL COMPUTATION')
    fname_residual, residual_dtype = residual.run(
        fname_shifts,
        fname_scales,
        fname_templates,
        fname_spike_train,
        os.path.join(TMP_FOLDER,
                     'residual'),
        standardized_path,
        standardized_dtype,
        dtype_out='float32',
        update_templates=update_templates,
        run_chunk_sec=run_chunk_sec)


    ''' **********************************************
        ************** GENERATE PHY FILES ************
        **********************************************
    '''
    
    if generate_phy:
        phy.run(CONFIG)
    
    logger.info('SOFT ASSIGNMENT')
    fname_noise_soft, fname_template_soft = soft_assignment.run(
        fname_templates,
        fname_spike_train,
        fname_shifts,
        fname_scales,
        os.path.join(TMP_FOLDER,
                     'soft_assignment'),
        fname_residual,
        residual_dtype,
        update_templates=update_templates)

    return (fname_templates,
            fname_spike_train,
            fname_noise_soft, 
            fname_template_soft)

def final_deconv_with_template_updates_v2(output_directory,
                                          recording_dir,
                                          recording_dtype,
                                          fname_templates_in,
                                          run_chunk_sec,
                                          remove_meta_data=True):
    
    if not os.path.exists(output_directory):
        os.makedirs(output_directory)

    temp_directory = os.path.join(output_directory, 'templates')
    if not os.path.exists(temp_directory):
        os.makedirs(temp_directory)

    fname_spike_train_out = os.path.join(
        output_directory, 'spike_train.npy')
    fname_shifts_out = os.path.join(
        output_directory, 'shifts.npy')
    fname_scales_out = os.path.join(
        output_directory, 'scales.npy')

    if (os.path.exists(fname_spike_train_out) and
        os.path.exists(fname_shifts_out) and
        os.path.exists(fname_scales_out)):            
        return temp_directory, fname_spike_train_out, fname_shifts_out, fname_scales_out
            
    forward_directory = os.path.join(output_directory, 'forward_results')
    if not os.path.exists(forward_directory):
        os.makedirs(forward_directory)

    CONFIG = read_config()
    template_update_freq = CONFIG.deconvolution.template_update_time
    update_time = np.arange(run_chunk_sec[0], run_chunk_sec[1], template_update_freq)
    update_time = np.hstack((update_time, run_chunk_sec[1]))

    # forward deconv
    for j in range(len(update_time)-1):

        if j == 0:
            first_batch = True
        else:
            first_batch = False

        # batch time in seconds
        batch_time = [update_time[j], update_time[j+1]]

        # templates name out
        fname_templates_out = os.path.join(
            forward_directory, 'templates_{}_{}.npy'.format(
                batch_time[0], batch_time[1]))

        output_directory_batch = os.path.join(
            forward_directory, 'batch_{}_{}'.format(batch_time[0], batch_time[1]))
        if not os.path.exists(fname_templates_out):

            # run post deconv split merge
            fname_templates_ = deconv_pass1(
                output_directory_batch,
                recording_dir,
                recording_dtype,
                fname_templates_in,
                batch_time,
                CONFIG,
                first_batch)

            # save templates and remove all metadata
            np.save(fname_templates_out, np.load(fname_templates_))

        if os.path.exists(output_directory_batch) and remove_meta_data:
            shutil.rmtree(output_directory_batch)

        # the new templates will go into the next batch as input
        fname_templates_in = fname_templates_out


    backward_directory = os.path.join(output_directory, 'backward_results')
    if not os.path.exists(backward_directory):
        os.makedirs(backward_directory)

    # adding all split units
    for j in range(len(update_time)-2, -1, -1):
        
        batch_time = [update_time[j], update_time[j+1]]
        
        fname_templates_batch = os.path.join(
            backward_directory, 'templates_{}sec.npy'.format(
                batch_time[0]))

        if os.path.exists(fname_templates_batch):
            continue

        # input templates
        fname_templates_in = os.path.join(
            forward_directory, 'templates_{}_{}.npy'.format(
                batch_time[0], batch_time[1]))

        #if False:
        if j < len(update_time)-2:

            # load current templates and templates in the next batch
            templates_current_batch = np.load(fname_templates_in)
            templates_next_batch = np.load(os.path.join(
                backward_directory, 'templates_{}sec.npy'.format(
                    update_time[j+1])))
            
            # add any new templates in the next batch
            if templates_current_batch.shape[0] < templates_next_batch.shape[0]:
                templates_current_batch = np.concatenate(
                    (templates_current_batch, templates_next_batch[templates_current_batch.shape[0]:]),
                    axis=0)
            np.save(fname_templates_batch, templates_current_batch)
                
        else:
            np.save(fname_templates_batch, np.load(fname_templates_in))

    # backward deconv

    # this makes sure that it computes the soft assignment
    # using the same units across different batches
    fname_temp = os.path.join(
        backward_directory, 'templates_{}sec.npy'.format(
            update_time[0]))
    sim_array_soft_assignment = get_similar_array(
        np.load(fname_temp), 3)

    for j in range(len(update_time)-2, -1, -1):

        batch_time = [update_time[j], update_time[j+1]]

        # all required outputs
        fname_templates_batch = os.path.join(
            backward_directory,
            'templates_{}_{}_post_update.npy'.format(batch_time[0], batch_time[1]))
        fname_spike_train_batch = os.path.join(
            backward_directory,
            'spike_train_{}_{}.npy'.format(batch_time[0], batch_time[1]))
        fname_shifts_batch = os.path.join(
            backward_directory,
            'shifts_{}_{}.npy'.format(batch_time[0], batch_time[1]))
        fname_scales_batch = os.path.join(
            backward_directory,
            'scales_{}_{}.npy'.format(batch_time[0], batch_time[1]))
        fname_template_soft_batch = os.path.join(
            backward_directory,
            'template_soft_{}_{}.npz'.format(batch_time[0], batch_time[1]))

        # if one of them is missing run deconv on this batch
        if (os.path.exists(fname_templates_batch) and
            os.path.exists(fname_spike_train_batch) and
            os.path.exists(fname_shifts_batch) and
            os.path.exists(fname_scales_batch)):            
            continue

        fname_templates_in = os.path.join(
            backward_directory, 'templates_{}sec.npy'.format(
                batch_time[0]))

        output_directory_batch = os.path.join(
            backward_directory, 'deconv_{}_{}'.format(
                batch_time[0], batch_time[1]))
        (fname_templates_,
         fname_spike_train_,
         fname_shifts_,
         fname_scales_,
         fname_template_soft_) = deconv_pass_2(output_directory_batch,
                                               recording_dir,
                                               recording_dtype,
                                               fname_templates_in,
                                               batch_time,
                                               CONFIG,
                                               sim_array_soft_assignment)
        np.save(fname_templates_batch, np.load(fname_templates_))
        np.save(fname_spike_train_batch, np.load(fname_spike_train_))
        np.save(fname_shifts_batch, np.load(fname_shifts_))
        np.save(fname_scales_batch, np.load(fname_scales_))

        temp_ = np.load(fname_template_soft_)
        np.savez(
            fname_template_soft_batch,
            probs_templates=temp_['probs_templates'],
            units_assignment=temp_['units_assignment'])

        if remove_meta_data:
            shutil.rmtree(output_directory_batch)
    
    # post backward process
    # gather all results and
    # kill based on soft assignment and firing rates
    units_survived = post_backward_process(backward_directory,
                                           run_chunk_sec,
                                           update_time,
                                           recording_dir,
                                           recording_dtype)
    
    # final forward pass
    final_directory = os.path.join(output_directory, 'final_pass')
    if not os.path.exists(final_directory):
        os.makedirs(final_directory)

    # add the final templates
    for j in range(len(update_time)-1):

        batch_time = [update_time[j], update_time[j+1]]
        
        fname_templates_batch = os.path.join(
            temp_directory, 'templates_{}sec.npy'.format(
                batch_time[0]))

        if os.path.exists(fname_templates_batch):
            continue

        # input templates
        fname_templates_in = os.path.join(
            backward_directory, 'templates_{}_{}_post_update.npy'.format(
                batch_time[0], batch_time[1]))

        np.save(fname_templates_batch, np.load(fname_templates_in)[units_survived])

    for j in range(len(update_time)-1):
        
        batch_time = [update_time[j], update_time[j+1]]
        
        # all required outputs
        fname_templates_batch = os.path.join(
            temp_directory,
            'templates_{}sec.npy'.format(batch_time[0]))
        fname_spike_train_batch = os.path.join(
            final_directory,
            'spike_train_{}_{}.npy'.format(batch_time[0], batch_time[1]))
        fname_shifts_batch = os.path.join(
            final_directory,
            'shifts_{}_{}.npy'.format(batch_time[0], batch_time[1]))
        fname_scales_batch = os.path.join(
            final_directory,
            'scales_{}_{}.npy'.format(batch_time[0], batch_time[1]))
        
        # if one of them is missing run deconv on this batch
        if (os.path.exists(fname_templates_batch) and
            os.path.exists(fname_spike_train_batch) and
            os.path.exists(fname_shifts_batch) and
            os.path.exists(fname_scales_batch)):            
            continue

        # run deconv
        output_directory_batch = os.path.join(
            final_directory, 'deconv_{}_{}'.format(batch_time[0], batch_time[1]))
        (fname_templates_,
         fname_spike_train_,
         fname_shifts_,
         fname_scales_) = deconvolve.run(
            fname_templates_batch,
            output_directory_batch,
            recording_dir,
            recording_dtype,
            run_chunk_sec=batch_time)
        
        np.save(fname_templates_batch, np.load(fname_templates_))
        np.save(fname_spike_train_batch, np.load(fname_spike_train_))
        np.save(fname_shifts_batch, np.load(fname_shifts_))
        np.save(fname_scales_batch, np.load(fname_scales_))

        # hack for now..
        if j == 0:
            fname_templates_init = os.path.join(
                temp_directory,
                'templates_init.npy')
            np.save(fname_templates_init, np.load(fname_templates_))

        if remove_meta_data:
            shutil.rmtree(output_directory_batch)


    # gather all results
    spike_train = [None]*(len(update_time)-1)
    shifts = [None]*(len(update_time)-1)
    scales = [None]*(len(update_time)-1)
    for j in range(len(update_time)-1):

        batch_time = [update_time[j], update_time[j+1]]

        # all outputs
        fname_spike_train_batch = os.path.join(
            final_directory,
            'spike_train_{}_{}.npy'.format(batch_time[0], batch_time[1]))
        fname_shifts_batch = os.path.join(
            final_directory,
            'shifts_{}_{}.npy'.format(batch_time[0], batch_time[1]))
        fname_scales_batch = os.path.join(
            final_directory,
            'scales_{}_{}.npy'.format(batch_time[0], batch_time[1]))

        spike_train[j] = np.load(fname_spike_train_batch)
        shifts[j] = np.load(fname_shifts_batch)
        scales[j] = np.load(fname_scales_batch)
    
    spike_train = np.vstack(spike_train)
    shifts = np.hstack(shifts)
    scales = np.hstack(scales)
    
    idx_sort = np.argsort(spike_train[:,0])
    spike_train = spike_train[idx_sort]
    shifts = shifts[idx_sort]
    scales = scales[idx_sort]

    np.save(fname_spike_train_out, spike_train)
    np.save(fname_shifts_out, shifts)
    np.save(fname_scales_out, scales)

    return (temp_directory, fname_spike_train_out,
            fname_shifts_out, fname_scales_out)

def final_deconv_with_template_updates(output_directory,
                                       recording_dir,
                                       recording_dtype,
                                       fname_templates_in,
                                       run_chunk_sec,
                                       remove_meta_data=True, 
                                       full_rank = True):
    
    if not os.path.exists(output_directory):
        os.makedirs(output_directory)
      
    temp_directory = os.path.join(output_directory, 'templates')
    if not os.path.exists(temp_directory):
        os.makedirs(temp_directory)

    fname_spike_train_out = os.path.join(
        output_directory, 'spike_train.npy')
    fname_shifts_out = os.path.join(
        output_directory, 'shifts.npy')
    fname_scales_out = os.path.join(
        output_directory, 'scales.npy')

    if (os.path.exists(fname_spike_train_out) and
        os.path.exists(fname_shifts_out) and
        os.path.exists(fname_scales_out)):            
        return temp_directory, fname_spike_train_out, fname_shifts_out, fname_scales_out
            
    forward_directory = os.path.join(output_directory, 'forward_results')
    if not os.path.exists(forward_directory):
        os.makedirs(forward_directory)

    CONFIG = read_config()
    template_update_freq = CONFIG.deconvolution.template_update_time
    update_time = np.arange(run_chunk_sec[0], run_chunk_sec[1], template_update_freq)
    update_time = np.hstack((update_time, run_chunk_sec[1]))

    if full_rank:
        reader = READER(recording_dir,
                              recording_dtype,
                              CONFIG,
                              CONFIG.resources.n_sec_chunk_gpu_deconv)

        full_rank_track = deconvolve.full_template_track.RegressionTemplates(reader, CONFIG, forward_directory)
    else:
        full_rank_track = None

    # forward deconv
    for j in range(len(update_time)-1):

        if j == 0:
            first_batch = True
        else:
            first_batch = False

        # batch time in seconds
        batch_time = [update_time[j], update_time[j+1]]

        # templates name out
        fname_templates_out = os.path.join(
            forward_directory, 'templates_{}_{}_forward.npy'.format(
                batch_time[0], batch_time[1]))

        output_directory_batch = os.path.join(
            forward_directory, 'batch_{}_{}'.format(batch_time[0], batch_time[1]))
        if not os.path.exists(fname_templates_out):

            # run post deconv split merge
            fname_templates_ = deconv_pass1(
                output_directory_batch,
                recording_dir,
                recording_dtype,
                fname_templates_in,
                batch_time,
                CONFIG,
                first_batch, 
                full_rank_track)

            # save templates and remove all metadata
            np.save(fname_templates_out, np.load(fname_templates_))

        if os.path.exists(output_directory_batch) and remove_meta_data:
            shutil.rmtree(output_directory_batch)

        # the new templates will go into the next batch as input
        fname_templates_in = fname_templates_out


    backward_directory = os.path.join(output_directory, 'backward_results')
    if not os.path.exists(backward_directory):
        os.makedirs(backward_directory)

    # adding all split units
    for j in range(len(update_time)-2, -1, -1):
        
        batch_time = [update_time[j], update_time[j+1]]

        # all required outputs
        fname_templates_batch = os.path.join(
            temp_directory,
            'templates_{}sec.npy'.format(batch_time[0]))

        # input templates
        fname_templates_in = os.path.join(
            forward_directory, 'templates_{}_{}_forward.npy'.format(
                batch_time[0], batch_time[1]))

        #if False:
        if j < len(update_time)-2:

            # load current templates and templates in the next batch
            templates_current_batch = np.load(fname_templates_in)
            templates_next_batch = np.load(os.path.join(
                temp_directory, 'templates_{}sec.npy'.format(
                    update_time[j+1])))
            
            # add any new templates in the next batch
            if templates_current_batch.shape[0] < templates_next_batch.shape[0]:
                templates_current_batch = np.concatenate(
                    (templates_current_batch, templates_next_batch[templates_current_batch.shape[0]:]),
                    axis=0)
            np.save(fname_templates_batch, templates_current_batch)
                
        else:
            np.save(fname_templates_batch, np.load(fname_templates_in))

    # backward deconv
    for j in range(len(update_time)-2, -1, -1):
        
        batch_time = [update_time[j], update_time[j+1]]
        
        # all required outputs
        fname_templates_batch = os.path.join(
            temp_directory,
            'templates_{}sec.npy'.format(batch_time[0]))
        fname_spike_train_batch = os.path.join(
            backward_directory,
            'spike_train_{}_{}.npy'.format(batch_time[0], batch_time[1]))
        fname_shifts_batch = os.path.join(
            backward_directory,
            'shifts_{}_{}.npy'.format(batch_time[0], batch_time[1]))
        fname_scales_batch = os.path.join(
            backward_directory,
            'scales_{}_{}.npy'.format(batch_time[0], batch_time[1]))
        
        # if one of them is missing run deconv on this batch
        if (os.path.exists(fname_templates_batch) and
            os.path.exists(fname_spike_train_batch) and
            os.path.exists(fname_shifts_batch) and
            os.path.exists(fname_scales_batch)):            
            continue

        # run deconv
        output_directory_batch = os.path.join(
            backward_directory, 'deconv_{}_{}'.format(batch_time[0], batch_time[1]))
        (fname_templates_,
         fname_spike_train_,
         fname_shifts_,
         fname_scales_) = deconvolve.run(
            fname_templates_batch,
            output_directory_batch,
            recording_dir,
            recording_dtype,
            run_chunk_sec=batch_time)
        
        np.save(fname_templates_batch, np.load(fname_templates_))
        np.save(fname_spike_train_batch, np.load(fname_spike_train_))
        np.save(fname_shifts_batch, np.load(fname_shifts_))
        np.save(fname_scales_batch, np.load(fname_scales_))

        # hack for now..
        if j == 0:
            fname_templates_init = os.path.join(
                temp_directory,
                'templates_init.npy')
            np.save(fname_templates_init, np.load(fname_templates_))

        if remove_meta_data:
            shutil.rmtree(output_directory_batch)


    # gather all results
    spike_train = [None]*(len(update_time)-1)
    shifts = [None]*(len(update_time)-1)
    scales = [None]*(len(update_time)-1)
    for j in range(len(update_time)-1):
        
        batch_time = [update_time[j], update_time[j+1]]
        
        # all outputs
        fname_spike_train_batch = os.path.join(
            backward_directory,
            'spike_train_{}_{}.npy'.format(batch_time[0], batch_time[1]))
        fname_shifts_batch = os.path.join(
            backward_directory,
            'shifts_{}_{}.npy'.format(batch_time[0], batch_time[1]))
        fname_scales_batch = os.path.join(
            backward_directory,
            'scales_{}_{}.npy'.format(batch_time[0], batch_time[1]))

        spike_train[j] = np.load(fname_spike_train_batch)
        shifts[j] = np.load(fname_shifts_batch)
        scales[j] = np.load(fname_scales_batch)
    
    spike_train = np.vstack(spike_train)
    shifts = np.hstack(shifts)
    scales = np.hstack(scales)
    
    idx_sort = np.argsort(spike_train[:,0])
    spike_train = spike_train[idx_sort]
    shifts = shifts[idx_sort]
    scales = scales[idx_sort]

    np.save(fname_spike_train_out, spike_train)
    np.save(fname_shifts_out, shifts)
    np.save(fname_scales_out, scales)

    return (temp_directory, fname_spike_train_out,
            fname_shifts_out, fname_scales_out)


<<<<<<< HEAD
def post_deconv_split_merge(output_directory,
                            recording_dir,
                            recording_dtype,
                            fname_templates,
                            run_chunk_sec,
                            CONFIG,
                            first_batch=False, 
                            full_rank = None):
=======
def deconv_pass1(output_directory,
                 recording_dir,
                 recording_dtype,
                 fname_templates,
                 run_chunk_sec,
                 CONFIG,
                 first_batch=False):
>>>>>>> d1e0d4ec

    # keep track of # of units in
    n_units_in = np.load(fname_templates).shape[0]

    # deconv 0
    (fname_templates,
     fname_spike_train,
     fname_shifts,
     fname_scales) = deconvolve.run(
        fname_templates,
        os.path.join(output_directory, 'deconv_0'),
        recording_dir,
        recording_dtype,
        run_chunk_sec=run_chunk_sec)
    
    # residual 0
    (fname_residual,
     residual_dtype) = residual.run(
        fname_shifts,
        fname_scales,
        fname_templates,
        fname_spike_train,
        os.path.join(output_directory, 'residual_0'),
        recording_dir,
        recording_dtype,
        dtype_out='float32',
        run_chunk_sec=run_chunk_sec)

    # post deconv split
    (fname_templates, 
     fname_spike_train,
     fname_shifts,
     fname_scales) = run_post_deconv_split(
        os.path.join(output_directory, 'pd_split_0'),
        fname_templates,
        fname_spike_train,
        fname_shifts,
        fname_scales,
        recording_dir,
        recording_dtype,
        fname_residual,
        residual_dtype,
        run_chunk_sec[0],
        first_batch)

    if first_batch:
        print("got here")
        # deconv 1
        (fname_templates,
         fname_spike_train,
         fname_shifts,
         fname_scales) = deconvolve.run(
            fname_templates,
            os.path.join(output_directory, 'deconv_1'),
            recording_dir,
            recording_dtype,
            run_chunk_sec=run_chunk_sec)
        print("got the residual")
        # residual 1
        (fname_residual,
         residual_dtype) = residual.run(
            fname_shifts,
            fname_scales,
            fname_templates,
            fname_spike_train,
            os.path.join(output_directory, 'residual_1'),
            recording_dir,
            recording_dtype,
            dtype_out='float32',
            run_chunk_sec=run_chunk_sec)
        print("got soft assignment")
        # soft assignment 1
        fname_noise_soft, fname_template_soft = soft_assignment.run(
            fname_templates,
            fname_spike_train,
            fname_shifts,
            fname_scales,
            os.path.join(output_directory,
                         'soft_assignment_1'),
            fname_residual,
<<<<<<< HEAD
            residual_dtype)
        
        #if not (full_rank is None):
        #    fname_templates = full_rank_update(os.path.join(output_directory, 'clean_templates_1'), full_rank, run_chunk_sec, fname_spike_train, fname_templates)
=======
            residual_dtype,
            run_chunk_sec[0])

>>>>>>> d1e0d4ec
        #logger.info('Get (partially) Cleaned Templates')
        fname_templates = get_partially_cleaned_templates(
            os.path.join(output_directory, 'clean_templates_1'),
            fname_templates,
            fname_spike_train,
            fname_shifts,
            fname_scales,
            recording_dir,
            recording_dtype,
            run_chunk_sec)
        print("partially cleaned")
        '''
        # denoise split units
        vis_threshold_strong = 1.
        vis_threshold_weak = 0.5
        rank = 5
        pad_len = int(1.5 * CONFIG.recordings.sampling_rate / 1000.)
        jitter_len = pad_len
        templates = np.load(fname_templates)
        print(templates.shape)
        templates = shift_svd_denoise(
            templates, CONFIG,
            vis_threshold_strong, vis_threshold_weak,
            rank, pad_len, jitter_len)
        np.save(fname_templates, templates)
        templates = None
        print("Denoised the templates yayyyy")
        '''
    else:
        print("passed first batch")
        if full_rank is None:
            update_weight = 100
            units_to_update = np.arange(n_units_in)
            fname_templates = run_template_update(
                os.path.join(output_directory, 'template_update_1'),
                fname_templates, fname_spike_train,
                fname_shifts, fname_scales,
                fname_residual, residual_dtype, run_chunk_sec[0],
                update_weight, units_to_update)
            
        else:
            fname_templates = full_rank_update(os.path.join(output_directory, 'template_update_1'), full_rank, run_chunk_sec, fname_spike_train, fname_templates)
        fname_noise_soft = None
        fname_template_soft = None

    # post process kill
    n_units_after_split = np.load(fname_templates).shape[0]
    if first_batch:
        units_to_process = np.arange(n_units_after_split)
        methods = ['low_fr', 'low_ptp',
                   'duplicate', 'duplicate_soft_assignment']
    else:
        units_to_process = np.arange(n_units_in, n_units_after_split)
        methods = ['low_fr', 'low_ptp', 'duplicate']
    
    (fname_templates, fname_spike_train, 
     fname_noise_soft, fname_shifts, fname_scales)  = postprocess.run(
        methods,
        os.path.join(output_directory, 'post_process_1'),
        None,
        None,
        fname_templates,
        fname_spike_train,
        fname_template_soft,
        fname_noise_soft,
        fname_shifts,
        fname_scales,
        units_to_process)
    
    n_units_out = np.load(fname_templates).shape[0]
    print('{} new units'.format(n_units_out - n_units_in))
    
    return fname_templates

def deconv_pass_2(output_directory,
                  recording_dir,
                  recording_dtype,
                  fname_templates_in,
                  run_chunk_sec,
                  CONFIG,
                  similar_array=None):

    # deconv 0
    (fname_templates,
     fname_spike_train,
     fname_shifts,
     fname_scales) = deconvolve.run(
        fname_templates_in,
        os.path.join(output_directory, 'deconv_0'),
        recording_dir,
        recording_dtype,
        run_chunk_sec=run_chunk_sec)
    # replace it to the post deconv deonised templates
    np.save(fname_templates_in, np.load(fname_templates))

    # residual 0
    (fname_residual,
     residual_dtype) = residual.run(
        fname_shifts,
        fname_scales,
        fname_templates,
        fname_spike_train,
        os.path.join(output_directory, 'residual_1'),
        recording_dir,
        recording_dtype,
        dtype_out='float32',
        run_chunk_sec=run_chunk_sec)

    # runs soft assignment
    (_, fname_template_soft) = soft_assignment.run(
        fname_templates,
        fname_spike_train,
        fname_shifts,
        fname_scales,
        os.path.join(output_directory,
                     'soft_assignment_2'),
        fname_residual,
        residual_dtype,
        run_chunk_sec[0],
        compute_noise_soft=False,
        compute_template_soft=True,
        update_templates=False,
        similar_array=similar_array)

     # run template update
    update_weight = 100
    fname_templates = run_template_update(
        os.path.join(output_directory, 'template_update_3'),
        fname_templates, fname_spike_train,
        fname_shifts, fname_scales,
        fname_residual, residual_dtype, run_chunk_sec[0],
        update_weight)
    
    return (fname_templates, fname_spike_train,
            fname_shifts, fname_scales, fname_template_soft)


def post_backward_process(backward_directory,
                          run_chunk_sec,
                          update_time,
                          recording_dir,
                          recording_dtype):
    
    fname_units_out = os.path.join(backward_directory, 'units_survived.npy')
    
    if os.path.exists(fname_units_out):
        return np.load(fname_units_out)

    # gather all results
    fname_spike_train = os.path.join(
            backward_directory, 'spike_train.npy')
    fname_shifts = os.path.join(
            backward_directory, 'shifts.npy')
    fname_scales = os.path.join(
            backward_directory, 'scales.npy')
    fname_scales = os.path.join(
            backward_directory, 'scales.npy')
    fname_template_soft = os.path.join(
            backward_directory, 'template_soft.npz')
    if not (os.path.exists(fname_spike_train) and
            os.path.exists(fname_shifts) and
            os.path.exists(fname_scales) and
            os.path.exists(fname_template_soft)):

        spike_train = [None]*(len(update_time)-1)
        shifts = [None]*(len(update_time)-1)
        scales = [None]*(len(update_time)-1)
        probs_templates = [None]*(len(update_time)-1)
        units_assignment = [None]*(len(update_time)-1)
        for j in range(len(update_time)-1):

            batch_time = [update_time[j], update_time[j+1]]

            # all outputs
            fname_spike_train_batch = os.path.join(
                backward_directory,
                'spike_train_{}_{}.npy'.format(batch_time[0], batch_time[1]))
            fname_shifts_batch = os.path.join(
                backward_directory,
                'shifts_{}_{}.npy'.format(batch_time[0], batch_time[1]))
            fname_scales_batch = os.path.join(
                backward_directory,
                'scales_{}_{}.npy'.format(batch_time[0], batch_time[1]))
            fname_template_soft_batch = os.path.join(
                backward_directory,
                'template_soft_{}_{}.npz'.format(batch_time[0], batch_time[1]))

            spike_train[j] = np.load(fname_spike_train_batch)
            shifts[j] = np.load(fname_shifts_batch)
            scales[j] = np.load(fname_scales_batch)

            temp_ = np.load(fname_template_soft_batch)
            probs_templates[j] = temp_['probs_templates']
            units_assignment[j] = temp_['units_assignment']

        spike_train = np.vstack(spike_train)
        shifts = np.hstack(shifts)
        scales = np.hstack(scales)
        probs_templates = np.vstack(probs_templates)
        units_assignment = np.vstack(units_assignment)

        idx_sort = np.argsort(spike_train[:,0])
        spike_train = spike_train[idx_sort]
        shifts = shifts[idx_sort]
        scales = scales[idx_sort]
        probs_templates = probs_templates[idx_sort]
        units_assignment = units_assignment[idx_sort]

        np.save(fname_spike_train, spike_train)
        np.save(fname_shifts, shifts)
        np.save(fname_scales, scales)
        np.savez(
            fname_template_soft,
            probs_templates=probs_templates,
            units_assignment=units_assignment)
        
    ## residual
    #fname_residual, residual_dtype = residual.run(
    #    fname_shifts,
    #    fname_scales,
    #    backward_directory,
    #    fname_spike_train,
    #    os.path.join(backward_directory,
    #                 'post_backward_residual'),
    #    recording_dir,
    #    recording_dtype,
    #    dtype_out='float32',
    #    update_templates=True,
    #    run_chunk_sec=run_chunk_sec)

    ## soft assignment
    #_, fname_template_soft = soft_assignment.run(
    #    backward_directory,
    #    fname_spike_train,
    #    fname_shifts,
    #    fname_scales,
    #    os.path.join(backward_directory,
    #                 'post_backward_soft_assignment'),
    #    fname_residual,
    #    residual_dtype,
    #    run_chunk_sec[0],
    #    compute_noise_soft=False,
    #    compute_template_soft=True,
    #    update_templates=True)
    
    # kill units
    spike_train = np.load(fname_spike_train)
    n_units = int(np.max(spike_train[:,1]) + 1)

    units_in = np.arange(n_units)

    # kill low firing rates units
    n_spikes = np.zeros((len(update_time)-1, n_units), 'int32')
    for j in range(len(update_time)-1):

        batch_time = [update_time[j], update_time[j+1]]
        fname_spike_train_batch = os.path.join(
            backward_directory,
            'spike_train_{}_{}.npy'.format(batch_time[0], batch_time[1]))
        spike_train = np.load(fname_spike_train_batch)

        unique_units, n_counts = np.unique(spike_train[:, 1], return_counts=True)
        n_spikes[j, unique_units] = n_counts
    max_n_spikes = np.max(n_spikes, 0)
    units_in = units_in[max_n_spikes/(update_time[1] - update_time[0]) > 0.2]

    # post process kill
    units_out = duplicate_soft_assignment(fname_template_soft,
                                          units_in=units_in)

    np.save(fname_units_out, units_out)

    return units_out


    <|MERGE_RESOLUTION|>--- conflicted
+++ resolved
@@ -1163,7 +1163,6 @@
             fname_shifts_out, fname_scales_out)
 
 
-<<<<<<< HEAD
 def post_deconv_split_merge(output_directory,
                             recording_dir,
                             recording_dtype,
@@ -1172,15 +1171,6 @@
                             CONFIG,
                             first_batch=False, 
                             full_rank = None):
-=======
-def deconv_pass1(output_directory,
-                 recording_dir,
-                 recording_dtype,
-                 fname_templates,
-                 run_chunk_sec,
-                 CONFIG,
-                 first_batch=False):
->>>>>>> d1e0d4ec
 
     # keep track of # of units in
     n_units_in = np.load(fname_templates).shape[0]
@@ -1261,16 +1251,10 @@
             os.path.join(output_directory,
                          'soft_assignment_1'),
             fname_residual,
-<<<<<<< HEAD
-            residual_dtype)
-        
-        #if not (full_rank is None):
-        #    fname_templates = full_rank_update(os.path.join(output_directory, 'clean_templates_1'), full_rank, run_chunk_sec, fname_spike_train, fname_templates)
-=======
+            residual_dtype
             residual_dtype,
             run_chunk_sec[0])
 
->>>>>>> d1e0d4ec
         #logger.info('Get (partially) Cleaned Templates')
         fname_templates = get_partially_cleaned_templates(
             os.path.join(output_directory, 'clean_templates_1'),
