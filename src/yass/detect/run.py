--- conflicted
+++ resolved
@@ -250,7 +250,6 @@
 
     CONFIG = read_config()
 
-<<<<<<< HEAD
     # get data reader
     #n_sec_chunk = CONFIG.resources.n_sec_chunk*CONFIG.resources.n_processors
     batch_length = CONFIG.resources.n_sec_chunk*10
@@ -333,80 +332,4 @@
         np.savez(fname,
                  spike_index=spike_index_list,
                  energy=energy_list,
-                 minibatch_loc=minibatch_loc)
-=======
-    folder = output_directory
-    folder.mkdir(exist_ok=True)
-
-    TMP_FOLDER = str(folder)
-
-    # files that will be saved if enable by the if_file_exists option
-    filename_index_clear = 'spike_index_clear.npy'
-    filename_index_clear_pca = 'spike_index_clear_pca.npy'
-    filename_scores_clear = 'scores_clear.npy'
-    filename_spike_index_all = 'spike_index_all.npy'
-    filename_rotation = 'rotation.npy'
-
-    ###################
-    # Spike detection #
-    ###################
-
-    # run threshold detection, save clear indexes in TMP/filename_index_clear
-    clear = threshold(standardized_path,
-                      standardized_params['dtype'],
-                      standardized_params['n_channels'],
-                      standardized_params['data_order'],
-                      CONFIG.resources.max_memory,
-                      CONFIG.neigh_channels,
-                      CONFIG.spike_size,
-                      CONFIG.spike_size + CONFIG.templates.max_shift,
-                      std_factor,
-                      TMP_FOLDER,
-                      spike_index_clear_filename=filename_index_clear,
-                      if_file_exists=if_file_exists)
-
-    #######
-    # PCA #
-    #######
-
-    # run PCA, save rotation matrix and pca scores under TMP_FOLDER
-    # TODO: remove clear as input for PCA and create an independent function
-    pca_scores, clear, _ = pca(standardized_path,
-                               standardized_params['dtype'],
-                               standardized_params['n_channels'],
-                               standardized_params['data_order'],
-                               clear,
-                               CONFIG.spike_size,
-                               temporal_features,
-                               CONFIG.neigh_channels,
-                               CONFIG.channel_index,
-                               CONFIG.resources.max_memory,
-                               TMP_FOLDER,
-                               'scores_pca.npy',
-                               filename_rotation,
-                               filename_index_clear_pca,
-                               if_file_exists)
-
-    #################
-    # Whiten scores #
-    #################
-
-    # apply whitening to scores
-    scores = pca_scores
-
-    # save spike_index_all (same as spike_index_clear for threshold
-    # detector)
-    path_to_spike_index_all = os.path.join(TMP_FOLDER,
-                                           filename_spike_index_all)
-    save_numpy_object(clear, path_to_spike_index_all, if_file_exists,
-                      name='Spike index all')
-
-    # FIXME: always saving scores since they are loaded by the clustering
-    # step, we need to find a better way to do this, since the current
-    # clustering code is going away soon this is a tmp solution
-    # saves scores
-    # saves whiten scores
-    path_to_scores = os.path.join(TMP_FOLDER, filename_scores_clear)
-    save_numpy_object(scores, path_to_scores, if_file_exists,
-                      name='scores')
->>>>>>> 34e2f83a
+                 minibatch_loc=minibatch_loc)