import logging
import numpy as np
from yass.geometry import order_channels_by_distance
from yass.templates.util import main_channels, amplitudes

# FIXME: keeping this just because make_training data is still using it
# use template processor instead, remove as soon as make_training_data
# is refactored


def crop_and_align_templates(big_templates, R, neighbors, geom,
                             crop_spatially=True):
    """Crop (spatially) and align (temporally) templates

    Parameters
    ----------

    Returns
    -------
    """
    logger = logging.getLogger(__name__)

    logger.debug('crop and align input shape %s', big_templates.shape)

    # copy templates to avoid modifying the original ones
    big_templates = np.copy(big_templates)

    n_templates, _, _ = big_templates.shape

    # main channels ad amplitudes for each template
    main_ch = main_channels(big_templates)
    amps = amplitudes(big_templates)

    # get a template on a main channel and align them
    K_big = np.argmax(amps)
    templates_mainc = np.zeros((n_templates, big_templates.shape[1]))
    t_rec = big_templates[K_big, :, main_ch[K_big]]
    t_rec = t_rec/np.sqrt(np.sum(np.square(t_rec)))

    for k in range(n_templates):
        t1 = big_templates[k, :, main_ch[k]]
        t1 = t1/np.sqrt(np.sum(np.square(t1)))
        shift = align_templates(t1, t_rec)

        logger.debug('Template %i will be shifted by %i', k, shift)

        if shift > 0:
            templates_mainc[k, :(big_templates.shape[1]-shift)] = t1[shift:]
            big_templates[k, :(big_templates.shape[1]-shift)
                          ] = big_templates[k, shift:]

        elif shift < 0:
            templates_mainc[k, (-shift):] = t1[:(big_templates.shape[1]+shift)]
            big_templates[k,
                          (-shift):] = big_templates[k,
                                                     :(big_templates.shape[1]
                                                       + shift)]

        else:
            templates_mainc[k] = t1

    # determin temporal center of templates and crop around it
    R2 = int(R/2)
    center = np.argmax(np.convolve(
        np.sum(np.square(templates_mainc), 0), np.ones(2*R2+1), 'valid')) + R2

    # crop templates, now they are from 4*R to 3*R
    logger.debug('6*R+1 %s', 6*R+1)
    big_templates = big_templates[:, (center-3*R):(center+3*R+1)]

<<<<<<< HEAD
    logger.debug('crop and align output shape %s', big_templates.shape)

    if not crop_spatially:

        return big_templates

=======
    if not crop_spatially:

        return big_templates

>>>>>>> ad6f1ba7
    else:
        # spatially crop (only keep neighbors)
        n_neigh_to_keep = np.max(np.sum(neighbors, 0))
        small = np.zeros((n_templates, big_templates.shape[1],
                          n_neigh_to_keep))

        for k in range(n_templates):

            # get neighbors for the main channel in the kth template
            ch_idx = np.where(neighbors[main_ch[k]])[0]

            # order channels
            ch_idx, _ = order_channels_by_distance(main_ch[k], ch_idx, geom)

            # new kth template is the old kth template by keeping only
            # ordered neighboring channels
            small[k, :, :ch_idx.shape[0]] = big_templates[k][:, ch_idx]

        return small


def align_templates(t1, t2):
    """Align templates

    Parameters
    ----------

    Returns
    -------
    """
    temp = np.convolve(t1, np.flip(t2, 0), 'full')
    shift = np.argmax(temp)
    return shift - t1.shape[0] + 1<|MERGE_RESOLUTION|>--- conflicted
+++ resolved
@@ -68,19 +68,10 @@
     logger.debug('6*R+1 %s', 6*R+1)
     big_templates = big_templates[:, (center-3*R):(center+3*R+1)]
 
-<<<<<<< HEAD
-    logger.debug('crop and align output shape %s', big_templates.shape)
-
     if not crop_spatially:
 
         return big_templates
 
-=======
-    if not crop_spatially:
-
-        return big_templates
-
->>>>>>> ad6f1ba7
     else:
         # spatially crop (only keep neighbors)
         n_neigh_to_keep = np.max(np.sum(neighbors, 0))
