import os
import logging
import datetime

from yass import read_config
from yass.templates.util import get_templates, align_templates, merge_templates
from yass.templates.clean import clean_up_templates
<<<<<<< HEAD
from yass.util import file_loader  # check_for_files, LoadFile, file_loader


# @check_for_files(filenames=[LoadFile('templates.npy')],
#                  mode='values', relative_to='output_directory',
#                  auto_save=True, prepend_root_folder=True)
=======
from yass.util import check_for_files, LoadFile, file_loader


@check_for_files(filenames=[LoadFile('templates.npy'),
                            LoadFile('spike_train.npy'),
                            LoadFile('groups.pickle'),
                            LoadFile('idx_good_templates.npy')],
                 mode='values', relative_to='output_directory',
                 auto_save=True, prepend_root_folder=True)
>>>>>>> 560be7fd
def run(spike_train, tmp_loc, output_directory='tmp/',
        recordings_filename='standarized.bin',
        if_file_exists='skip', save_results=False):
    """Compute templates

    Parameters
    ----------
    spike_train: numpy.ndarray, str or pathlib.Path
        Spike train from cluster step or path to npy file

    tmp_loc: np.array(n_templates)
        At which channel the clustering is done.

    output_directory: str, optional
        Output directory (relative to CONFIG.data.root_folder) used to load
        the recordings to generate templates, defaults to tmp/

    recordings_filename: str, optional
        Recordings filename (relative to CONFIG.data.root_folder/
        output_directory) used to generate the templates, defaults to
        standarized.bin

    if_file_exists: str, optional
      One of 'overwrite', 'abort', 'skip'. Control de behavior for the
      templates.npy. file If 'overwrite' it replaces the files if exists,
      if 'abort' it raises a ValueError exception if exists,
      if 'skip' it skips the operation if the file exists (and returns the
      stored file)

    save_results: bool, optional
        Whether to templates to disk
        (in CONFIG.data.root_folder/relative_to/templates.npy),
        defaults to False

    Returns
    -------
    templates: npy.ndarray
        templates

    spike_train: np.array(n_data, 3)
        The 3 columns represent spike time, unit id,
        weight (from soft assignment)

    groups: list(n_units)
        After template merge, it shows which ones are merged together

    idx_good_templates: np.array
        index of which templates are kept after clean up

    Examples
    --------

    .. literalinclude:: ../../examples/pipeline/templates.py
    """
    spike_train = file_loader(spike_train)

    CONFIG = read_config()

    startTime = datetime.datetime.now()

    Time = {'t': 0, 'c': 0, 'm': 0, 's': 0, 'e': 0}

    logger = logging.getLogger(__name__)

    _b = datetime.datetime.now()

    logger.info("Getting Templates...")

    path_to_recordings = os.path.join(CONFIG.data.root_folder,
                                      output_directory,
                                      recordings_filename)

    # relevant parameters
    merge_threshold = CONFIG.templates.merge_threshold
    spike_size = CONFIG.spike_size
    template_max_shift = CONFIG.templates.max_shift
    neighbors = CONFIG.neigh_channels
    geometry = CONFIG.geom

    # make templates
    templates, weights = get_templates(spike_train, path_to_recordings,
                                       CONFIG.resources.max_memory,
                                       2 * (spike_size + template_max_shift))

    # clean up bad templates
    snr_threshold = 2
    spread_threshold = 100
    templates, weights, spike_train, idx_good_templates = clean_up_templates(
        templates, weights, spike_train, tmp_loc, geometry, neighbors,
        snr_threshold, spread_threshold)

    # align templates
    templates, spike_train = align_templates(templates, spike_train,
                                             template_max_shift)

    # merge templates
    templates, spike_train, groups = merge_templates(
        templates, weights, spike_train, neighbors, template_max_shift,
        merge_threshold)

    # remove the edge since it is bad
    templates = templates[:, template_max_shift:(
        template_max_shift + (4 * spike_size + 1))]

    Time['e'] += (datetime.datetime.now() - _b).total_seconds()

    # report timing
    currentTime = datetime.datetime.now()
    logger.info("Templates done in {0} seconds.".format(
        (currentTime - startTime).seconds))

    return templates, spike_train, groups, idx_good_templates<|MERGE_RESOLUTION|>--- conflicted
+++ resolved
@@ -5,14 +5,6 @@
 from yass import read_config
 from yass.templates.util import get_templates, align_templates, merge_templates
 from yass.templates.clean import clean_up_templates
-<<<<<<< HEAD
-from yass.util import file_loader  # check_for_files, LoadFile, file_loader
-
-
-# @check_for_files(filenames=[LoadFile('templates.npy')],
-#                  mode='values', relative_to='output_directory',
-#                  auto_save=True, prepend_root_folder=True)
-=======
 from yass.util import check_for_files, LoadFile, file_loader
 
 
@@ -22,7 +14,6 @@
                             LoadFile('idx_good_templates.npy')],
                  mode='values', relative_to='output_directory',
                  auto_save=True, prepend_root_folder=True)
->>>>>>> 560be7fd
 def run(spike_train, tmp_loc, output_directory='tmp/',
         recordings_filename='standarized.bin',
         if_file_exists='skip', save_results=False):
