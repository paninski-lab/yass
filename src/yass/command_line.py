--- conflicted
+++ resolved
@@ -22,12 +22,6 @@
 from yass.util import load_yaml
 from yass.neuralnetwork import train_neural_networks
 from yass.config import Config
-<<<<<<< HEAD
-from yass.explore import RecordingExplorer
-from yass.threshold import dimensionality_reduction as dim_red
-=======
->>>>>>> fed3b5c1
-
 
 @click.group()
 def cli():
