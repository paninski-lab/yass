"""
Built-in pipeline
"""
import time
import logging
import logging.config
import shutil
import os
import matplotlib
matplotlib.use('Agg')

# supress PCA unpickle userwarning 
# Cat: TODO: this is dangersous, may wish to fix the problem in cluster.py
# import warnings
# warnings.filterwarnings("ignore", category=UserWarning)

try:
    # py3
    from collections.abc import Mapping
except ImportError:
    from collections import Mapping

import numpy as np
import yaml

import yass
from yass import set_config
from yass import read_config
from yass.config import Config

from yass import (preprocess, detect, cluster, postprocess, augment)

from yass.neuralnetwork import Detect, Denoise

from yass.util import (load_yaml, save_metadata, load_logging_config_file,
                       human_readable_time)

def run(config, logger_level='INFO', clean=False, output_dir='tmp/'):
    """Run YASS built-in pipeline

    Parameters
    ----------
    config: str or mapping (such as dictionary)
        Path to YASS configuration file or mapping object

    logger_level: str
        Logger level

    clean: bool, optional
        Delete CONFIG.data.root_folder/output_dir/ before running

    output_dir: str, optional
        Output directory (if relative, it makes it relative to
        CONFIG.data.root_folder) to store the output data, defaults to tmp/.
        If absolute, it leaves it as it is.

    complete: bool, optional
        Generates extra files (needed to generate phy files)

    Notes
    -----
    Running the preprocessor will generate the followiing files in
    CONFIG.data.root_folder/output_directory/:

    * ``config.yaml`` - Copy of the configuration file
    * ``metadata.yaml`` - Experiment metadata
    * ``filtered.bin`` - Filtered recordings (from preprocess)
    * ``filtered.yaml`` - Filtered recordings metadata (from preprocess)
    * ``standardized.bin`` - Standarized recordings (from preprocess)
    * ``standardized.yaml`` - Standarized recordings metadata (from preprocess)
    * ``whitening.npy`` - Whitening filter (from preprocess)


    Returns
    -------
    numpy.ndarray
        Spike train
    """

    # load yass configuration parameters
    CONFIG = Config.from_yaml(config)
    CONFIG._data['cluster']['min_fr'] = 0.5
    CONFIG._data['cluster']['knn_triage'] = 0.2
    CONFIG._data['neuralnetwork']['apply_nn'] = False
    CONFIG._data['detect']['threshold'] = 4
    CONFIG._data['clean_up']['min_ptp'] = 5

<<<<<<< HEAD
    if CONFIG._data['neuralnetwork']['training']['spike_size_ms'] is None:
        CONFIG._data['neuralnetwork']['training']['spike_size_ms'] = 3
=======
    if CONFIG._data['neuralnetwork']['training']['spike_size_ms'] is not None:
        CONFIG._data['recordings']['spike_size_ms'] = CONFIG._data['neuralnetwork']['training']['spike_size_ms']

    CONFIG._data['neuralnetwork']['apply_nn'] = False
    
>>>>>>> f4863401
    set_config(CONFIG._data, output_dir)
    CONFIG = read_config()
    TMP_FOLDER = CONFIG.path_to_output_directory

    # remove tmp folder if needed
    if os.path.exists(TMP_FOLDER) and clean:
        shutil.rmtree(TMP_FOLDER)

    # create TMP_FOLDER if needed
    if not os.path.exists(TMP_FOLDER):
        os.makedirs(TMP_FOLDER)

    # load logging config file
    logging_config = load_logging_config_file()
    logging_config['handlers']['file']['filename'] = os.path.join(
        TMP_FOLDER,'yass.log')
    logging_config['root']['level'] = logger_level

    # configure logging
    logging.config.dictConfig(logging_config)

    # instantiate logger
    logger = logging.getLogger(__name__)

    # print yass version
    logger.info('YASS version: %s', yass.__version__)

    ''' **********************************************
        ******** SET ENVIRONMENT VARIABLES ***********
        **********************************************
    '''
    os.environ["OPENBLAS_NUM_THREADS"] = "1"
    os.environ["MKL_NUM_THREADS"] = "1"
    os.environ["GIO_EXTRA_MODULES"] = "/usr/lib/x86_64-linux-gnu/gio/modules/"

    # TODO: if input spike train is None, run yass with threshold detector
    #if fname_spike_train is None:
    #    logger.info('Not available yet. You must input spike train')
    #    return

    ''' **********************************************
        ************** PREPROCESS ********************
        **********************************************
    '''
    # preprocess
    start = time.time()
    (standardized_path,
     standardized_dtype, fname_reorder) = preprocess.run(
        os.path.join(TMP_FOLDER, 'preprocess'))

    TMP_FOLDER = os.path.join(TMP_FOLDER, 'nn_train')
    if not os.path.exists(TMP_FOLDER):
        os.makedirs(TMP_FOLDER)

    if CONFIG.neuralnetwork.training.input_spike_train_filname is None:

        # run on 10 minutes of data
        rec_len = np.min((CONFIG.rec_len,
                         CONFIG.recordings.sampling_rate*10*60))
        # detect
        logger.info('DETECTION')
        spike_index_path = detect.run(
            standardized_path,
            standardized_dtype,
            os.path.join(TMP_FOLDER, 'detect'),
            run_chunk_sec=[0, rec_len])

        logger.info('CLUSTERING')

        # cluster
        raw_data = True
        full_run = False
        fname_templates, fname_spike_train = cluster.run(
            os.path.join(TMP_FOLDER, 'cluster'),
            standardized_path,
            standardized_dtype,
            fname_spike_index=spike_index_path,
            raw_data=True, 
            full_run=True)

        methods = ['off_center', 'low_ptp', 'duplicate', 'high_mad']
        (_, fname_spike_train, _, _, _) = postprocess.run(
            methods,
            os.path.join(TMP_FOLDER,
                         'cluster_post_process'),
            standardized_path,
            standardized_dtype,
            fname_templates,
            fname_spike_train)

    else:
        # if there is an input spike train, use it
        fname_spike_train = CONFIG.neuralnetwork.training.input_spike_train_filname

    # Get training data maker
    DetectTD, DenoTD = augment.run(
        standardized_path,
        standardized_dtype,
        fname_spike_train,
        os.path.join(TMP_FOLDER, 'augment'))

    # Train Detector
    detector = Detect(CONFIG.neuralnetwork.detect.n_filters,
                      CONFIG.spike_size_nn,
                      CONFIG.channel_index,
                      CONFIG).cuda()

    fname_detect = os.path.join(TMP_FOLDER, 'detect.pt')
    detector.train(fname_detect, DetectTD)

    # Train Denoiser
    denoiser = Denoise(CONFIG.neuralnetwork.denoise.n_filters,
                       CONFIG.neuralnetwork.denoise.filter_sizes,
                       CONFIG.spike_size_nn,
                       CONFIG).cuda()

    fname_denoise = os.path.join(TMP_FOLDER, 'denoise.pt')
    denoiser.train(fname_denoise, DenoTD)

    output_folder = os.path.join(CONFIG.path_to_output_directory, 'output')
    if not os.path.exists(output_folder):
        os.makedirs(output_folder)
    shutil.copyfile(fname_detect, os.path.join(output_folder, 'detect.pt'))
    shutil.copyfile(fname_denoise, os.path.join(output_folder, 'denoise.pt'))<|MERGE_RESOLUTION|>--- conflicted
+++ resolved
@@ -85,16 +85,11 @@
     CONFIG._data['detect']['threshold'] = 4
     CONFIG._data['clean_up']['min_ptp'] = 5
 
-<<<<<<< HEAD
-    if CONFIG._data['neuralnetwork']['training']['spike_size_ms'] is None:
-        CONFIG._data['neuralnetwork']['training']['spike_size_ms'] = 3
-=======
     if CONFIG._data['neuralnetwork']['training']['spike_size_ms'] is not None:
         CONFIG._data['recordings']['spike_size_ms'] = CONFIG._data['neuralnetwork']['training']['spike_size_ms']
 
     CONFIG._data['neuralnetwork']['apply_nn'] = False
     
->>>>>>> f4863401
     set_config(CONFIG._data, output_dir)
     CONFIG = read_config()
     TMP_FOLDER = CONFIG.path_to_output_directory
