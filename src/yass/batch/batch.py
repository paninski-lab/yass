import time
import numbers
import logging
import os.path

import yaml

from yass.util import function_path, human_readable_time
from yass.batch.generator import IndexGenerator
from yass.batch.reader import RecordingsReader
from yass.batch.buffer import BufferGenerator


class BatchProcessor(object):
    """
    Batch processing for large numpy matrices

    Parameters
    ----------
    path_to_recordings: str
        Path to recordings file
    dtype: str
        Numpy dtype
    n_channels: int
        Number of channels
    data_format: str
        Data format, it can be either 'long' (observations, channels) or
        'wide' (channels, observations)
    max_memory: int or str
        Max memory to use in each batch, interpreted as bytes if int,
        if string, it can be any of {N}KB, {N}MB or {N}GB
    buffer_size: int, optional
        Buffer size, defaults to 0. Only relevant when performing multi-channel
        operations
    loader: str ('mmap', 'array' or 'python'), optional
        How to load the data. mmap loads the datas using numpy.mmap, 'array'
        using numpy.fromfile and 'python' loads it using a wrapper
        around Python file API. Defaults to 'python'

    Raises
    ------
    ValueError
        If dimensions do not match according to the file size, dtype and
        number of channels
    """

    def __init__(self, path_to_recordings, dtype=None, n_channels=None,
                 data_format=None, max_memory=100000000, buffer_size=0,
                 loader='mmap'):
        self.data_format = data_format
        self.buffer_size = buffer_size
        self.reader = RecordingsReader(path_to_recordings,
                                       dtype, n_channels,
                                       data_format,
                                       loader=loader)
        self.indexer = IndexGenerator(self.reader.observations,
                                      self.reader.channels,
                                      self.reader.dtype,
                                      max_memory)

        # data format is long since reader will return data in that format
        self.buffer_generator = BufferGenerator(self.reader.observations,
                                                data_format='long',
                                                buffer_size=buffer_size)

        self.logger = logging.getLogger(__name__)

    def single_channel(self, force_complete_channel_batch=True, from_time=None,
                       to_time=None, channels='all'):
        """
        Generate batches where each index has observations from a single
        channel

        Returns
        -------
        A generator that yields batches, if force_complete_channel_batch is
        False, each generated value is a tuple with the batch and the
        channel for the index for the corresponding channel

        Examples
        --------

        .. literalinclude:: ../../examples/batch/single_channel.py
        """
        indexes = self.indexer.single_channel(force_complete_channel_batch,
                                              from_time, to_time,
                                              channels)
        if force_complete_channel_batch:
            for idx in indexes:
                yield self.reader[idx]
        else:
            for idx in indexes:
                channel_idx = idx[1]
                yield self.reader[idx], channel_idx

    def multi_channel(self, from_time=None, to_time=None, channels='all'):
        """
        Generate indexes where each index has observations from more than
        one channel

        Returns
        -------
        generator:
            A tuple of size three: the first element is the subset of the data
            for the ith batch, second element is the slice object with the
            limits of the data in [observations, channels] format (excluding
            the buffer), the last element is the absolute index of the data
            again in [observations, channels] format

        Examples
        --------
        .. literalinclude:: ../../examples/batch/multi_channel.py
        """
        indexes = self.indexer.multi_channel(from_time, to_time, channels)

        for idx in indexes:
            obs_idx = idx[0]
            data_idx = (slice(self.buffer_size,
                              obs_idx.stop - obs_idx.start + self.buffer_size,
                              obs_idx.step), slice(None, None, None))

            if self.buffer_size:
                (idx_new,
                 (buff_start, buff_end)) = (self.buffer_generator
                                            .update_key_with_buffer(idx))
                subset = self.reader[idx_new]
                subset_buff = self.buffer_generator.add_buffer(subset,
                                                               buff_start,
                                                               buff_end)
                yield subset_buff, data_idx, idx
            else:
                yield self.reader[idx], data_idx, idx

    def single_channel_apply(self, function, mode, output_path=None,
                             force_complete_channel_batch=True,
                             from_time=None, to_time=None, channels='all',
                             if_file_exists='overwrite', cast_dtype=None,
                             **kwargs):
        """
        Apply a transformation where each batch has observations from a
        single channel

        Parameters
        ----------
        function: callable
            Function to be applied, must accept a 1D numpy array as its first
            parameter
        mode: str
            'disk' or 'memory', if 'disk', a binary file is created at the
            beginning of the operation and each partial result is saved
            (ussing numpy.ndarray.tofile function), at the end of the
            operation two files are generated: the binary file and a yaml
            file with some file parameters (useful if you want to later use
            RecordingsReader to read the file). If 'memory', partial results
            are kept in memory and returned as a list
        output_path: str, optional
            Where to save the output, required if 'disk' mode
        force_complete_channel_batch: bool, optional
            If True, every index generated will correspond to all the
            observations in a single channel, hence
            n_batches = n_selected_channels, defaults to True. If True
            from_time and to_time must be None
        from_time: int, optional
            Starting time, defaults to None
        to_time: int, optional
            Ending time, defaults to None
        channels: int, tuple or str, optional
            A tuple with the channel indexes or 'all' to traverse all channels,
            defaults to 'all'
        if_file_exists: str, optional
            One of 'overwrite', 'abort', 'skip'. If 'overwrite' it replaces the
            file if it exists, if 'abort' if raise a ValueError exception if
            the file exists, if 'skip' if skips the operation if the file
            exists. Only valid when mode = 'disk'
        cast_dtype: str, optional
            Output dtype, defaults to None which means no cast is done
        **kwargs
            kwargs to pass to function

        Examples
        --------

        .. literalinclude:: ../../examples/batch/single_channel_apply.py

        Notes
        -----
        When applying functions in 'disk' mode will incur in memory overhead,
        which depends on the function implementation, this is an important
        thing to consider if the transformation changes the data's dtype (e.g.
        converts int16 to float64), which means that a chunk of 1MB in int16
        will have a size of 4MB in float64. Take that into account when
        setting max_memory.

        For performance reasons in 'disk' mode, output data is in 'wide' format
        """
        if mode not in ['disk', 'memory']:
            raise ValueError('Mode should be disk or memory, received: {}'
                             .format(mode))

        if mode == 'disk' and output_path is None:
            raise ValueError('output_path is required in "disk" mode')

        if (mode == 'disk' and if_file_exists == 'abort' and
           os.path.exists(output_path)):
            raise ValueError('{} already exists'.format(output_path))

        if (mode == 'disk' and if_file_exists == 'skip' and
           os.path.exists(output_path)):
            # load params...
            path_to_yaml = output_path.replace('.bin', '.yaml')

            if not os.path.exists(path_to_yaml):
                raise ValueError("if_file_exists = 'skip', but {}"
                                 " is missing, aborting..."
                                 .format(path_to_yaml))

            with open(path_to_yaml) as f:
                params = yaml.load(f)

            self.logger.info('{} exists, skiping...'.format(output_path))

            return output_path, params

        self.logger.info('Applying function {}...'
                         .format(function_path(function)))

        if mode == 'disk':
            fn = self._single_channel_apply_disk

            start = time.time()
            res = fn(function, output_path,
                     force_complete_channel_batch, from_time,
                     to_time, channels, cast_dtype, **kwargs)
            elapsed = time.time() - start
            self.logger.info('{} took {}'
                             .format(function_path(function),
                                     human_readable_time(elapsed)))
            return res
        else:
            fn = self._single_channel_apply_memory

            start = time.time()
            res = fn(function, force_complete_channel_batch, from_time,
                     to_time, channels, cast_dtype, **kwargs)
            elapsed = time.time() - start
            self.logger.info('{} took {}'
                             .format(function_path(function),
                                     human_readable_time(elapsed)))
            return res

    def _single_channel_apply_disk(self, function, output_path,
                                   force_complete_channel_batch, from_time,
                                   to_time, channels, cast_dtype, **kwargs):
        f = open(output_path, 'wb')

<<<<<<< HEAD
=======
        self.reader.output_shape = 'wide'
>>>>>>> 16f00a3a
        indexes = self.indexer.single_channel(force_complete_channel_batch,
                                              from_time, to_time,
                                              channels)
        for i, idx in enumerate(indexes):
            self.logger.debug('Processing channel {}...'.format(i))
            self.logger.debug('Reading batch...')
            subset = self.reader[idx]

<<<<<<< HEAD
            self.logger.debug('Executing function...')
=======
>>>>>>> 16f00a3a
            if cast_dtype is None:
                res = function(subset, **kwargs)
            else:
                res = function(subset, **kwargs).astype(cast_dtype)

            self.logger.debug('Writing to disk...')
            res.tofile(f)

        dtype = str(res.dtype)

        if channels == 'all':
            n_channels = self.reader.channels
        elif isinstance(channels, numbers.Integral):
            n_channels = 1
        else:
            n_channels = len(channels)

        f.close()

        # save yaml file with params
        path_to_yaml = output_path.replace('.bin', '.yaml')

        params = dict(dtype=dtype, n_channels=n_channels, data_format='wide')

        with open(path_to_yaml, 'w') as f:
            self.logger.debug('Saving params...')
            yaml.dump(params, f)

        return output_path, params

    def _single_channel_apply_memory(self, function,
                                     force_complete_channel_batch, from_time,
                                     to_time, channels, cast_dtype, **kwargs):

        indexes = self.indexer.single_channel(force_complete_channel_batch,
                                              from_time, to_time,
                                              channels)
        results = []

        for i, idx in enumerate(indexes):
            self.logger.debug('Processing channel {}...'.format(i))
            self.logger.debug('Reading batch...')
            subset = self.reader[idx]

            if cast_dtype is None:
                res = function(subset, **kwargs)
            else:
                res = function(subset, **kwargs).astype(cast_dtype)

            self.logger.debug('Appending partial result...')
            results.append(res)

        return results

    def multi_channel_apply(self, function, mode, cleanup_function=None,
                            output_path=None, from_time=None, to_time=None,
                            channels='all', if_file_exists='overwrite',
                            cast_dtype=None, pass_batch_info=False,
                            pass_batch_results=False, **kwargs):
        """
        Apply a function where each batch has observations from more than
        one channel

        Parameters
        ----------
        function: callable
            Function to be applied, first parameter passed will be a 2D numpy
            array in 'long' shape (number of observations, number of
            channels). If pass_batch_info is True, another two keyword
            parameters will be passed to function: 'idx_local' is the slice
            object with the limits of the data in [observations, channels]
            format (excluding the buffer), 'idx' is the absolute index of
            the data again in [observations, channels] format

        mode: str
            'disk' or 'memory', if 'disk', a binary file is created at the
            beginning of the operation and each partial result is saved
            (ussing numpy.ndarray.tofile function), at the end of the
            operation two files are generated: the binary file and a yaml
            file with some file parameters (useful if you want to later use
            RecordingsReader to read the file). If 'memory', partial results
            are kept in memory and returned as a list

        cleanup_function: callable, optional
            A function to be executed after `function` and before adding the
            partial result to the list of results (if `memory` mode) or to the
            biinary file (if in `disk mode`). `cleanup_function` will be called
            with the following parameters (in that order): result from applying
            `function` to the batch, slice object with the idx where the data
            is located (exludes buffer), slice object with the absolute
            location of the data and buffer size

        output_path: str, optional
            Where to save the output, required if 'disk' mode

        force_complete_channel_batch: bool, optional
            If True, every index generated will correspond to all the
            observations in a single channel, hence
            n_batches = n_selected_channels, defaults to True. If True
            from_time and to_time must be None

        from_time: int, optional
            Starting time, defaults to None

        to_time: int, optional
            Ending time, defaults to None

        channels: int, tuple or str, optional
            A tuple with the channel indexes or 'all' to traverse all channels,
            defaults to 'all'

        if_file_exists: str, optional
            One of 'overwrite', 'abort', 'skip'. If 'overwrite' it replaces the
            file if it exists, if 'abort' if raise a ValueError exception if
            the file exists, if 'skip' if skips the operation if the file
            exists. Only valid when mode = 'disk'

        cast_dtype: str, optional
            Output dtype, defaults to None which means no cast is done

        pass_batch_info: bool, optional
            Whether to call the function with batch info or just call it with
            the batch data (see description in the function) parameter

        pass_batch_results: bool, optional
            Whether to pass results from the previous batch to the next one,
            defaults to False. Only relevant when mode='memory'. If True,
            function will be called with the keyword parameter
            'previous_batch' which contains the computation for the last
            batch, it is set to None in the first batch

        **kwargs
            kwargs to pass to function

        Returns
        -------
        output_path, params (when mode is 'disk')
            Path to output binary file, Binary file params

        list (when mode is 'memory' and pass_batch_results is False)
            List where every element is the result of applying the function
            to one batch. When pass_batch_results is True, it returns the
            output of the function for the last batch

        Examples
        --------

        .. literalinclude:: ../../examples/batch/multi_channel_apply_disk.py

        .. literalinclude:: ../../examples/batch/multi_channel_apply_memory.py

        Notes
        -----
        Applying functions will incur in memory overhead, which depends
        on the function implementation, this is an important thing to consider
        if the transformation changes the data's dtype (e.g. converts int16 to
        float64), which means that a chunk of 1MB in int16 will have a size
        of 4MB in float64. Take that into account when setting max_memory

        For performance reasons, outputs data in 'long' format.
        """
        if mode not in ['disk', 'memory']:
            raise ValueError('Mode should be disk or memory, received: {}'
                             .format(mode))

        if mode == 'disk' and output_path is None:
            raise ValueError('output_path is required in "disk" mode')

        if (mode == 'disk' and if_file_exists == 'abort' and
           os.path.exists(output_path)):
            raise ValueError('{} already exists'.format(output_path))

        self.logger.info('Applying function {}...'
                         .format(function_path(function)))

        if (mode == 'disk' and if_file_exists == 'skip' and
           os.path.exists(output_path)):
            # load params...
            path_to_yaml = output_path.replace('.bin', '.yaml')

            if not os.path.exists(path_to_yaml):
                raise ValueError("if_file_exists = 'skip', but {}"
                                 " is missing, aborting..."
                                 .format(path_to_yaml))

            with open(path_to_yaml) as f:
                params = yaml.load(f)

            self.logger.info('{} exists, skiping...'.format(output_path))

            return output_path, params

        if mode == 'disk':
            fn = self._multi_channel_apply_disk

            start = time.time()
            res = fn(function, cleanup_function, output_path, from_time,
                     to_time, channels, cast_dtype, pass_batch_info,
                     pass_batch_results, **kwargs)
            elapsed = time.time() - start
            self.logger.info('{} took {}'
                             .format(function_path(function),
                                     human_readable_time(elapsed)))
            return res
        else:
            fn = self._multi_channel_apply_memory

            start = time.time()
            res = fn(function, cleanup_function, from_time, to_time, channels,
                     cast_dtype, pass_batch_info, pass_batch_results,
                     **kwargs)
            elapsed = time.time() - start
            self.logger.info('{} took {}'
                             .format(function_path(function),
                                     human_readable_time(elapsed)))
            return res

    def _multi_channel_apply_disk(self, function, cleanup_function,
                                  output_path, from_time, to_time, channels,
                                  cast_dtype, pass_batch_info,
                                  pass_batch_results, **kwargs):

        if pass_batch_results:
            raise NotImplementedError("pass_batch_results is not "
                                      "implemented on 'disk' mode")

        f = open(output_path, 'wb')

        data = self.multi_channel(from_time, to_time, channels)

        for i, (subset, idx_local, idx) in enumerate(data):

            kwargs_other = dict()

            if pass_batch_info:
                kwargs_other['idx_local'] = idx_local
                kwargs_other['idx'] = idx

            kwargs.update(kwargs_other)

            res = function(subset, **kwargs)

            if cast_dtype is not None:
                res = res.astype(cast_dtype)

            if cleanup_function:
                res = cleanup_function(res, idx_local, idx, self.buffer_size)

            res.tofile(f)

        dtype = str(res.dtype)

        f.close()

        if channels == 'all':
            n_channels = self.reader.channels
        elif isinstance(channels, numbers.Integral):
            n_channels = 1
        else:
            n_channels = len(channels)

        # save yaml file with params
        path_to_yaml = output_path.replace('.bin', '.yaml')

        params = dict(dtype=dtype, n_channels=n_channels, data_format='long')

        with open(path_to_yaml, 'w') as f:
            yaml.dump(params, f)

        return output_path, params

    def _multi_channel_apply_memory(self, function, cleanup_function,
                                    from_time, to_time, channels, cast_dtype,
                                    pass_batch_info, pass_batch_results,
                                    **kwargs):

        data = self.multi_channel(from_time, to_time, channels)

        results = []
        previous_batch = None

        for i, (subset, idx_local, idx) in enumerate(data):

            kwargs_other = dict()

            if pass_batch_info:
                kwargs_other['idx_local'] = idx_local
                kwargs_other['idx'] = idx

            if pass_batch_results:
                kwargs_other['previous_batch'] = previous_batch

            kwargs.update(kwargs_other)

            res = function(subset, **kwargs)

            if cast_dtype is not None:
                res = res.astype(cast_dtype)

            if cleanup_function:
                res = cleanup_function(res, idx_local, idx, self.buffer_size)

            if pass_batch_results:
                previous_batch = res
            else:
                results.append(res)

        return previous_batch if pass_batch_results else results<|MERGE_RESOLUTION|>--- conflicted
+++ resolved
@@ -253,10 +253,6 @@
                                    to_time, channels, cast_dtype, **kwargs):
         f = open(output_path, 'wb')
 
-<<<<<<< HEAD
-=======
-        self.reader.output_shape = 'wide'
->>>>>>> 16f00a3a
         indexes = self.indexer.single_channel(force_complete_channel_batch,
                                               from_time, to_time,
                                               channels)
@@ -265,10 +261,8 @@
             self.logger.debug('Reading batch...')
             subset = self.reader[idx]
 
-<<<<<<< HEAD
             self.logger.debug('Executing function...')
-=======
->>>>>>> 16f00a3a
+
             if cast_dtype is None:
                 res = function(subset, **kwargs)
             else:
