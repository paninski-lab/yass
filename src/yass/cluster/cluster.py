# Class to do parallelized clustering

import os
import math
import numpy as np
import matplotlib.pyplot as plt
import matplotlib.patches as mpatches
from scipy import signal
from scipy import stats
from scipy.signal import argrelmax
from scipy.spatial import cKDTree
from copy import deepcopy
from diptest import diptest as dp
import networkx as nx
import multiprocessing, logging
mpl = multiprocessing.log_to_stderr()
mpl.setLevel(logging.INFO)

from yass.explore.explorers import RecordingExplorer
from yass.geometry import n_steps_neigh_channels
from yass import mfm
from yass.util import absolute_path_to_asset

import warnings
warnings.simplefilter(action='ignore', category=FutureWarning)
warnings.filterwarnings("ignore", category=UserWarning)

def warn(*args, **kwargs):
    pass
warnings.warn = warn

from sklearn.mixture import GaussianMixture
from sklearn.discriminant_analysis import LinearDiscriminantAnalysis as LDA
from sklearn.decomposition import PCA


colors = np.array(['black','blue','red','green','cyan','magenta','brown','pink',
'orange','firebrick','lawngreen','dodgerblue','crimson','orchid','slateblue',
'darkgreen','darkorange','indianred','darkviolet','deepskyblue','greenyellow',
'peru','cadetblue','forestgreen','slategrey','lightsteelblue','rebeccapurple',
'darkmagenta','yellow','hotpink'])


class Cluster(object):
    """Class for doing clustering."""

    def __init__(self, data_in):
            
        """Sets up the cluster class for each core
        Parameters: ...
              
        """
        
        # load data and check if prev completed
        if self.load_data(data_in):  return

        # neighbour channel clustering
        self.initialize(initial_spt=self.spike_indexes_chunk[:, 0], local=True)
        self.cluster(current_indices=self.starting_indices, local=True, 
            gen=0, branch=0, hist=[])
        if self.plotting:
            self.finish_plotting(fname='channel_{}'.format(self.channel))

        # distant channel clustering
        spike_train_local = np.copy(self.spike_train)
        spike_train_final = []
        templates_final = []
        for ii, spike_train_k in enumerate(spike_train_local):
            #if self.verbose: print("\nchan/unit {}, UNIT {}/{}".format(self.channel, ii, len(spike_train_local)))
            self.distant_ii = ii
            self.initialize(initial_spt=spike_train_k, local=False)
            self.cluster(current_indices=self.starting_indices, local=False,
                         gen=self.history_local_final[ii][0]+1, 
                         branch=self.history_local_final[ii][1], 
                         hist=self.history_local_final[ii][1:])
            if self.plotting: 
                self.finish_plotting(fname='channel_{}_local_unit_{}'.format(self.channel, ii))
            
            spike_train_final += self.spike_train
            templates_final += self.templates

        # save clusters
        self.save_result(spike_train_final, templates_final)


    def cluster(self, current_indices, local, gen, branch, hist):

        ''' Recursive clustering function
            channel: current channel being clusterd
            wf = wf_PCA: denoised waveforms (# spikes, # time points, # chans)
            sic = spike_indices of spikes on current channel
            gen = generation of cluster; increases with each clustering step        
            hist = is the current branch parent history
        '''

        # Exit if cluster too small
        if self.min(current_indices.shape[0]): return 
        
        if self.verbose:
            print("chan "+str(self.channel)+', gen '+str(gen)+', branch: ' + 
                str(branch)+', # spikes: '+ str(current_indices.shape[0]))

        # gen 0 initialization
        if self.read_data: self.gen0_step(local)

        # Cat: TODO: remove this conditional: delete spike_indexes near boundaries 
        #     before calling binary waveform reader
        if len(self.skipped_idx)>0:
            current_indices = np.delete(current_indices, self.skipped_idx, axis=0)
        
        # featurize #1
        pca_wf = self.featurize_step(gen, current_indices, local)
        
        # knn triage
#        idx_keep = self.knn_triage_step(gen, pca_wf)
#        if self.min(idx_keep.shape[0]): return
 
        # featurize #2 (if outliers triaged)
#        if idx_keep.shape[0] < pca_wf.shape[0]:
#            current_indices = current_indices[idx_keep]
#            pca_wf = self.featurize_step(gen, current_indices, local)

        # subsample before clustering
        pca_wf_subsample = self.subsample_step(gen, pca_wf)

        # cluster step
        vbParam1 = self.run_mfm(gen, pca_wf_subsample)

<<<<<<< HEAD
        # adaptive knn triage
        idx_keep = self.knn_triage_dynamic(gen, vbParam1, pca_wf)
        if self.min(idx_keep.shape[0]): return

        # if anything is triaged, re-featurize and re-cluster
        if idx_keep.shape[0] < pca_wf.shape[0]:
            current_indices = current_indices[idx_keep]
            pca_wf = self.featurize_step(gen, current_indices, local)
            vbParam1 = self.run_mfm(gen, self.subsample_step(gen, pca_wf))
=======
        # # adaptive knn triage
        # idx_keep = self.knn_triage_dynamic(gen, vbParam1, pca_wf)
        # if self.min(idx_keep.shape[0]): return

        # # if anything is triaged, re-featurize and re-cluster
        # if idx_keep.shape[0] < pca_wf.shape[0]:
            # current_indices = current_indices[idx_keep]
            # pca_wf = self.featurize_step(gen, current_indices, local)
            # vbParam1 = self.run_mfm(gen, self.subsample_step(gen, pca_wf))
>>>>>>> 3d2cd943

        # recover spikes using soft-assignments
        idx_recovered, vbParam2 = self.recover_step(gen, vbParam1, pca_wf)
        if self.min(idx_recovered.shape[0]): return
        
        # if recovered spikes < total spikes, do further indexing
        if idx_recovered.shape[0] < pca_wf.shape[0]:
            current_indices = current_indices[idx_recovered]
            pca_wf = pca_wf[idx_recovered]
        
        # save generic metadata containing current branch info
        self.save_metadata(vbParam2, pca_wf, current_indices, local, 
                               gen, branch, hist)
            
        # single cluster
        if vbParam2.rhat.shape[1] == 1:
            self.single_cluster_step(current_indices, pca_wf, local, 
                                     gen, branch, hist)

        # multiple clusters
        else:
            self.multi_cluster_step(current_indices, local, pca_wf, 
                                    vbParam2, gen, branch, hist)


    def save_metadata(self, vbParam2, pca_wf_all, current_indices, local,
                        gen, branch, hist):
        
        self.pca_post_triage_post_recovery.append(pca_wf_all)
        self.vbPar_rhat.append(vbParam2.rhat)
        self.vbPar_muhat.append(vbParam2.muhat)
        
        # save history for every clustered distributions
        size_ = 2
        size_ += len(hist)
        temp = np.zeros(size_, 'int32')
        temp[0]=gen
        temp[1:-1]=hist
        temp[-1]=branch
        self.hist.append(temp)
        
        # save history again if local clustering converges in order to do
        # distant clustering tracking
        self.hist_local = temp

        if gen==0 and local:
            #self.pca_wf_allchans = self.pca_wf_allchans#[current_indices]
            self.original_idx = current_indices
        
        
    def min(self, n_spikes):
        ''' Function that checks if spikes left are lower than min_spikes
        '''
        if n_spikes < self.CONFIG.cluster.min_spikes: 
            return True
        
        return False


    def gen0_step(self, local):
        # load waveforms for channel based clustering only
        self.load_waveforms(local)
        # align waveforms
        self.align_step(local)
        # denoise waveforms on active channels
        self.denoise_step(local)


    def load_data(self, data_in):
        
        ''' ********************************************
            *********** DEFAULT PARAMETERS *************
            ******************************************** 
        '''
        
        # CAT: todo read params below from file:
        self.plotting = False
        self.verbose = False
        self.starting_gen = 0
        self.knn_triage_threshold = 0.95 * 100
        self.knn_triage_flag = True
        self.selected_PCA_rank = 5
        self.yscale = 10.
        self.xscale = 2.
        self.triageflag = True
        self.n_feat_chans = 5
        self.mfm_threshold = 0.90
        self.upsample_factor = 5
        self.nshifts = 15
        self.n_dim_pca = 3
        self.n_dim_pca_compression = 5
        self.shift_allowance = 10
        self.spike_size_padded = 81
        self.max_cluster_spikes = 50000

        # threshold at which to set soft assignments to 0
        self.assignment_delete_threshold = 0.001

        # array to hold shifts; need to initialize 
        self.global_shifts=None

        # flag to load all chans waveforms and featurizat for ari's work
        self.ari_flag = True
        self.wf_global_allchans = None
        self.pca_wf_allchans = None
        self.original_idx = None
        self.data_to_fit = None
        self.pca_wf_gen0 = None


        # list that holds all the final clustered indices for the premerge clusters
        self.clustered_indices_local = []
        self.clustered_indices_distant = []
        
        # keep track of local idx source for distant clustering in order to 
        # index into original distribution indexes        
        self.distant_ii = None
                
        ''' *******************************************
            ************ LOADED PARAMETERS ************
            *******************************************
        '''

        # this indicates channel-wise clustering - NOT postdeconv recluster
        self.deconv_flag = data_in[0]
        self.channel = data_in[1]
        self.CONFIG = data_in[2]

        # spikes in the current chunk
        self.spike_indexes_chunk = data_in[3]
        self.chunk_dir = data_in[4]

        # Check if channel alreedy clustered
        self.filename_postclustering = (self.chunk_dir + "/channel_"+
                                            str(self.channel).zfill(6)+".npz")

        # limit on featurization window;
        # Cat: TODO this needs to be further set using window based on spike_size and smapling rate
        self.spike_size = int(self.CONFIG.recordings.spike_size_ms*2
                              *self.CONFIG.recordings.sampling_rate/1000
                              + self.shift_allowance*2)+1
                              
        # additional parameters if doing deconv:
        if self.deconv_flag:
            self.unit = self.channel.copy()

            #self.spike_train_cluster_original = data_in[5]
            self.templates_deconv = data_in[5]
            self.template_original = self.templates_deconv[:,:,self.unit]

            # keep track of this for possible debugging later
            self.spike_train_cluster_original = self.spike_indexes_chunk
            
            # offset spike_train 30 timesteps to align with residual
            # Cat: TODO: this must be changed to be a function of wavefomr length
            self.spike_indexes_chunk[:,0]-=(self.spike_size//2+
                                           (self.spike_size_padded//2- 
                                            self.spike_size//2))
                                           
            # reset channel for unit to it's ptp channel
            self.channel = self.template_original.ptp(0).argmax(0)

            # max number of spikes to be used for reclustering postdeconv
            self.max_deconv_spikes = 5000
            self.filename_postclustering = (self.chunk_dir + "/unit_"+
                                                        str(self.unit).zfill(6)+".npz")

            self.filename_residual = os.path.join(self.chunk_dir.replace(
                                                    'recluster',''),
                                                  "residual.bin")

        if os.path.exists(self.filename_postclustering):
            return True

        # check to see if 'result/' folder exists otherwise make it
        self.figures_dir = self.chunk_dir+'/figures/'
        if not os.path.isdir(self.figures_dir):
            os.makedirs(self.figures_dir)
        
        
        # initialize metadata saves; easier to do here than using local flags + conditional
        self.pca_post_triage_post_recovery=[]
        self.vbPar_rhat=[]
        self.vbPar_muhat=[]
        self.hist=[]

        # this list track the first clustering indexes
        self.history_local_final=[]

        ''' ********************************************
            ***** MORE DEFAULT PARAMETERS **************
            ******************************************** 
        '''

        self.n_channels = self.CONFIG.recordings.n_channels
        self.min_spikes_local = self.CONFIG.cluster.min_spikes
        self.standardized_filename = os.path.join(self.CONFIG.path_to_output_directory, 'preprocess', 'standardized.bin')
        self.geometry_file = os.path.join(self.CONFIG.data.root_folder,
                                          self.CONFIG.data.geometry)

        # load spikes just for current channel
        self.load_spikes()

        # local channel clustering
        if self.verbose:
            if self.deconv_flag: 
                print("\nunit: "+str(self.unit) + ", chan "+str(self.channel)+ ", START LOCAL CLUSTERING")
            else:
                print("\nchan "+str(self.channel)+", START LOCAL CLUSTERING")
            
        # return flag that clustering not yet complete
        return False


    def load_spikes(self):

        # limit clustering to at most 50,000 spikes
        # Cat: TODO: both flag and value should be read from CONFIG
        if self.deconv_flag==False:
            indexes = np.where(self.spike_indexes_chunk[:,1]==self.channel)[0]
            if indexes.shape[0]>self.max_cluster_spikes:
                idx = np.random.choice(np.arange(indexes.shape[0]),
                                                  size=self.max_cluster_spikes,
                                                  replace=False)
                indexes = indexes[idx]
        
        # reclustering only done on 5k spikes max
        else:
            indexes = np.where(self.spike_indexes_chunk[:,1]==self.unit)[0]
            if indexes.shape[0]>self.max_deconv_spikes:
                idx = np.random.choice(np.arange(indexes.shape[0]),
                                                  size=self.max_deconv_spikes,
                                                  replace=False)
                indexes = indexes[idx]


        # Cat: TODO
        # check that spkes times not too lcose to edges:
        # first determine length of processing chunk based on lenght of rec
        #  i.e. divide by 4 byte float and # of chans
        # Cat: TODO FIX/CHECK THIS;
        fp_len = int(os.path.getsize(self.standardized_filename)/
                     4/self.CONFIG.recordings.n_channels)

        # Cat: TODO: does this work properly?
        # limit indexes away from edge of recording
        idx_inbounds = np.where(np.logical_and(
                        self.spike_indexes_chunk[indexes,0]>=self.spike_size//2,
                        self.spike_indexes_chunk[indexes,0]<(fp_len-self.spike_size)))[0]
        indexes = indexes[idx_inbounds]

        # check to see if any duplicate spike times occur
        if np.unique(indexes).shape[0] != indexes.shape[0]:
            print ("   >>>>>>>>>>> DUPLICATE SPIKE TIMES <<<<<<<<<<<<<<<<<<<<")
        indexes = np.unique(indexes)

        # limit spike indexes to only subsampled and inbound spikes on current channel
        self.spike_indexes_chunk = self.spike_indexes_chunk[indexes]


    def initialize(self, initial_spt, local):

        # reset spike_train and templates for both local and distant clustering
        self.spike_train = []
        self.templates = []
        
        # flag reset to read raw spikes; do it once per clustering stage
        self.read_data = True
        
        # save detected spike times for channel 
        if local:
            self.spiketime_detect = initial_spt.copy()
            
        self.spt_global = initial_spt.astype('float64')

        self.starting_indices = np.arange(len(self.spt_global))

        self.initialize_template_space()

        if self.plotting:
            self.x = np.zeros(100, dtype = int)
            self.fig1 = plt.figure(figsize =(60,60))
            self.grid1 = plt.GridSpec(20,20,wspace = 1,hspace = 2)
            

            # setup template plot; scale based on electrode array layout
            xlim = self.CONFIG.geom[:,0].ptp(0)
            ylim = self.CONFIG.geom[:,1].ptp(0)#/float(xlim)
            self.fig2 = plt.figure(figsize =(100,max(ylim/float(xlim)*100,10)))
            self.ax2 = self.fig2.add_subplot(111)


    def initialize_template_space(self):

        # load template space related files
        self.pca_main_components_= np.load(absolute_path_to_asset(
            os.path.join('template_space', 'pca_main_components.npy')))
        self.pca_sec_components_ = np.load(absolute_path_to_asset(
            os.path.join('template_space', 'pca_sec_components.npy')))

        self.pca_main_noise_std = np.load(absolute_path_to_asset(
            os.path.join('template_space', 'pca_main_noise_std.npy')))
        self.pca_sec_noise_std = np.load(absolute_path_to_asset(
            os.path.join('template_space', 'pca_sec_noise_std.npy')))

        # ref template
        self.ref_template = np.load(absolute_path_to_asset(
            os.path.join('template_space', 'ref_template.npy')))

        # turn off edges for less collision
        window = [15, 40]
        self.pca_main_components_[:, :window[0]] = 0
        self.pca_main_components_[:, window[1]:] = 0
        self.pca_sec_components_[:, :window[0]] = 0
        self.pca_sec_components_[:, window[1]:] = 0


    def load_waveforms(self, local):
        
        '''  Waveforms only loaded once in gen0 before local clustering starts
        '''

        if self.verbose:
            print ("chan "+str(self.channel)+", gen 0, loading waveforms")
        
        neighbors = n_steps_neigh_channels(self.CONFIG.neigh_channels, 1)
        self.neighbor_chans = np.where(neighbors[self.channel])[0]
            
        if local:
            self.loaded_channels = self.neighbor_chans
        else:
            self.loaded_channels = np.arange(self.CONFIG.recordings.n_channels)

        # load waveforms from raw data 
        if self.deconv_flag==False:
            self.wf_global, self.skipped_idx = binary_reader_waveforms(self.standardized_filename,
                            self.CONFIG.recordings.n_channels,
                            self.spike_size,
                            self.spt_global.astype('int32')-(self.spike_size//2),
                            self.loaded_channels)
                            
        # post-deconv recluster loads wavefroms as residuals + templates
        else:
            self.wf_global, self.skipped_idx = read_spikes(self.filename_residual, 
                                         self.unit, 
                                         self.templates_deconv, 
                                         self.spt_global.astype('int32'),
                                         self.CONFIG, 
                                         self.loaded_channels,
                                         self.deconv_flag,
                                         spike_size=self.spike_size_padded)
        
        # clip waveforms; seems necessary for neuropixel probe due to artifacts
        self.wf_global = self.wf_global.clip(min=-1000, max=1000)

        if self.ari_flag:
            chans = np.arange(self.CONFIG.recordings.n_channels)

            # load waveforms from raw data 
            if self.deconv_flag==False:
                self.wf_global_allchans, _ = binary_reader_waveforms(self.standardized_filename,
                                self.CONFIG.recordings.n_channels,
                                self.spike_size,
                                self.spt_global.astype('int32')-(self.spike_size//2),
                                chans)
                                
            # post-deconv recluster loads wavefroms as residuals + templates
            else:
                self.wf_global_allchans, _ = read_spikes(self.filename_residual, 
                                             self.unit, 
                                             self.templates_deconv, 
                                             self.spt_global.astype('int32'),
                                             self.CONFIG, 
                                             self.loaded_channels,
                                             self.deconv_flag,
                                             chans)
        # turn read flag off
        self.read_data = False

    def align_step(self, local):
        if self.verbose:
            print ("chan "+str(self.channel)+", gen 0, aligning")

        # delete any spikes that could not be loaded in previous step
        if len(self.skipped_idx)>0:
            self.spt_global = np.delete(self.spt_global, 
                                        self.skipped_idx,axis=0)
        
        # align waveforms by finding best shfits
        if local:
            mc = np.where(self.loaded_channels==self.channel)[0][0]
            best_shifts = align_get_shifts_with_ref(
                self.wf_global[:, self.shift_allowance:-self.shift_allowance, mc],
                self.ref_template)
            self.spt_global -= best_shifts
            self.global_shifts = best_shifts.copy()
        else:
            best_shifts = self.spt_global.astype('int32') - self.spt_global
        
        self.wf_global = shift_chans(self.wf_global, best_shifts)

        if self.ari_flag:
            pass
            #self.wf_global_allchans = shift_chans(self.wf_global_allchans, 
            #                                         best_shifts)

    def denoise_step(self, local):

        if local:
            self.denoise_step_local()
        else:
            self.denoise_step_distant()

        if self.verbose:
            print ("chan "+str(self.channel)+", gen 0, waveorms denoised to {} dimensions".format(self.denoised_wf.shape[1]))


    def denoise_step_local(self):
        # align, note: aligning all channels to max chan which is appended to the end
        # note: max chan is first from feat_chans above, ensure order is preserved
        # note: don't want for wf array to be used beyond this function
        # Alignment: upsample max chan only; linear shift other chans

        n_data, _, n_chans = self.wf_global.shape
        self.denoised_wf = np.zeros((n_data, self.pca_main_components_.shape[0], n_chans),
                                    dtype='float32')

        for ii in range(n_chans):
            if self.loaded_channels[ii] == self.channel:
                self.denoised_wf[:, :, ii] = np.matmul(
                    self.wf_global[:, self.shift_allowance:-self.shift_allowance, ii],
                    self.pca_main_components_.T)/self.pca_main_noise_std[np.newaxis]
            else:
                self.denoised_wf[:, :, ii] = np.matmul(
                    self.wf_global[:, self.shift_allowance:-self.shift_allowance, ii],
                    self.pca_sec_components_.T)/self.pca_sec_noise_std[np.newaxis]

        self.denoised_wf = np.reshape(self.denoised_wf, [n_data, -1])

        good_features = np.median(np.square(self.denoised_wf), axis=0) > 0.5
        self.denoised_wf = self.denoised_wf[:, good_features]


    def denoise_step_distant(self):

        energy = np.median(self.wf_global, axis=0)
        max_energy = np.min(energy, axis=0)

        th = np.max((-0.5, max_energy[self.channel]))
        max_energy_loc_c = np.where(max_energy <= th)[0]
        max_energy_loc_t = energy.argmin(axis=0)
        max_energy_loc = np.hstack((max_energy_loc_t[max_energy_loc_c][:, np.newaxis],
                                    max_energy_loc_c[:, np.newaxis]))

        neighbors = n_steps_neigh_channels(self.CONFIG.neigh_channels, 1)
        t_diff = 3
        main_channel_loc = np.where(self.loaded_channels == self.channel)[0][0]
        index = np.where(max_energy_loc[:,1]== main_channel_loc)[0][0]
        keep = connecting_points(max_energy_loc, index, neighbors, t_diff)

        max_energy_loc = max_energy_loc[keep]

        # exclude main and secondary channels
        if np.sum(~np.in1d(max_energy_loc[:,1], self.neighbor_chans)) > 0:
            max_energy_loc = max_energy_loc[~np.in1d(max_energy_loc[:,1], self.neighbor_chans)]
        else:
            max_energy_loc = max_energy_loc[max_energy_loc[:,1]==main_channel_loc]

        self.denoised_wf = np.zeros((self.wf_global.shape[0], len(max_energy_loc)), dtype='float32')
        for ii in range(len(max_energy_loc)):
            self.denoised_wf[:, ii] = self.wf_global[:, max_energy_loc[ii,0], max_energy_loc[ii,1]]


    def active_chans_step(self, local):
            
        if self.verbose:
                print ("chan "+str(self.channel)+", gen 0, getting active channels")

        energy = np.max(np.median(np.square(self.wf_global), axis=0), axis=0)
        active_chans = np.where(energy > 0.5)[0]
        
        if not local:
            active_chans = active_chans[~np.in1d(active_chans, self.neighbor_chans)]

        if len(active_chans) == 0:
            active_chans = np.where(self.loaded_channels==self.channel)[0]
        
        self.active_chans = active_chans
        
        # Cat: TODO: what was this for?
        # if local:
            # self.denoised_wf
    

    def featurize_step(self, gen, indices, local):
        ''' Indices hold the index of the current spike times relative all spikes
        '''
        
        if self.verbose:
            print("chan "+str(self.channel)+', gen '+str(gen)+', featurizing')

        if self.denoised_wf.shape[1] > self.selected_PCA_rank:
            stds = np.std(self.denoised_wf[indices], axis=0)
            good_d = np.where(stds > 1.05)[0]
            if len(good_d) < self.selected_PCA_rank:
                good_d = np.argsort(stds)[::-1][:self.selected_PCA_rank]

            data_to_fit = self.denoised_wf[indices][:, good_d]

            n_samples, n_features = data_to_fit.shape
            pca = PCA(n_components=min(self.selected_PCA_rank, n_features))

            pca_wf = pca.fit_transform(data_to_fit)
           
        else:
            pca_wf = self.denoised_wf[indices].copy()
            good_d = np.arange(self.denoised_wf.shape[1])

        
        if gen==0 and local:
            # save gen0 distributions before triaging
            data_to_fit = self.denoised_wf[:, good_d]
            n_samples, n_features = data_to_fit.shape
            pca = PCA(n_components=min(self.selected_PCA_rank, n_features))
            pca_wf_gen0 = pca.fit_transform(data_to_fit)
            self.pca_wf_gen0 = pca_wf_gen0.copy()
        
        if self.ari_flag and gen==0 and local:
            # Cat: TODO: do this only once per channel
            #  Also, do not index into wf_global_allchans; that's done at completion
            #if self.wf_global_allchans.shape[1] > self.selected_PCA_rank:
            
            # denoise global data:

            wf_global_denoised = self.denoise_step_distant_all_chans()
            
            # flatten data over last 2 dimensions first
            n_data, _ = wf_global_denoised.shape
            wf_allchans_2D = wf_global_denoised
            
            stds = np.std(wf_allchans_2D, axis=0)
            good_d = np.where(stds > 1.05)[0]
            if len(good_d) < self.selected_PCA_rank:
                good_d = np.argsort(stds)[::-1][:self.selected_PCA_rank]

            data_to_fit = wf_allchans_2D[:, good_d]
            n_samples, n_features = data_to_fit.shape
            pca = PCA(n_components=min(self.selected_PCA_rank, n_features))
            
            # keep original uncompressed data
            self.data_to_fit = data_to_fit

            # compress data to selectd pca rank
            self.pca_wf_allchans = pca.fit_transform(data_to_fit)
            
        return pca_wf.astype('float32')
     
        
    def denoise_step_distant_all_chans(self):
        '''  Peter's local denoise step applied to all channels
             
        '''
        
        wf_global = self.wf_global_allchans

        n_data, _, n_chans = wf_global.shape
        denoised_wf = np.zeros((n_data, self.pca_main_components_.shape[0], n_chans),
                                    dtype='float32')

        for ii in range(n_chans):
            if ii == self.channel:
                denoised_wf[:, :, ii] = np.matmul(
                    wf_global[:, self.shift_allowance:-self.shift_allowance, ii],
                    self.pca_main_components_.T)/self.pca_main_noise_std[np.newaxis]
            else:
                denoised_wf[:, :, ii] = np.matmul(
                    wf_global[:, self.shift_allowance:-self.shift_allowance, ii],
                    self.pca_sec_components_.T)/self.pca_sec_noise_std[np.newaxis]

        denoised_wf = np.reshape(denoised_wf, [n_data, -1])
        good_features = np.median(np.square(denoised_wf), axis=0) > 0.5
        denoised_wf = denoised_wf[:, good_features]
        
        return denoised_wf
        
        
    def subsample_step(self, gen, pca_wf):
 
        if self.verbose:
            print("chan "+str(self.channel)+', gen '+str(gen)+', random subsample')
       
        if not self.deconv_flag and (pca_wf.shape[0]> self.CONFIG.cluster.max_n_spikes):
            idx_subsampled = np.random.choice(np.arange(pca_wf.shape[0]),
                             size=self.CONFIG.cluster.max_n_spikes,
                             replace=False)
        
            pca_wf = pca_wf[idx_subsampled]

        return pca_wf
    
    
    def run_mfm(self, gen, pca_wf):
        
        mask = np.ones((pca_wf.shape[0], 1))
        group = np.arange(pca_wf.shape[0])
        vbParam = mfm.spikesort(pca_wf[:,:,np.newaxis],
                                 mask,
                                 group,
                                self.CONFIG)
        if self.verbose:
            print("chan "+ str(self.channel)+', gen '\
                +str(gen)+", "+str(vbParam.rhat.shape[1])+" clusters from ",pca_wf.shape)

        return vbParam


    def knn_triage_dynamic(self, gen, vbParam, pca_wf):
        
        ids = ids = np.where(vbParam.nuhat > self.CONFIG.cluster.min_spikes)[0]
        
        if ids.size <= 1:
            self.triage_value = 0
            idx_keep = np.arange(pca_wf.shape[0])
            return np.where(idx_keep)[0]
            

        muhat = vbParam.muhat[:,ids,0].T
        cov = vbParam.invVhat[:,:,ids,0].T / vbParam.nuhat[ids,np.newaxis, np.newaxis]


        # Cat: TODO: move to CONFIG/init function
        min_spikes = min(1200, pca_wf.shape[0]//ids.size)  ##needs more systematic testing, working on it

        pca_wf_temp = np.zeros([min_spikes*cov.shape[0], cov.shape[1]])
        assignment_temp = np.zeros(min_spikes*cov.shape[0], dtype = int)
        for i in range(cov.shape[0]):
            pca_wf_temp[i*min_spikes:(i+1)*min_spikes]= np.random.multivariate_normal(muhat[i], cov[i], min_spikes)
            assignment_temp[i*min_spikes:(i+1)*min_spikes] = i

        kdist_temp = knn_dist(pca_wf_temp)
        kdist_temp = kdist_temp[:,1:]

        median_distances = np.zeros([cov.shape[0]])
        for i in range(median_distances.shape[0]):
            #median_distances[i] = np.median(np.median(kdist_temp[i*min_spikes:(i+1)*min_spikes], axis = 0), axis = 0)
            median_distances[i] = np.percentile(np.median(kdist_temp[i*min_spikes:(i+1)*min_spikes], axis = 1), 50)

        ## The percentile value also needs to be tested, value of 50 and scale of 1.2 works well

        kdist = knn_dist(pca_wf)
        idx_keep = np.median(kdist[:,1:], axis = 1) < 1.2 * np.median(median_distances)
        self.triage_value = 1.0 - idx_keep.sum()/idx_keep.size

        if self.verbose:
            print("chan "+str(self.channel)+', gen '+str(gen)+', '+str(np.round(self.triage_value*100))+'% triaged from adaptive knn triage')

        return np.where(idx_keep)[0]


    def knn_triage_step(self, gen, pca_wf):
        
        idx_keep = self.knn_triage(self.knn_triage_threshold, pca_wf)
        idx_keep = np.where(idx_keep==1)[0]
        self.triage_value = self.knn_triage_threshold/100.

        if self.verbose:
            print("chan "+str(self.channel)+', gen '+str(gen)+', knn triage removed {} from {} spikes'.format(pca_wf.shape[0]-len(idx_keep), pca_wf.shape[0]))

        return idx_keep


    def knn_triage(self, th, pca_wf):

        tree = cKDTree(pca_wf)
        dist, ind = tree.query(pca_wf, k=11)
        dist = np.sum(dist, 1)
        idx_keep1 = dist <= np.percentile(dist, th)
        return idx_keep1


    def recover_step(self, gen, vbParam, pca_wf_all):
 
        # for post-deconv reclustering, we can safely cluster only 10k spikes or less
        if not self.deconv_flag:
            idx_recovered, vbParam = self.recover_spikes(vbParam, pca_wf_all)

        else:
            idx_recovered = np.arange(pca_wf_all.shape[0])

        if self.verbose:
            print ("chan "+ str(self.channel)+', gen '+str(gen)+", recovered ",
                                                str(idx_recovered.shape[0])+ " spikes")

        return idx_recovered, vbParam
    
    def recover_spikes(self, vbParam, pca, maha_dist = 1):
    
        N, D = pca.shape
        # Cat: TODO: check if this maha thresholding recovering distance is good
        threshold = D*maha_dist
        # update rhat on full data
        maskedData = mfm.maskData(pca[:,:,np.newaxis], np.ones([N, 1]), np.arange(N))
        vbParam.update_local(maskedData)

        # calculate mahalanobis distance
        maha = mfm.calc_mahalonobis(vbParam, pca[:,:,np.newaxis])
        idx_recovered = np.where(~np.all(maha >= threshold, axis=1))[0]
        vbParam.rhat = vbParam.rhat[idx_recovered]

        # zero out low assignment vals
        if True:
            vbParam.rhat[vbParam.rhat < self.assignment_delete_threshold] = 0
            vbParam.rhat = vbParam.rhat/np.sum(vbParam.rhat,
                                             1, keepdims=True)

        return idx_recovered, vbParam
     
    def kill_small_units(self, gen, vbParam):
 

        assignment = vbParam.rhat.argmax(1)
        unique_units, n_data = np.unique(assignment, return_counts=True)

        big_units = unique_units[n_data > self.CONFIG.cluster.min_spikes]
        n_unit_killed = vbParam.rhat.shape[1] - len(big_units)
        if len(big_units) > 0:
            idx_survived = np.where(np.in1d(assignment, big_units))[0]

            vbParam.rhat = vbParam.rhat[idx_survived][:, big_units]
            vbParam.rhat = vbParam.rhat/vbParam.rhat.sum(axis=1, keepdims=True)
            vbParam.ahat = vbParam.ahat[big_units]
            vbParam.lambdahat = vbParam.lambdahat[big_units]
            vbParam.nuhat = vbParam.nuhat[big_units]
            vbParam.muhat = vbParam.muhat[:,big_units]
            vbParam.Vhat = vbParam.Vhat[:,:,big_units]
            vbParam.invVhat = vbParam.invVhat[:,:,big_units]

        else:
            idx_survived = np.zeros(0)
            vbParam.rhat = np.zeros((0,0))

        if self.verbose:
            print ("chan "+ str(self.channel)+', gen '+str(gen)+", killed ",
                                                str(n_unit_killed)+' small units')

        if vbParam.rhat.shape[1] != len(big_units):
            raise ValueError('number of units in rhat is wrong!')
        return idx_survived, vbParam

    def calculate_stability(self, rhat):
        K = rhat.shape[1]
        mask = rhat > 0.0
        stability = np.zeros(K)
        for clust in range(stability.size):
            if mask[:,clust].sum() == 0.0:
                continue
            stability[clust] = np.average(mask[:,clust] * rhat[:,clust], axis = 0, weights = mask[:,clust])

        return stability

    def get_k_cc(self, maha, maha_thresh_min, k_target):

        # it assumes that maha_thresh_min gives 
        # at least k+1 number of connected components
        k_now = k_target + 1
        if len(self.get_cc(maha, maha_thresh_min)) != k_now:
            raise ValueError("something is not right")

        maha_thresh = maha_thresh_min
        while k_now > k_target:
            maha_thresh += 1
            cc = self.get_cc(maha, maha_thresh)
            k_now = len(cc)

        if k_now == k_target:
            return cc, maha_thresh

        else:
            maha_thresh_max = maha_thresh
            maha_thresh_min = maha_thresh - 1
            if len(self.get_cc(maha, maha_thresh_min)) <= k_target:
                raise ValueError("something is not right")

            ctr = 0
            maha_thresh_max_init = maha_thresh_max
            while True:
                ctr += 1
                maha_thresh = (maha_thresh_max + maha_thresh_min)/2.0
                cc = self.get_cc(maha, maha_thresh)
                k_now = len(cc)
                if k_now == k_target:
                    return cc, maha_thresh
                elif k_now > k_target:
                    maha_thresh_min = maha_thresh
                elif k_now < k_target:
                    maha_thresh_max = maha_thresh

                if ctr > 1000:
                    print(k_now, k_target, maha_thresh, maha_thresh_max_init)
                    print(cc)
                    print(len(self.get_cc(maha, maha_thresh+0.001)))
                    print(len(self.get_cc(maha, maha_thresh-0.001)))
                    raise ValueError("something is not right")


    def get_cc(self, maha, maha_thresh):
        row, column = np.where(maha<maha_thresh)
        G = nx.DiGraph()
        for i in range(maha.shape[0]):
            G.add_node(i)
        for i, j in zip(row,column):
            G.add_edge(i, j)
        cc = [list(units) for units in nx.strongly_connected_components(G)]
        return cc


    def cluster_annealing(self, vbParam):

        N, K = vbParam.rhat.shape

        stability = self.calculate_stability(vbParam.rhat)
        if (K <= 2) or np.all(stability > 0.9):
            return vbParam.rhat.argmax(1), stability

        maha = mfm.calc_mahalonobis(vbParam, vbParam.muhat.transpose((1,0,2)))
        maha = np.maximum(maha, maha.T)
        #N, K = vbParam.rhat.shape
        #mu = np.copy(vbParam.muhat[:,:,0].T)
        #mudiff = mu[:,np.newaxis] - mu
        #prec = vbParam.Vhat[:,:,:,0].T * vbParam.nuhat[:,np.newaxis, np.newaxis]
        #maha = np.matmul(np.matmul(mudiff[:, :, np.newaxis], prec[:, np.newaxis]), mudiff[:, :, :, np.newaxis])[:, :, 0, 0]

        # decrease number of connected components one at a time.
        # in any step if all components are stables, stop and return
        # otherwise, go until there are only two connected components and return it
        maha_thresh_min = 0
        for k_target in range(K-1, 1, -1):
            # get connected components with k_target number of them
            cc, maha_thresh_min = self.get_k_cc(maha, maha_thresh_min, k_target)
            
            # calculate soft assignment for each cc
            rhat_cc = np.zeros([N,len(cc)])
            for i, units in enumerate(cc):
                rhat_cc[:, i] = np.sum(vbParam.rhat[:, units], axis=1)
            rhat_cc[rhat_cc<0.001] = 0.0
            rhat_cc = rhat_cc/np.sum(rhat_cc,axis =1 ,keepdims = True)

            # calculate stability for each component
            # and make decision            
            stability = self.calculate_stability(rhat_cc)
            if np.all(stability>0.90) or k_target == 2:
                return rhat_cc.argmax(1), stability

        
    def single_cluster_step(self, current_indices, pca_wf, local,
                            gen, branch, hist):

        # exclude units whose maximum channel is not on the current 
        # clustered channel; but only during clustering, not during deconv
        #template = np.median(self.wf_global[current_indices], axis=0)
        
        template = np.mean(self.wf_global[current_indices], axis=0)
        assignment = np.zeros(len(current_indices))
        mc = self.loaded_channels[np.argmax(template.ptp(0))]
        if mc != self.channel and (self.deconv_flag==False): 
            if self.verbose:
                print ("  chan "+str(self.channel)+", template has maxchan "+str(mc), 
                        " skipping ...")
            
            # always plot scatter distributions
            if self.plotting and gen<20:
                split_type = 'mfm non_max-chan'
                end_flag = 'cyan'
                self.plot_clustering_scatter(gen, 
                            pca_wf, assignment, [1], split_type, end_flag)             
        else:         
            N = len(self.spike_train)
            if self.verbose:
                print("chan "+str(self.channel)+', gen '+str(gen)+", >>> cluster "+
                    str(N)+" saved, size: "+str(len(assignment))+"<<<")
                print ("")
            
            self.spike_train.append(self.spt_global[current_indices])
            self.templates.append(template)
            
                           
            # save meta data only for initial local group
            if local:
                self.clustered_indices_local.append(current_indices)
                
                # save the history chain for a completed unit clusterd locally
                # this is by distant clustering step by appending to list
                self.history_local_final.append(self.hist_local)
        
            else:
                # if distant cluster step, use indexes from local step 
                self.clustered_indices_distant.append(
                    self.clustered_indices_local[self.distant_ii][current_indices])

            # plot template if done
            if self.plotting:
                self.plot_clustering_template(gen, template, 
                                              len(current_indices), N)

                # always plot scatter distributions
                if gen<20:
                    split_type = 'mfm single unit'
                    end_flag = 'red'
                    self.plot_clustering_scatter(gen,  
                            pca_wf, assignment, [1], split_type, end_flag)
             
    def multi_cluster_step(self, current_indices, local, pca_wf_all, vbParam2, 
                                gen, branch_current, hist):
        
        # this is outside of multi_cluster_step to make 
        cc_assignment, stability = self.cluster_annealing(vbParam2)
        if self.plotting and gen<20:
            self.plot_clustering_scatter(gen, pca_wf_all, cc_assignment,
                                         stability, 'mfm multi split')

        # Cat: TODO: unclear how much memory this saves
        pca_wf_all = pca_subsampled = vbParam2 = None
        
        for branch_next, clust in enumerate(np.unique(cc_assignment)):
            idx = np.where(cc_assignment==clust)[0]

            if self.verbose:
                print("chan "+str(self.channel)+', gen '+str(gen)+
                    ", reclustering cluster with "+ str(idx.shape[0]) +' spikes')
            
            # add current branch info for child process    
            # Cat: TODO: this list append is not pythonic               
            local_hist=list(hist)
            local_hist.append(branch_current)
            self.cluster(current_indices[idx],local, gen+1, branch_next, 
                         local_hist)


    def finish_plotting(self, fname=None):

        if self.deconv_flag:
            spikes_original = np.where(self.spike_train_cluster_original == self.unit)[0]

        ####### finish cluster plots #######
        if self.deconv_flag:
            max_chan = self.template_original.ptp(0).argmax(0)
        else:
            max_chan = self.channel

        self.fig1.suptitle(fname, fontsize=100)
        if self.deconv_flag:
            self.fig1.savefig(self.chunk_dir + "/recluster/unit_{}_scatter.png".format(self.unit))
        else:
            #self.fig1.savefig(self.chunk_dir + "/channel_{}_scatter.png".format(self.channel))
            self.fig1.savefig(os.path.join(self.figures_dir,fname+'_scatter.png'))
        #plt.close(self.fig1)

        ####### finish template plots #######
        # plot channel numbers and shading
        for i in self.loaded_channels:
            self.ax2.text(self.CONFIG.geom[i,0], self.CONFIG.geom[i,1],
                          str(i), alpha=0.4, fontsize=10)
                          
            # fill bewteen 2SUs on each channel
            self.ax2.fill_between(self.CONFIG.geom[i,0] +
                 np.arange(-self.spike_size,0,1)/self.xscale, -self.yscale +
                 self.CONFIG.geom[i,1], self.yscale + self.CONFIG.geom[i,1],
                 color='black', alpha=0.05)
            
        # plot max chan with big red dot
        self.ax2.scatter(self.CONFIG.geom[max_chan,0],
                          self.CONFIG.geom[max_chan,1], s = 2000,
                          color = 'red')

        # plot original templates for post-deconv reclustering
        if self.deconv_flag:
            self.ax2.plot(self.CONFIG.geom[:, 0] +
                      np.arange(-self.template_original.shape[0] // 2,
                      self.template_original.shape[0] // 2, 1)[:, np.newaxis] / self.xscale,
                      self.CONFIG.geom[:, 1] + self.template_original * self.yscale,
                      'r--', c='red')

        labels = []
        if self.deconv_flag:
            patch_j = mpatches.Patch(color='red', label="size = {}".format(spikes_original.shape[0]))
            labels.append(patch_j)

        # if at least 1 cluster is found, plot the template
        if len(self.spike_train)>0:
            for clust in range(len(self.spike_train)):
                patch_j = mpatches.Patch(color = colors[clust%30],
                                         label = "size = {}".format(len(self.spike_train[clust])))
                labels.append(patch_j)
        self.ax2.legend(handles=labels, fontsize=100)

        # plot title
        self.fig2.suptitle(fname, fontsize=100)
        if self.deconv_flag:
            self.fig2.savefig(self.chunk_dir + "/recluster/unit_{}_template.png".format(self.unit))
        else:
            #self.fig2.savefig(self.chunk_dir + "/channel_{}_template.png".format(self.channel))
            self.fig2.savefig(os.path.join(self.figures_dir,fname+'_template.png'))
        #plt.close(self.fig2)
        plt.close('all')


    def save_result(self, spike_train=None, templates=None):

        # Cat: TODO: note clustering is done on PCA denoised waveforms but
        #            templates are computed on original raw signal
        # recompute templates to contain full width information... 

        if self.deconv_flag:
            spikes_original = np.where(self.spike_train_cluster_original == self.unit)[0]
            
            np.savez(self.filename_postclustering,
                        spike_index=spike_train,
                        templates=templates,
                        gen0_fullrank = self.data_to_fit,
                        pca_wf_gen0=self.pca_wf_gen0,
                        pca_wf_gen0_allchans=self.pca_wf_allchans,
                        clustered_indices_local=self.clustered_indices_local,
                        clustered_indices_distant=self.clustered_indices_distant,
                        pca_post_triage_post_recovery = self.pca_post_triage_post_recovery,
                        vbPar_rhat = self.vbPar_rhat,
                        #vbPar_muhat = self.vbPar_muhat,                        
                        hist = self.hist,
                        original_idx=self.original_idx,
                        spike_index_prerecluster=spikes_original,
                        templates_prerecluster=self.template_original)
        else:
            
            # for k in range(len(self.vbPar_rhat)):
                # print (self.vbPar_rhat[k].shape)
                # print (self.vbPar_muhat[k].shape)
                # print (self.pca_post_triage_post_recovery[k].shape)
                
            np.savez(self.filename_postclustering,
                     spiketime=spike_train,
                     templates=templates,
                     gen0_fullrank = self.data_to_fit,
                     pca_wf_gen0=self.pca_wf_gen0,
                     pca_wf_gen0_allchans=self.pca_wf_allchans,
                     clustered_indices_local=self.clustered_indices_local,
                     clustered_indices_distant=self.clustered_indices_distant,
                     pca_post_triage_post_recovery = self.pca_post_triage_post_recovery,
                     vbPar_rhat = self.vbPar_rhat,
                     #vbPar_muhat = self.vbPar_muhat,   
                     hist = self.hist,
                     original_idx=self.original_idx,
                     global_shifts=self.global_shifts,
                     spiketime_detect=self.spiketime_detect)
                     
        if self.verbose:
            if self.deconv_flag==False:
                print ("**** Channel: ", str(self.channel), " starting spikes: ",
                    len(self.spike_indexes_chunk), ", found # clusters: ",
                    len(spike_train))
            else:
                print ("**** Unit: ", str(self.unit), " starting spikes: ",
                    len(self.spike_indexes_chunk), ", found # clusters: ",
                    len(spike_train))

        # Cat: TODO: are these redundant?
        self.wf_global = None
        self.wf_global_allchans = None
        self.pca_wf_allchans = None
        self.denoised_wf = None
        self.spike_train = None
        self.templates = None
  

    def robust_stds(self, wf_align):
        
        stds = np.median(np.abs(wf_align - np.median(wf_align, axis=0, keepdims=True)), axis=0)*1.4826
        return stds


    def mfm_binary_split2(self, muhat, assignment_orig, cluster_index=None):

        centers = muhat[:, :, 0].T
        K, D = centers.shape
        if cluster_index is None:
            cluster_index = np.arange(K)

        label = AgglomerativeClustering(n_clusters=2).fit(centers).labels_
        assignment = np.zeros(len(assignment_orig), 'int16')
        for j in range(2):
            print (j)
            print (np.where(label == j)[0])
            #clusters = cluster_index[np.where(label == j)[0]]
            clusters = cluster_index[np.where(label == j)[0]]
            for k in clusters:
                assignment[assignment_orig == k] = j

        return assignment

    # def save_step(self, dp_val, mc, gen, idx_recovered,
                          # pca_wf_all, vbParam2, assignment2, assignment3,
                          # sic_current, template_current, feat_chans):
                              
        # # make sure cluster is on max chan, otherwise omit it
        # if mc != self.channel and (self.deconv_flag==False): 
            # print ("  channel: ", self.channel, " template has maxchan: ", mc, 
                    # " skipping ...")
            
            # # always plot scatter distributions
            # if gen<20:
                # split_type = 'mfm-binary - non max chan'
                # end_flag = 'cyan'                       
                # self.plot_clustering_scatter(gen,  
                    # assignment3,
                    # assignment2[idx_recovered],
                    # pca_wf_all[idx_recovered],
                    # vbParam2.rhat[idx_recovered],
                    # split_type,
                    # end_flag)
                        
            # return 
        
        # N = len(self.assignment_global)
        # if self.verbose:
            # print("chan "+str(self.channel)+' gen: '+str(gen)+" >>> cluster "+
                  # str(N)+" saved, size: "+str(idx_recovered.shape)+"<<<")
        
        # self.assignment_global.append(N * np.ones(assignment3.shape[0]))
        # self.spike_index.append(sic_current[idx_recovered])
        # #template = np.median(template_current[idx_recovered],0)
        # template = np.mean(template_current[idx_recovered],0)
        # self.templates.append(template)

        # # plot template if done
        # if self.plotting:
            # self.plot_clustering_template(gen, template, idx_recovered, 
                                         # feat_chans, N)

            # # always plot scatter distributions
            # if gen<20:
                # # hack to expand the assignments back out to size of original
                # # data stream
                # assignment3 = np.zeros(pca_wf_all[idx_recovered].shape[0],'int32')
                # split_type = 'mfm-binary, dp: '+ str(round(dp_val,5))
                # end_flag = 'green'
                # self.plot_clustering_scatter(gen,  
                    # assignment3,
                    # assignment2[idx_recovered],
                    # pca_wf_all[idx_recovered],
                    # vbParam2.rhat[idx_recovered],
                    # split_type,
                    # end_flag)     



    def connected_channels(self, channel_list, ref_channel, neighbors, keep=None):
        if keep is None:
            keep = np.zeros(len(neighbors), 'bool')
        if keep[ref_channel] == 1:
            return keep
        else:
            keep[ref_channel] = 1
            chans = channel_list[neighbors[ref_channel][channel_list]]
            for c in chans:
                keep = self.connected_channels(channel_list, c, neighbors, keep=keep)
            return keep


    def get_feat_channels_mad(self, wf_align):
        '''  Function that uses MAD statistic like robust variance estimator
             to select channels
        '''
        # compute robust stds over units
        #stds = np.median(np.abs(wf_align - np.median(wf_align, axis=0, keepdims=True)), axis=0)*1.4826
        # trim vesrion of stds
        #stds = np.std(stats.trimboth(wf_align, 0.025), 0)
        stds = self.robust_stds(wf_align)

        # max per channel
        std_max = stds.max(0)
        
        # order channels by largest diptest value
        feat_chans = np.argsort(std_max)[::-1]
        #feat_chans = feat_chans[std_max[feat_chans] > 1.2]

        max_chan = wf_align.mean(0).ptp(0).argmax(0)

        return feat_chans, max_chan, stds


    def featurize(self, wf, robust_stds, feat_chans, max_chan):
        
        # select argrelmax of mad metric greater than trehsold
        #n_feat_chans = 5

        n_features_per_channel = 2
        wf_final = np.zeros((0,wf.shape[0]), 'float32')
        # select up to 2 features from max amplitude chan;
        trace = robust_stds[:,max_chan]
        idx = argrelmax(trace, axis=0, mode='clip')[0]

        if idx.shape[0]>0:
            idx_sorted = np.argsort(trace[idx])[::-1]
            idx_thresh = idx[idx_sorted[:n_features_per_channel]]
            temp = wf[:,idx_thresh,max_chan]
            wf_final = np.vstack((wf_final, temp.T))
            #wf_final.append(wf[:,idx_thresh,max_chan])
            
        ## loop over all feat chans and select max 2 argrelmax time points as features
        n_feat_chans = np.min((self.n_feat_chans, wf.shape[2]))
        for k in range(n_feat_chans):

            # don't pick max channel again, already picked above
            if feat_chans[k]==max_chan: continue
            
            trace = robust_stds[:,feat_chans[k]]
            idx = argrelmax(trace, axis=0, mode='clip')[0]
            if idx.shape[0]>0:
                idx_sorted = np.argsort(trace[idx])[::-1]
                idx_thresh = idx[idx_sorted[:n_features_per_channel]]
                temp = wf[:,idx_thresh,feat_chans[k]]
                wf_final = np.vstack((wf_final, temp.T))

        # Cat: TODO: this may crash if weird data goes in
        #print (" len wf arra: ", len(wf_final))
        #wf_final = np.array(wf_final)
        #wf_final = wf_final.swapaxes(0,1).reshape(wf.shape[0],-1)
        wf_final = wf_final.T

        # run PCA on argrelmax points;
        # Cat: TODO: read this from config
        pca = PCA(n_components=min(self.selected_PCA_rank, wf_final.shape[1]))
        pca.fit(wf_final)
        pca_wf = pca.transform(wf_final)

        # convert boolean to integer indexes
        idx_keep_feature = np.arange(wf_final.shape[0])

        return idx_keep_feature, pca_wf, wf_final


    def test_unimodality(self, pca_wf, assignment, max_spikes = 10000):

        '''
        Parameters
        ----------
        pca_wf:  pca projected data
        assignment:  spike assignments
        max_spikes: optional
        '''

        n_samples = np.max(np.unique(assignment, return_counts=True)[1])

        # compute diptest metric on current assignment+LDA

        
        ## find indexes of data
        idx1 = np.where(assignment==0)[0]
        idx2 = np.where(assignment==1)[0]
        min_spikes = min(idx1.shape, idx2.shape)[0]

        # limit size difference between clusters to maximum of 5 times
        ratio = 1
        idx1=idx1[:min_spikes*ratio][:max_spikes]
        idx2=idx2[:min_spikes*ratio][:max_spikes]

        idx_total = np.concatenate((idx1,idx2))

        ## run LDA on remaining data
        lda = LDA(n_components = 1)
        #print (pca_wf[idx_total].shape, assignment[idx_total].shape) 
        trans = lda.fit_transform(pca_wf[idx_total], assignment[idx_total])
        diptest = dp(trans.ravel())

        ## also compute gaussanity of distributions
        ## first pick the number of bins; this metric is somewhat sensitive to this
        # Cat: TODO number of bins is dynamically set; need to work on this
        #n_bins = int(np.log(n_samples)*3)
        #y1 = np.histogram(trans, bins = n_bins)
        #normtest = stats.normaltest(y1[0])

        return diptest[1] #, normtest[1]

                                
    def plot_clustering_scatter(self, gen, pca_wf, assignment, stability,
                                split_type, end_point='false'):

        if (self.x[gen]<20) and (gen <20):

            # add generation index
            ax = self.fig1.add_subplot(self.grid1[gen, self.x[gen]])
            self.x[gen] += 1

            clusters, sizes = np.unique(assignment, return_counts=True)
            if len(clusters) != len(stability):
               raise ValueError('there is an empty cluster!')

            # make legend
            labels = []
            for clust in range(len(clusters)):
                patch_j = mpatches.Patch(color = colors[clust%30], 
                    label = "size = {}, stability = {}".format(sizes[clust], np.round(stability[clust],2)))
                labels.append(patch_j)
            
            # make scater plots
            if pca_wf.shape[1]>1:
                ax.scatter(pca_wf[:,0], pca_wf[:,1], 
                    c = colors[assignment.astype(int)%30] ,alpha=0.05)

                # add red dot for converged clusters; cyan to off-channel
                if end_point!='false':
                    ax.scatter(pca_wf[:,0].mean(), pca_wf[:,1].mean(), c= end_point, s = 2000, alpha=.5)
            else:
                for clust in clusters:
                    ax.hist(pca_wf[np.where(assignment==clust)[0]], 100)

            # finish plotting
            ax.legend(handles = labels, fontsize=10, bbox_to_anchor=(1.05, 1),loc=2, borderaxespad=0.)
            ax.set_title(split_type+': '+str(sizes.sum())+' spikes, triage %: '+ str(np.round(self.triage_value*100,2)), fontsize = 10) 

          
    def plot_clustering_template(self, gen, template, n_data, unit_id):
        
        # plot template
        #local_scale = min
        geom_loaded = self.CONFIG.geom[self.loaded_channels]
        R, C = template.shape

        self.ax2.plot(geom_loaded[:, 0]+
                  np.arange(-R//2, R//2,1)[:, np.newaxis]/self.xscale,
                  geom_loaded[:, 1] + template*self.yscale, c=colors[unit_id%30],
                  linewidth = 10,
                  alpha=min(max(0.4, n_data/1000.), 1))



def connecting_points(points, index, neighbors, t_diff, keep=None):

    if keep is None:
        keep = np.zeros(len(points), 'bool')

    if keep[index] == 1:
        return keep
    else:
        keep[index] = 1
        spatially_close = np.where(neighbors[points[index, 1]][points[:, 1]])[0]
        close_index = spatially_close[np.abs(points[spatially_close, 0] - points[index, 0]) <= t_diff]

        for j in close_index:
            keep = connecting_points(points, j, neighbors, t_diff, keep)

        return keep


def align_get_shifts_with_ref(wf, ref, upsample_factor = 5, nshifts = 7):

    ''' Align all waveforms on a single channel
    
        wf = selected waveform matrix (# spikes, # samples)
        max_channel: is the last channel provided in wf 
        
        Returns: superresolution shifts required to align all waveforms
                 - used downstream for linear interpolation alignment
    '''
    # convert nshifts from timesamples to  #of times in upsample_factor
    nshifts = (nshifts*upsample_factor)
    if nshifts%2==0:
        nshifts+=1    
    
    # or loop over every channel and parallelize each channel:
    #wf_up = []
    wf_up = upsample_resample(wf, upsample_factor)
    wlen = wf_up.shape[1]
    wf_start = int(.2 * (wlen-1))
    wf_end = -int(.3 * (wlen-1))
    
    wf_trunc = wf_up[:,wf_start:wf_end]
    wlen_trunc = wf_trunc.shape[1]
    
    # align to last chanenl which is largest amplitude channel appended
    ref_upsampled = upsample_resample(ref[np.newaxis], upsample_factor)[0]
    ref_shifted = np.zeros([wf_trunc.shape[1], nshifts])
    
    for i,s in enumerate(range(-int((nshifts-1)/2), int((nshifts-1)/2+1))):
        ref_shifted[:,i] = ref_upsampled[s+ wf_start: s+ wf_end]

    bs_indices = np.matmul(wf_trunc[:,np.newaxis], ref_shifted).squeeze(1).argmax(1)
    best_shifts = (np.arange(-int((nshifts-1)/2), int((nshifts-1)/2+1)))[bs_indices]

    return best_shifts/np.float32(upsample_factor)

    

def upsample_resample(wf, upsample_factor):
    wf = wf.T
    waveform_len, n_spikes = wf.shape
    traces = np.zeros((n_spikes, (waveform_len-1)*upsample_factor+1),'float32')
    for j in range(wf.shape[1]):
        traces[j] = signal.resample(wf[:,j],(waveform_len-1)*upsample_factor+1)
    return traces


def knn_dist(pca_wf):
    tree = cKDTree(pca_wf)
    dist, ind = tree.query(pca_wf, k=30)
    return dist


def binary_reader_waveforms(standardized_filename, n_channels, n_times, spikes, channels=None):

    # ***** LOAD RAW RECORDING *****
    if channels is None:
        wfs = np.zeros((spikes.shape[0], n_times, n_channels), 'float32')
    else:
        wfs = np.zeros((spikes.shape[0], n_times, channels.shape[0]), 'float32')

    skipped_idx = []
    with open(standardized_filename, "rb") as fin:
        ctr_wfs=0
        ctr_skipped=0
        for spike in spikes:
            # index into binary file: time steps * 4  4byte floats * n_channels
            fin.seek(spike * 4 * n_channels, os.SEEK_SET)
            try:
                wfs[ctr_wfs] = np.fromfile(
                    fin,
                    dtype='float32',
                    count=(n_times * n_channels)).reshape(
                                            n_times, n_channels)[:,channels]
                ctr_wfs+=1
            except:
                # skip loading of spike and decrease wfs array size by 1
                print ("  spike to close to end, skipping and deleting array")
                wfs=np.delete(wfs, wfs.shape[0]-1,axis=0)
                skipped_idx.append(ctr_skipped)

            ctr_skipped+=1
    fin.close()

    return wfs, skipped_idx
           

def read_spikes(filename, unit, templates, spike_train, CONFIG, 
                channels=None, residual_flag=False, spike_size=None):
    ''' Function to read spikes from raw binaries
        
        filename: name of raw binary to be loaded
        unit: template # to be loaded
        templates:  [n_times, n_chans, n_templates] array holding all templates
        spike_train:  [times, ids] array holding all spike times
    '''

    # load spikes for particular unit
    if len(spike_train.shape)>1:
        spikes = spike_train[spike_train[:,1]==unit,0]
    else:
        spikes = spike_train
        
    # always load all channels and then index into subset otherwise
    # order won't be correct
    n_channels = CONFIG.recordings.n_channels
    
    # load default spike_size unless otherwise inidcated
    if spike_size is None:
        spike_size = int(CONFIG.recordings.spike_size_ms*CONFIG.recordings.sampling_rate//1000*2+1)

    if channels is None:
        channels = np.arange(n_channels)

    spike_waveforms, skipped_idx = binary_reader_waveforms(filename,
                                             n_channels,
                                             spike_size,
                                             spikes, #- spike_size//2,  # can use this for centering
                                             channels)
    
    # if loading residual need to add template back into 
    # Cat: TODO: this is bit messy; loading extrawide noise, but only adding
    #           narrower templates
    if residual_flag:
        if spike_size is None:
            spike_waveforms+=templates[:,channels,unit]
        # need to add templates in middle of noise wfs which are wider
        else:
            spike_size_default = int(CONFIG.recordings.spike_size_ms*
                                      CONFIG.recordings.sampling_rate//1000*2+1)
            offset = spike_size - spike_size_default
            spike_waveforms[:,offset//2:offset//2+spike_size_default]+=templates[:,channels,unit]
        
    return spike_waveforms, skipped_idx
    

def shift_chans(wf, best_shifts):
    # use template feat_channel shifts to interpolate shift of all spikes on all other chans
    # Cat: TODO read this from CNOFIG
    wf_shifted = []
    wfs_final=[]
    for k, shift_ in enumerate(best_shifts):
        if int(shift_)==shift_:
            ceil = int(shift_)
            temp = np.roll(wf[k],ceil,axis=0)
        else:
            ceil = int(math.ceil(shift_))
            floor = int(math.floor(shift_))
            temp = np.roll(wf[k],ceil,axis=0)*(shift_-floor)+np.roll(wf[k],floor, axis=0)*(ceil-shift_)
        wfs_final.append(temp)
    wf_shifted = np.array(wfs_final)
    
    return wf_shifted<|MERGE_RESOLUTION|>--- conflicted
+++ resolved
@@ -126,7 +126,6 @@
         # cluster step
         vbParam1 = self.run_mfm(gen, pca_wf_subsample)
 
-<<<<<<< HEAD
         # adaptive knn triage
         idx_keep = self.knn_triage_dynamic(gen, vbParam1, pca_wf)
         if self.min(idx_keep.shape[0]): return
@@ -136,17 +135,6 @@
             current_indices = current_indices[idx_keep]
             pca_wf = self.featurize_step(gen, current_indices, local)
             vbParam1 = self.run_mfm(gen, self.subsample_step(gen, pca_wf))
-=======
-        # # adaptive knn triage
-        # idx_keep = self.knn_triage_dynamic(gen, vbParam1, pca_wf)
-        # if self.min(idx_keep.shape[0]): return
-
-        # # if anything is triaged, re-featurize and re-cluster
-        # if idx_keep.shape[0] < pca_wf.shape[0]:
-            # current_indices = current_indices[idx_keep]
-            # pca_wf = self.featurize_step(gen, current_indices, local)
-            # vbParam1 = self.run_mfm(gen, self.subsample_step(gen, pca_wf))
->>>>>>> 3d2cd943
 
         # recover spikes using soft-assignments
         idx_recovered, vbParam2 = self.recover_step(gen, vbParam1, pca_wf)
