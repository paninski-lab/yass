# Class to do parallelized clustering

import os
import math
import numpy as np
import matplotlib.pyplot as plt
import matplotlib.patches as mpatches
from sklearn.decomposition import PCA
from scipy import signal
from scipy import stats
from scipy.signal import argrelmax
from scipy.spatial import cKDTree
from copy import deepcopy
from sklearn.mixture import GaussianMixture
from sklearn.discriminant_analysis import LinearDiscriminantAnalysis as LDA
from yass.cluster.diptest.diptest import diptest as dp
from sklearn.cluster import AgglomerativeClustering
import networkx as nx

from yass.explore.explorers import RecordingExplorer
from yass.geometry import n_steps_neigh_channels
from yass import mfm
from yass.util import absolute_path_to_asset

import warnings
warnings.simplefilter(action='ignore', category=FutureWarning)

colors = np.array([
'black','blue','red','green','cyan','magenta','brown','pink',
'orange','firebrick','lawngreen','dodgerblue','crimson','orchid','slateblue',
'darkgreen','darkorange','indianred','darkviolet','deepskyblue','greenyellow',
'peru','cadetblue','forestgreen','slategrey','lightsteelblue','rebeccapurple',
'darkmagenta','yellow','hotpink',
'black','blue','red','green','cyan','magenta','brown','pink',
'orange','firebrick','lawngreen','dodgerblue','crimson','orchid','slateblue',
'darkgreen','darkorange','indianred','darkviolet','deepskyblue','greenyellow',
'peru','cadetblue','forestgreen','slategrey','lightsteelblue','rebeccapurple',
'darkmagenta','yellow','hotpink',
'black','blue','red','green','cyan','magenta','brown','pink',
'orange','firebrick','lawngreen','dodgerblue','crimson','orchid','slateblue',
'darkgreen','darkorange','indianred','darkviolet','deepskyblue','greenyellow',
'peru','cadetblue','forestgreen','slategrey','lightsteelblue','rebeccapurple',
'darkmagenta','yellow','hotpink',
'black','blue','red','green','cyan','magenta','brown','pink',
'orange','firebrick','lawngreen','dodgerblue','crimson','orchid','slateblue',
'darkgreen','darkorange','indianred','darkviolet','deepskyblue','greenyellow',
'peru','cadetblue','forestgreen','slategrey','lightsteelblue','rebeccapurple',
'darkmagenta','yellow','hotpink'])

sorted_colors=colors


class Cluster(object):
    """Class for doing clustering."""

    def __init__(self, data_in):
            
        """Sets up the cluster class for each core
        Parameters: ...
              
        """
        
        # load data and check if prev completed
        if self.load_data(data_in):  return

        # local clustering
        print("\nchan "+str(self.channel)+", START LOCAL CLUSTERING")

        self.initialize(initial_spt=self.spike_indexes_chunk[:, 0])
        self.cluster(current_indices=self.starting_indices, gen=0, local=True)
        self.finish(fname='channel_{}'.format(self.channel))

        # 
        spike_train_local = np.copy(self.spike_train)
        spike_train_final = []
        templates_final = []
        for ii, spike_train_k in enumerate(spike_train_local):
            print("\nchan {}, START CLUSTERING UNIT {}/{}".format(self.channel, ii, len(spike_train_local)))

            self.initialize(initial_spt=spike_train_k)
            self.cluster(current_indices=self.starting_indices, gen=0, local=False)
            self.finish(fname='channel_{}_local_unit_{}'.format(self.channel, ii))
            
            spike_train_final += self.spike_train
            templates_final += self.templates

        # save clusters
        self.save_result(spike_train_final, templates_final)


    def cluster(self, current_indices, gen, local):

        ''' Recursive clustering function
            channel: current channel being clusterd
            wf = wf_PCA: denoised waveforms (# spikes, # time points, # chans)
            sic = spike_indices of spikes on current channel
            gen = generation of cluster; increases with each clustering step        
        '''

        # Exit if cluster too small
        if current_indices.shape[0] <= self.CONFIG.cluster.min_spikes: return
        
        if self.verbose:
            print("chan "+str(self.channel)+', gen '+str(gen)+', # spikes: '+ str(current_indices.shape[0]))
        
        # generation 0 steps
        if gen==0:
            # load waveforms
            self.load_waveforms(local)
            # align waveforms
            self.align_step(local)
            # denoise waveforms on active channels
            self.denoise_step(local)

        # featurize it
        pca_wf = self.featurize_step(gen, current_indices)
        
        # knn triage
        idx_keep = self.knn_triage_step(gen, pca_wf)
        if idx_keep.shape[0] <= self.CONFIG.cluster.min_spikes: return

        # if anything is triaged, re-featurize and re-cluster
        if idx_keep.shape[0] < pca_wf.shape[0]:
            current_indices = current_indices[idx_keep]
            pca_wf = self.featurize_step(gen, current_indices)

        # run initial cluster step
        vbParam = self.run_mfm(gen, self.subsample_step(gen, pca_wf))

        ##### TRIAGE 1 #####
        # adaptive knn triage
        #idx_keep = self.knn_triage_dynamic(gen, vbParam, pca_wf)
        #if idx_keep.shape[0] <= self.CONFIG.cluster.min_spikes: return

        # if anything is triaged, re-featurize and re-cluster
        #if idx_keep.shape[0] < pca_wf.shape[0]:
        #    current_indices = current_indices[idx_keep]
        #    pca_wf = self.featurize_step(gen, current_indices)
        #    vbParam = self.run_mfm(gen, self.subsample_step(gen, pca_wf))

        ##### TRIAGE 2 #####
        # if we subsampled then recover soft-assignments using above:
        idx_recovered, vbParam = self.recover_step(gen, vbParam, pca_wf)
        if idx_recovered.shape[0] <= self.CONFIG.cluster.min_spikes: return
        
        # if anything is triaged further, update the info
        if idx_recovered.shape[0] < pca_wf.shape[0]:    
            current_indices = current_indices[idx_recovered]
            pca_wf = pca_wf[idx_recovered]
            
        ##### TRIAGE 3 #####
        # kill any units with less than min_spikes
        idx_survived, vbParam = self.kill_small_units(gen, vbParam)
        if idx_survived.shape[0] <= self.CONFIG.cluster.min_spikes: return
        
        # if anything is triaged further, update the info
        if idx_survived.shape[0] < pca_wf.shape[0]:    
            current_indices = current_indices[idx_survived]
            pca_wf = pca_wf[idx_survived]
            
        '''*************************************************        
           *********** REVIEW AND SAVE RESULTS *************
           *************************************************        
        '''
        # Case #1: single mfm cluster found
        if vbParam.rhat.shape[1] == 1:
            self.single_cluster_step(gen, current_indices, pca_wf)

        # Case #2: multiple clusters
        else:
            # this is outside of multi_cluster_step to make 
            # pca_wf = None before going to the next generation
            cc_assignment, stability = self.cluster_annealing(vbParam)
            if self.plotting and gen<20:
                self.plot_clustering_scatter(gen, pca_wf, cc_assignment,
                    stability, 'mfm multi split')
            pca_wf = None

            self.multi_cluster_step(gen, current_indices, cc_assignment, local)
                                                    
    def load_data(self, data_in):
        ''''''

        ''' *******************************************
            ************ LOADED PARAMETERS ************
            *******************************************
        '''

        # this indicates channel-wise clustering - NOT postdeconv recluster
        self.deconv_flag = data_in[0]
        self.channel = data_in[1]

        self.CONFIG = data_in[2]

        # spikes in the current chunk
        self.spike_indexes_chunk = data_in[3]
        self.chunk_dir = data_in[4]

        # Check if channel alreedy clustered
        self.filename_postclustering = (self.chunk_dir + "/channel_"+
                                                        str(self.channel).zfill(6)+".npz")

        # additional parameters if doing deconv:
        if self.deconv_flag:
            self.spike_train_cluster_original = data_in[5]
            self.template_original = data_in[6]

            self.deconv_max_spikes = 3000
            self.unit = self.channel.copy()
            self.filename_postclustering = (self.chunk_dir + "/recluster/unit_"+
                                                        str(self.unit).zfill(6)+".npz")

            # check to see if 'result/' folder exists otherwise make it
            recluster_dir = self.chunk_dir+'/recluster'
            if not os.path.isdir(recluster_dir):
                os.makedirs(recluster_dir)

        if os.path.exists(self.filename_postclustering):
            return True

        # check to see if 'result/' folder exists otherwise make it
        self.figures_dir = self.chunk_dir+'/figures/'
        if not os.path.isdir(self.figures_dir):
            os.makedirs(self.figures_dir)
                
        ''' ********************************************
            *********** DEFAULT PARAMETERS *************
            ******************************************** 
        '''
        # default parameters
        self.n_channels = self.CONFIG.recordings.n_channels
        self.min_spikes_local = self.CONFIG.cluster.min_spikes
        self.standardized_filename = os.path.join(self.CONFIG.path_to_output_directory, 'preprocess', 'standarized.bin')
        self.geometry_file = os.path.join(self.CONFIG.data.root_folder,
                                          self.CONFIG.data.geometry)

        # CAT: todo read params below from file:
        self.plotting = False
        self.verbose = False
        self.starting_gen = 0
        self.knn_triage_threshold = 0.95 * 100
        self.knn_triage_flag = True
        self.selected_PCA_rank = 5
        self.yscale = 10.
        self.xscale = 2.
        self.triageflag = True
        self.n_feat_chans = 5
        self.mfm_threshold = 0.90
        self.upsample_factor = 5
        self.nshifts = 15
        self.n_dim_pca = 3
        self.n_dim_pca_compression = 5

        # limit on featurization window;
        # Cat: TODO this needs to be further set using window based on spike_size and smapling rate
        self.spike_size = int(self.CONFIG.recordings.spike_size_ms*2
                              *self.CONFIG.recordings.sampling_rate/1000)+1

        # load raw data array
        if self.deconv_flag==False:
            self.load_data_channels()
        else:
            self.load_data_units()

        # return flag that clustering not yet complete
        return False


    def load_data_channels(self):

        #if self.verbose:
        #    print("chan " + str(self.channel) + " loading data")

        # Cat: TO DO: Is this index search expensive for hundreds of chans and many
        #       millions of spikes?  Might want to do once rather than repeat
        indexes = np.where(self.spike_indexes_chunk[:,1]==self.channel)[0]

        # limit clustering to at most 50,000 spikes
        if True:
            if indexes.shape[0]>50000:
                idx_50k = np.random.choice(np.arange(indexes.shape[0]),
                                                  size=50000,
                                                  replace=False)
                indexes = indexes[idx_50k]

        # check that spkes times not too lcose to edges:
        # first determine length of processing chunk based on lenght of rec
        fp_len = int(os.path.getsize(self.standardized_filename)/4/49)
        
        # limit indexes away from edge of recording
        idx_inbounds = np.where(np.logical_and(
                        self.spike_indexes_chunk[indexes,0]>=self.spike_size//2,
                        self.spike_indexes_chunk[indexes,0]<(fp_len-self.spike_size//2)))[0]
        indexes = indexes[idx_inbounds]

        # check to see if any duplicate spike times occur
        if np.unique(indexes).shape[0] != indexes.shape[0]:
            print ("   >>>>>>>>>>>>>>>>>>>>>>>> DUPLICATE SPIKE TIMES <<<<<<<<<<<<<<<<<<<<<<<<<<<<<<")
        indexes = np.unique(indexes)

        # set spikeindexes from all spikes
        self.spike_indexes_chunk = self.spike_indexes_chunk[indexes]

        # load raw data from disk
        #self.load_align_save_waveforms(fp)

        # make sure no artifacts in data, clip to 1000
        # Cat: TODO: is this necessary?
        #self.wf_global = self.wf_global.clip(min=-1000, max=1000)


    def load_data_units(self):

        if self.verbose:
            print("unit " + str(self.unit) + " loading data")

        # select deconv spikes and read waveforms
        self.indexes = np.where(self.spike_indexes_chunk[:, 1] == self.unit)[0]

        # If there are no spikes assigned to unit, exit
        if self.indexes.shape[0] == 0:
            print("  unit: ", str(self.unit), " has no spikes...")
            np.savez(deconv_filename, spike_index=[],
                     templates=[],
                     templates_std=[],
                     weights=[])
            return

        if self.indexes.shape[0] != np.unique(self.indexes).shape[0]:
            print("  unit: ", self.unit, " non unique spikes found...")
            idx_unique = np.unique(self.indexes[:, 0], return_index=True)[1]
            self.indexes = self.indexes[idx_unique]

        # Cat: TODO read this from disk
        if self.indexes.shape[0] > self.deconv_max_spikes:
            idx_subsampled = np.random.choice(np.arange(self.indexes.shape[0]),
                                          size=self.deconv_max_spikes,
                                          replace=False)
            self.indexes = self.indexes[idx_subsampled]

        # check that all spike indexes are inbounds
        # Cat: TODO: this should be solved inside the waveform reader!
        fp = np.memmap(self.standardized_filename, dtype='float32', mode='r')
        fp_len = fp.shape[0] / self.n_channels

        # limit indexes away from edge of recording
        idx_inbounds = np.where(np.logical_and(
                        self.spike_indexes_chunk[self.indexes,0]>=self.spike_size//2,
                        self.spike_indexes_chunk[self.indexes,0]<(fp_len-self.spike_size//2)))[0]
        self.indexes = self.indexes[idx_inbounds]

        # set global spike indexes for all downstream analysis:
        self.sic_global = self.spike_indexes_chunk[self.indexes]

        # sets up initial array of indexes
        self.starting_indexes = np.arange(self.indexes.shape[0])

        # Cat: TODO: here we add additional offset for buffer inside residual matrix
        # read waveforms by adding templates to residual
        self.wf_global = self.load_waveforms_from_residual()

        # make sure no artifacts in data, clip to 1000
        # Cat: TODO: this should not be required; to test
        self.wf_global = self.wf_global.clip(min=-1000, max=1000)


    def initialize(self, initial_spt):

        self.spike_train = []
        self.templates = []

        self.spt_global = initial_spt.astype('float32')

        self.starting_indices = np.arange(len(self.spt_global))

        if self.plotting:
            self.x = np.zeros(100, dtype = int)
            self.fig1 = plt.figure(figsize =(60,60))
            self.grid1 = plt.GridSpec(20,20,wspace = 0.0,hspace = 0.2)
            self.ax1 = self.fig1.add_subplot(self.grid1[:,:])

            # setup template plot; scale based on electrode array layout
            xlim = self.CONFIG.geom[:,0].ptp(0)
            ylim = self.CONFIG.geom[:,1].ptp(0)#/float(xlim)
            self.fig2 = plt.figure(figsize =(100,max(ylim/float(xlim)*100,10)))
            self.ax2 = self.fig2.add_subplot(111)


    def finish(self, fname=None):

        if self.plotting:
            if self.deconv_flag:
                spikes_original = np.where(self.spike_train_cluster_original == self.unit)[0]

            ####### finish cluster plots #######
            if self.deconv_flag:
                max_chan = self.template_original.ptp(0).argmax(0)
            else:
                max_chan = self.channel

            self.fig1.suptitle(fname, fontsize=100)
            if self.deconv_flag:
                self.fig1.savefig(self.chunk_dir + "/recluster/unit_{}_scatter.png".format(self.unit))
            else:
                #self.fig1.savefig(self.chunk_dir + "/channel_{}_scatter.png".format(self.channel))
                self.fig1.savefig(os.path.join(self.figures_dir,fname+'_scatter.png'))
            #plt.close(self.fig1)

            ####### finish template plots #######
            # plot channel numbers and shading
            for i in self.loaded_channels:
                self.ax2.text(self.CONFIG.geom[i,0], self.CONFIG.geom[i,1],
                              str(i), alpha=0.4, fontsize=10)
                              
                # fill bewteen 2SUs on each channel
                self.ax2.fill_between(self.CONFIG.geom[i,0] +
                     np.arange(-self.spike_size,0,1)/self.xscale, -self.yscale +
                     self.CONFIG.geom[i,1], self.yscale + self.CONFIG.geom[i,1],
                     color='black', alpha=0.05)
                
            # plot max chan with big red dot
            self.ax2.scatter(self.CONFIG.geom[max_chan,0],
                              self.CONFIG.geom[max_chan,1], s = 2000,
                              color = 'red')

            # plot original templates for post-deconv reclustering
            if self.deconv_flag:
                self.ax2.plot(self.CONFIG.geom[:, 0] +
                          np.arange(-self.template_original.shape[0] // 2,
                          self.template_original.shape[0] // 2, 1)[:, np.newaxis] / self.xscale,
                          self.CONFIG.geom[:, 1] + self.template_original * self.yscale,
                          'r--', c='red')

            labels = []
            if self.deconv_flag:
                patch_j = mpatches.Patch(color='red', label="size = {}".format(spikes_original.shape[0]))
                labels.append(patch_j)

            # if at least 1 cluster is found, plot the template
            if len(self.spike_train)>0:
                for clust in range(len(self.spike_train)):
                    patch_j = mpatches.Patch(color = sorted_colors[clust%100],
                                             label = "size = {}".format(len(self.spike_train[clust])))
                    labels.append(patch_j)
            self.ax2.legend(handles=labels, fontsize=100)

            # plot title
            self.fig2.suptitle(fname, fontsize=100)
            if self.deconv_flag:
                self.fig2.savefig(self.chunk_dir + "/recluster/unit_{}_template.png".format(self.unit))
            else:
                #self.fig2.savefig(self.chunk_dir + "/channel_{}_template.png".format(self.channel))
                self.fig2.savefig(os.path.join(self.figures_dir,fname+'_template.png'))
            #plt.close(self.fig2)
            plt.close('all')


    def save_result(self, spike_train=None, templates=None):

        if self.deconv_flag:
            spikes_original = np.where(self.spike_train_cluster_original == self.unit)[0]

        # Cat: TODO: note clustering is done on PCA denoised waveforms but
        #            templates are computed on original raw signal
        # recompute templates to contain full width information... 

        if self.deconv_flag:
            np.savez(self.filename_postclustering,
                        spike_index_postrecluster=self.spike_train,
                        templates_postrecluster=self.templates,
                        spike_index_cluster= spikes_original,
                        templates_cluster=self.template_original)
        else:
            np.savez(self.filename_postclustering,
                     spiketime=spike_train,
                     templates=templates)

<<<<<<< HEAD
        # print ("**** Channel/Unit ", str(self.channel), " starting spikes: ",
        #     self.wf_global.shape[0], ", found # clusters: ", 
        #     len(spike_train))
=======
        print ("**** Channel/Unit ", str(self.channel), " starting spikes: ",
            len(self.spike_indexes_chunk), ", found # clusters: ",
            len(spike_train))
>>>>>>> 9036ada0

        self.wf_global = None
        self.denoised_wf = None
        self.spike_train = None
        self.templates = None


    def load_waveforms(self, local):

        if self.verbose:
            print ("chan "+str(self.channel)+", gen 0, loading waveforms")
        
        neighbors = n_steps_neigh_channels(self.CONFIG.neigh_channels, 1)
        self.neighbor_chans = np.where(neighbors[self.channel])[0]

        if local:            
            self.loaded_channels = self.neighbor_chans
        else:
            self.loaded_channels = np.arange(self.CONFIG.recordings.n_channels)

        self.wf_global = binary_reader_waveforms(self.standardized_filename,
            self.CONFIG.recordings.n_channels,
            self.spike_size,
            self.spt_global.astype('int32')-(self.spike_size//2),
            self.loaded_channels)

        #x = np.arange(-self.spike_size // 2, self.spike_size // 2)
        #spt = self.spt_global.astype('int32')
        #self.wf_global = np.copy(recording[x + spt[:, np.newaxis]][:, :, self.loaded_channels]).astype('float32')
        
        # clip waveforms
        self.wf_global = self.wf_global.clip(min=-1000, max=1000)


    def align_step(self, local):
        if self.verbose:
            print ("chan "+str(self.channel)+", gen 0, aligning")

        if local:
            ref_template = np.load(absolute_path_to_asset(os.path.join('template_space', 'ref_template.npy')))
            mc = np.where(self.loaded_channels==self.channel)[0][0]
            best_shifts = align_get_shifts_with_ref(
                self.wf_global[:, :, mc], ref_template)
            self.spt_global -= best_shifts
        else:
            best_shifts = self.spt_global.astype('int32') - self.spt_global

        self.wf_global = shift_chans(self.wf_global, best_shifts)


    def denoise_step(self, local):

        if self.verbose:
            print ("chan "+str(self.channel)+", gen 0, denoising waveorms")        

        if local:
            self.denoise_step_local()
        else:
            self.denoise_step_distant()


    def denoise_step_local(self):
<<<<<<< HEAD
        # align, note: aligning all channels to max chan which is appended to the end
        # note: max chan is first from feat_chans above, ensure order is preserved
        # note: don't want for wf array to be used beyond this function
        # Alignment: upsample max chan only; linear shift other chans
    
        pc_mc = np.load(absolute_path_to_asset(os.path.join('template_space', 'pc_mc.npy')))
        pc_sec = np.load(absolute_path_to_asset(os.path.join('template_space', 'pc_sec.npy')))
        pc_mc_std = np.load(absolute_path_to_asset(os.path.join('template_space', 'pc_mc_std.npy')))
        pc_sec_std = np.load(absolute_path_to_asset(os.path.join('template_space', 'pc_sec_std.npy')))
=======

        pc_mc = np.load(self.CONFIG.data.root_folder+'/pc_mc.npy')
        pc_sec = np.load(self.CONFIG.data.root_folder+'/pc_sec.npy')
        pc_mc_std = np.load(self.CONFIG.data.root_folder+'/pc_mc_std.npy')
        pc_sec_std = np.load(self.CONFIG.data.root_folder+'/pc_sec_std.npy')
>>>>>>> 9036ada0
        
        n_data, _, n_chans = self.wf_global.shape
        self.denoised_wf = np.zeros((n_data, pc_mc.shape[1], n_chans),
                                    dtype='float32')
        for ii in range(n_chans):
            if self.loaded_channels[ii] == self.channel:
                self.denoised_wf[:, :, ii] = np.matmul(self.wf_global[:, :, ii], pc_mc)/pc_mc_std[np.newaxis]
            else:
                self.denoised_wf[:, :, ii] = np.matmul(self.wf_global[:, :, ii], pc_sec)/pc_sec_std[np.newaxis]

        self.denoised_wf = np.reshape(self.denoised_wf, [n_data, -1])

        good_features = np.median(np.square(self.denoised_wf), axis=0) > 0.5
        self.denoised_wf = self.denoised_wf[:, good_features]


    def denoise_step_distant(self):

        energy = np.median(self.wf_global, axis=0)
        max_energy = np.min(energy, axis=0)

        th = np.max((-0.5, max_energy[self.channel]))
        max_energy_loc_c = np.where(max_energy <= th)[0]
        max_energy_loc_t = energy.argmin(axis=0)
        max_energy_loc = np.hstack((max_energy_loc_t[max_energy_loc_c][:, np.newaxis],
                                    max_energy_loc_c[:, np.newaxis]))

        neighbors = n_steps_neigh_channels(self.CONFIG.neigh_channels, 1)
        t_diff = 3
        index = np.where(max_energy_loc[:,1]==self.channel)[0][0]
        keep = self.connecting_points(max_energy_loc, index, neighbors, t_diff)

        max_energy_loc = max_energy_loc[keep]

        # exclude main and secondary channels
        max_energy_loc = max_energy_loc[~np.in1d(max_energy_loc[:,1], self.neighbor_chans)]

        self.denoised_wf = np.zeros((self.wf_global.shape[0], len(max_energy_loc)), dtype='float32')
        for ii in range(len(max_energy_loc)):
            self.denoised_wf[:, ii] = self.wf_global[:, max_energy_loc[ii,0], max_energy_loc[ii,1]]


    def connecting_points(self, points, index, neighbors, t_diff, keep=None):
        if keep is None:
            keep = np.zeros(len(points), 'bool')

        if keep[index] == 1:
            return keep
        else:
            keep[index] = 1
            spatially_close = np.where(neighbors[points[index, 1]][points[:, 1]])[0]
            close_index = spatially_close[np.abs(points[spatially_close, 0] - points[index, 0]) <= t_diff]

            for j in close_index:
                keep = self.connecting_points(points, j, neighbors, t_diff, keep)

            return keep


    def active_chans_step(self, local):
            
        if self.verbose:
                print ("chan "+str(self.channel)+", gen 0, getting active channels")

        energy = np.max(np.median(np.square(self.wf_global), axis=0), axis=0)
        active_chans = np.where(energy > 0.5)[0]
        
        if not local:
            active_chans = active_chans[~np.in1d(active_chans, self.neighbor_chans)]

        if len(active_chans) == 0:
            active_chans = np.where(self.loaded_channels==self.channel)[0]
        
        self.active_chans = active_chans
           
        if local:
            self.denoised_wf
    

    def featurize_step(self, gen, indices):

        if self.verbose:
            print("chan "+str(self.channel)+', gen '+str(gen)+', featurizing')

        if self.denoised_wf.shape[1] > self.selected_PCA_rank:
            stds = np.std(self.denoised_wf[indices], axis=0)
            good_d = np.where(stds > 1.05)[0]
            if len(good_d) < self.selected_PCA_rank:
                good_d = np.argsort(stds)[::-1][:self.selected_PCA_rank]

            data_to_fit = self.denoised_wf[indices][:, good_d]

            n_samples, n_features = data_to_fit.shape
            pca = PCA(n_components=min(self.selected_PCA_rank, n_features))

            pca_wf = pca.fit_transform(data_to_fit)
           
        else:
            pca_wf = self.denoised_wf[indices].copy()

        return pca_wf.astype('float32')
     

    def subsample_step(self, gen, pca_wf):
 
        if self.verbose:
            print("chan "+str(self.channel)+', gen '+str(gen)+', random subsample')
       
        if not self.deconv_flag and (pca_wf.shape[0]> self.CONFIG.cluster.max_n_spikes):
            idx_subsampled = np.random.choice(np.arange(pca_wf.shape[0]),
                             size=self.CONFIG.cluster.max_n_spikes,
                             replace=False)
        
            pca_wf = pca_wf[idx_subsampled]

        return pca_wf
    
    
    def run_mfm(self, gen, pca_wf):
        
        mask = np.ones((pca_wf.shape[0], 1))
        group = np.arange(pca_wf.shape[0])
        vbParam = mfm.spikesort(pca_wf[:,:,np.newaxis],
                                 mask,
                                 group,
                                self.CONFIG)
        if self.verbose:
            print("chan "+ str(self.channel)+', gen '\
                +str(gen)+", "+str(vbParam.rhat.shape[1])+" clusters from ",pca_wf.shape)

        return vbParam


    def knn_triage_dynamic(self, gen, vbParam, pca_wf):

        muhat = vbParam.muhat[:,:,0].T
        cov = vbParam.invVhat[:,:,:,0].T / vbParam.nuhat[:,np.newaxis, np.newaxis]

        if cov.shape[0] == 1:
            self.triage_value = 0
            idx_keep = np.arange(pca_wf.shape[0])

        else:
            min_spikes = 1200

            pca_wf_temp = np.zeros([min_spikes*cov.shape[0], cov.shape[1]])
            assignment_temp = np.zeros(min_spikes*cov.shape[0], dtype = int)
            for i in range(cov.shape[0]):
                pca_wf_temp[i*min_spikes:(i+1)*min_spikes]= np.random.multivariate_normal(muhat[i], cov[i], min_spikes)
                assignment_temp[i*min_spikes:(i+1)*min_spikes] = i

            kdist_temp = knn_dist(pca_wf_temp)
            kdist_temp = kdist_temp[:,1:]

            median_distances = np.zeros([cov.shape[0]])
            for i in range(median_distances.shape[0]):
                #median_distances[i] = np.median(np.median(kdist_temp[i*min_spikes:(i+1)*min_spikes], axis = 0), axis = 0)
                median_distances[i] = np.percentile(np.median(kdist_temp[i*min_spikes:(i+1)*min_spikes], axis = 1), 90)

            kdist = knn_dist(pca_wf)
            idx_keep = np.median(kdist[:,1:], axis = 1) < 1 * np.median(median_distances)
            self.triage_value = 1.0 - idx_keep.sum()/idx_keep.size

        if self.verbose:
            print("chan "+str(self.channel)+', gen '+str(gen)+', '+str(np.round(self.triage_value*100))+'% triaged from adaptive knn triage')

        return np.where(idx_keep)[0]


    def knn_triage_step(self, gen, pca_wf):

        if self.verbose:
            print("chan "+str(self.channel)+', gen '+str(gen)+', knn triage')
        
        idx_keep = self.knn_triage(self.knn_triage_threshold, pca_wf)
        idx_keep = np.where(idx_keep==1)[0]
        self.triage_value = self.knn_triage_threshold

        return idx_keep


    def knn_triage(self, th, pca_wf):

        tree = cKDTree(pca_wf)
        dist, ind = tree.query(pca_wf, k=11)
        dist = np.sum(dist, 1)
    
        idx_keep1 = dist < np.percentile(dist, th)
        return idx_keep1


    def recover_step(self, gen, vbParam, pca_wf_all):
 
        # for post-deconv reclustering, we can safely cluster only 10k spikes or less
        if not self.deconv_flag:
            idx_recovered, vbParam = self.recover_spikes(vbParam, pca_wf_all)

        else:
            idx_recovered = np.arange(pca_wf_all.shape[0])

        if self.verbose:
            print ("chan "+ str(self.channel)+', gen '+str(gen)+", recovered ",
                                                str(idx_recovered.shape[0])+ " spikes")

        return idx_recovered, vbParam
    
    def recover_spikes(self, vbParam, pca, maha_dist = 1):
    
        N, D = pca.shape
        threshold = D*maha_dist
        # update rhat on full data
        maskedData = mfm.maskData(pca[:,:,np.newaxis], np.ones([N, 1]), np.arange(N))
        vbParam.update_local(maskedData)

        # calculate mahalanobis distance
        maha = mfm.calc_mahalonobis(vbParam, pca[:,:,np.newaxis])
        idx_recovered = np.where(~np.all(maha >= threshold, axis=1))[0]
        vbParam.rhat = vbParam.rhat[idx_recovered]

        # zero out low assignment vals
        self.recover_threshold = 0.001
        if True:
            vbParam.rhat[vbParam.rhat < self.recover_threshold] = 0
            vbParam.rhat = vbParam.rhat/np.sum(vbParam.rhat,
                                             1, keepdims=True)

        return idx_recovered, vbParam
     
    def kill_small_units(self, gen, vbParam):
 
        # for post-deconv reclustering, we can safely cluster only 10k spikes or less
        assignment = vbParam.rhat.argmax(1)
        unique_units, n_data = np.unique(assignment, return_counts=True)

        big_units = unique_units[n_data > self.CONFIG.cluster.min_spikes]
        n_unit_killed = vbParam.rhat.shape[1] - len(big_units)
        if len(big_units) > 0:
            idx_survived = np.where(np.in1d(assignment, big_units))[0]

            vbParam.rhat = vbParam.rhat[idx_survived][:, big_units]
            vbParam.rhat = vbParam.rhat/vbParam.rhat.sum(axis=1, keepdims=True)
            vbParam.ahat = vbParam.ahat[big_units]
            vbParam.lambdahat = vbParam.lambdahat[big_units]
            vbParam.nuhat = vbParam.nuhat[big_units]
            vbParam.muhat = vbParam.muhat[:,big_units]
            vbParam.Vhat = vbParam.Vhat[:,:,big_units]
            vbParam.invVhat = vbParam.invVhat[:,:,big_units]

        else:
            idx_survived = np.zeros(0)
            vbParam.rhat = np.zeros((0,0))

        if self.verbose:
            print ("chan "+ str(self.channel)+', gen '+str(gen)+", killed ",
                                                str(n_unit_killed)+' small units')

        if vbParam.rhat.shape[1] != len(big_units):
            raise ValueError('number of units in rhat is wrong!')
        return idx_survived, vbParam

    def calculate_stability(self, rhat):
        K = rhat.shape[1]
        mask = rhat > 0.0
        stability = np.zeros(K)
        for clust in range(stability.size):
            if mask[:,clust].sum() == 0.0:
                continue
            stability[clust] = np.average(mask[:,clust] * rhat[:,clust], axis = 0, weights = mask[:,clust])

        return stability

    def get_k_cc(self, maha, maha_thresh_min, k_target):

        # it assumes that maha_thresh_min gives 
        # at least k+1 number of connected components
        k_now = k_target + 1
        if len(self.get_cc(maha, maha_thresh_min)) != k_now:
            raise ValueError("something is not right")

        maha_thresh = maha_thresh_min
        while k_now > k_target:
            maha_thresh += 1
            cc = self.get_cc(maha, maha_thresh)
            k_now = len(cc)

        if k_now == k_target:
            return cc, maha_thresh

        else:
            maha_thresh_max = maha_thresh
            maha_thresh_min = maha_thresh - 1
            if len(self.get_cc(maha, maha_thresh_min)) <= k_target:
                raise ValueError("something is not right")

            ctr = 0
            maha_thresh_max_init = maha_thresh_max
            while True:
                ctr += 1
                maha_thresh = (maha_thresh_max + maha_thresh_min)/2.0
                cc = self.get_cc(maha, maha_thresh)
                k_now = len(cc)
                if k_now == k_target:
                    return cc, maha_thresh
                elif k_now > k_target:
                    maha_thresh_min = maha_thresh
                elif k_now < k_target:
                    maha_thresh_max = maha_thresh

                if ctr > 1000:
                    print(k_now, k_target, maha_thresh, maha_thresh_max_init)
                    print(cc)
                    print(len(self.get_cc(maha, maha_thresh+0.001)))
                    print(len(self.get_cc(maha, maha_thresh-0.001)))
                    raise ValueError("something is not right")


    def get_cc(self, maha, maha_thresh):
        row, column = np.where(maha<maha_thresh)
        G = nx.DiGraph()
        for i in range(maha.shape[0]):
            G.add_node(i)
        for i, j in zip(row,column):
            G.add_edge(i, j)
        cc = [list(units) for units in nx.strongly_connected_components(G)]
        return cc


    def cluster_annealing(self, vbParam):

        N, K = vbParam.rhat.shape

        stability = self.calculate_stability(vbParam.rhat)
        if (K <= 2) or np.all(stability > 0.9):
            return vbParam.rhat.argmax(1), stability

        maha = mfm.calc_mahalonobis(vbParam, vbParam.muhat.transpose((1,0,2)))
        maha = np.maximum(maha, maha.T)
        #N, K = vbParam.rhat.shape
        #mu = np.copy(vbParam.muhat[:,:,0].T)
        #mudiff = mu[:,np.newaxis] - mu
        #prec = vbParam.Vhat[:,:,:,0].T * vbParam.nuhat[:,np.newaxis, np.newaxis]
        #maha = np.matmul(np.matmul(mudiff[:, :, np.newaxis], prec[:, np.newaxis]), mudiff[:, :, :, np.newaxis])[:, :, 0, 0]

        # decrease number of connected components one at a time.
        # in any step if all components are stables, stop and return
        # otherwise, go until there are only two connected components and return it
        maha_thresh_min = 0
        for k_target in range(K-1, 1, -1):
            # get connected components with k_target number of them
            cc, maha_thresh_min = self.get_k_cc(maha, maha_thresh_min, k_target)
            
            # calculate soft assignment for each cc
            rhat_cc = np.zeros([N,len(cc)])
            for i, units in enumerate(cc):
                rhat_cc[:, i] = np.sum(vbParam.rhat[:, units], axis=1)
            rhat_cc[rhat_cc<0.001] = 0.0
            rhat_cc = rhat_cc/np.sum(rhat_cc,axis =1 ,keepdims = True)

            # calculate stability for each component
            # and make decision            
            stability = self.calculate_stability(rhat_cc)
            if np.all(stability>0.90) or k_target == 2:
                return rhat_cc.argmax(1), stability

        
    def single_cluster_step(self, gen, current_indices, pca_wf):

        # exclude units whose maximum channel is not on the current 
        # clustered channel; but only during clustering, not during deconv
        template = np.median(self.wf_global[current_indices], axis=0)
        assignment = np.zeros(len(current_indices))
        mc = self.loaded_channels[np.argmax(template.ptp(0))]
        if mc != self.channel and (self.deconv_flag==False): 
            if self.verbose:
                print ("  chan "+str(self.channel)+", template has maxchan "+str(mc), 
                        " skipping ...")
            
            # always plot scatter distributions
            if self.plotting and gen<20:
                split_type = 'mfm non_max-chan'
                end_flag = 'cyan'
                self.plot_clustering_scatter(gen, 
                            pca_wf, assignment, [1], split_type, end_flag)             
        else:         
            N = len(self.spike_train)
            if self.verbose:
                print("chan "+str(self.channel)+', gen '+str(gen)+", >>> cluster "+
                    str(N)+" saved, size: "+str(len(assignment))+"<<<")
                print ("")
            
            self.spike_train.append(self.spt_global[current_indices])
            self.templates.append(template)
            
            # plot template if done
            if self.plotting:
                self.plot_clustering_template(gen, template, 
                                              len(current_indices), N)

                # always plot scatter distributions
                if gen<20:
                    split_type = 'mfm single unit'
                    end_flag = 'red'
                    self.plot_clustering_scatter(gen,  
                            pca_wf, assignment, [1], split_type, end_flag)
             
    def multi_cluster_step(self, gen, current_indices, cc_assignment, local):
        
        for clust in np.unique(cc_assignment):
            idx = np.where(cc_assignment==clust)[0]

            if self.verbose:
                print("chan "+str(self.channel)+', gen '+str(gen)+
                    ", reclustering cluster with "+ str(idx.shape[0]) +' spikes')

            self.cluster(current_indices[idx], gen+1, local)

  
    def diptest_step(self, EM_split, assignment2, idx_recovered, vbParam2, pca_wf_all):
        
        if EM_split: 
            gmm = GaussianMixture(n_components=2)
        
        ctr=0 
        dp_val = 1.0
        idx_temp_keep = np.arange(idx_recovered.shape[0])
        cluster_idx_keep = np.arange(vbParam2.muhat.shape[1])
        # loop over cluster until at least 3 loops and take lowest dp value
        while True:    
            # use EM algorithm to get binary split
            if EM_split: 
                gmm.fit(pca_wf_all[idx_recovered])
                labels = gmm.predict_proba(pca_wf_all[idx_recovered])

                temp_rhat = labels
                temp_assignment = np.zeros(labels.shape[0], 'int32')
                idx = np.where(labels[:,1]>0.5)[0]
                temp_assignment[idx]=1
            
            # use mfm algorithm to find temp-assignment
            else:
                temp_assignment = self.mfm_binary_split2(
                    vbParam2.muhat[:, cluster_idx_keep],
                    assignment2[idx_recovered],
                    cluster_idx_keep)


            # check if any clusters smaller than min spikes
            counts = np.unique(temp_assignment, return_counts=True)[1]

            # update indexes if some clusters too small
            if min(counts)<self.CONFIG.cluster.min_spikes:
                print ("  REMOVING SMALL CLUSTER DURING diptest")
                bigger_cluster_id = np.argmax(counts)
                idx_temp_keep = np.where(temp_assignment==bigger_cluster_id)[0]
                idx_recovered = idx_recovered[idx_temp_keep]

                # This decreases the clusters kept in muhat
                cluster_idx_keep = np.unique(assignment2[idx_recovered])
                
                # exit if cluster gets decimated below threshld
                if idx_recovered.shape[0]<self.CONFIG.cluster.min_spikes:
                    return dp_val, assignment2[idx_recovered], idx_recovered

                # if removed down to a single cluster, recluster it (i.e. send dpval=0.0)
                if cluster_idx_keep.shape[0] < 2:
                    return 0.0, assignment2[idx_recovered], idx_recovered

            # else run the unimodality test
            # Cat: todo: this is not perfect, still misses some bimodal distributions
            else:
                # test EM for unimodality
                dp_new = self.test_unimodality(pca_wf_all[idx_recovered], temp_assignment)
                
                # set initial values
                if ctr==0:
                    assignment3 = temp_assignment
                
                # search for lowest split score (not highest)
                # goal is to find most multimodal split, not unimodal
                if dp_new <dp_val:
                    dp_val= dp_new
                    assignment3 = temp_assignment

                # if at least 3 loops using EM-split, or any loop iteration for mfm
                if ctr>2 or not EM_split:
                    # need to also ensure that we've not deleted any spikes after we
                    #  saved the last lowest-dp avlue assignment
                    if assignment3.shape[0] != temp_assignment.shape[0]:
                        assignment3 = temp_assignment
                    break
                
                ctr+=1
            
        return dp_val, assignment3, idx_recovered


    def robust_stds(self, wf_align):
        
        stds = np.median(np.abs(wf_align - np.median(wf_align, axis=0, keepdims=True)), axis=0)*1.4826
        return stds


    def mfm_binary_split2(self, muhat, assignment_orig, cluster_index=None):

        centers = muhat[:, :, 0].T
        K, D = centers.shape
        if cluster_index is None:
            cluster_index = np.arange(K)

        label = AgglomerativeClustering(n_clusters=2).fit(centers).labels_
        assignment = np.zeros(len(assignment_orig), 'int16')
        for j in range(2):
            print (j)
            print (np.where(label == j)[0])
            #clusters = cluster_index[np.where(label == j)[0]]
            clusters = cluster_index[np.where(label == j)[0]]
            for k in clusters:
                assignment[assignment_orig == k] = j

        return assignment

    def save_step(self, dp_val, mc, gen, idx_recovered,
                          pca_wf_all, vbParam2, assignment2, assignment3,
                          sic_current, template_current, feat_chans):
                              
        # make sure cluster is on max chan, otherwise omit it
        if mc != self.channel and (self.deconv_flag==False): 
            print ("  channel: ", self.channel, " template has maxchan: ", mc, 
                    " skipping ...")
            
            # always plot scatter distributions
            if gen<20:
                split_type = 'mfm-binary - non max chan'
                end_flag = 'cyan'                       
                self.plot_clustering_scatter(gen,  
                    assignment3,
                    assignment2[idx_recovered],
                    pca_wf_all[idx_recovered],
                    vbParam2.rhat[idx_recovered],
                    split_type,
                    end_flag)
                        
            return 
        
        N = len(self.assignment_global)
        if self.verbose:
            print("chan "+str(self.channel)+' gen: '+str(gen)+" >>> cluster "+
                  str(N)+" saved, size: "+str(idx_recovered.shape)+"<<<")
        
        self.assignment_global.append(N * np.ones(assignment3.shape[0]))
        self.spike_index.append(sic_current[idx_recovered])
        template = np.median(template_current[idx_recovered],0)
        self.templates.append(template)

        # plot template if done
        if self.plotting:
            self.plot_clustering_template(gen, template, idx_recovered, 
                                         feat_chans, N)

            # always plot scatter distributions
            if gen<20:
                # hack to expand the assignments back out to size of original
                # data stream
                assignment3 = np.zeros(pca_wf_all[idx_recovered].shape[0],'int32')
                split_type = 'mfm-binary, dp: '+ str(round(dp_val,5))
                end_flag = 'green'
                self.plot_clustering_scatter(gen,  
                    assignment3,
                    assignment2[idx_recovered],
                    pca_wf_all[idx_recovered],
                    vbParam2.rhat[idx_recovered],
                    split_type,
                    end_flag)     
    
    
    def split_step(self, gen, dp_val, assignment2, assignment3, pca_wf_all,
                           idx_recovered, vbParam2, idx_keep, current_indexes):
                               
        # plot EM labeled data
        if gen<20 and self.plotting:
            split_type = 'mfm-binary, dp: '+ str(round(dp_val,5))
            self.plot_clustering_scatter(gen,  
                    assignment3,
                    assignment2[idx_recovered],
                    pca_wf_all[idx_recovered],
                    vbParam2.rhat[idx_recovered],
                    split_type)
                    

        if self.verbose:
            print("chan "+str(self.channel)+' gen: '+str(gen)+ 
                            " no stable clusters, binary split "+
                            str(idx_recovered.shape))

        # loop over binary split
        for clust in np.unique(assignment3): 
            idx = np.where(assignment3==clust)[0]
            
            if idx.shape[0]<self.CONFIG.cluster.min_spikes: continue 
            
            if self.verbose:
                print("chan "+str(self.channel)+' gen: '+str(gen)+
                    " reclustering cluster"+ str(idx.shape))
            
            # recluster
            triageflag = True
            self.cluster(current_indexes[idx_keep][idx_recovered][idx], 
                         gen+1, triageflag)


    def connected_channels(self, channel_list, ref_channel, neighbors, keep=None):
        if keep is None:
            keep = np.zeros(len(neighbors), 'bool')
        if keep[ref_channel] == 1:
            return keep
        else:
            keep[ref_channel] = 1
            chans = channel_list[neighbors[ref_channel][channel_list]]
            for c in chans:
                keep = self.connected_channels(channel_list, c, neighbors, keep=keep)
            return keep


    def get_feat_channels_mad(self, wf_align):
        '''  Function that uses MAD statistic like robust variance estimator
             to select channels
        '''
        # compute robust stds over units
        #stds = np.median(np.abs(wf_align - np.median(wf_align, axis=0, keepdims=True)), axis=0)*1.4826
        # trim vesrion of stds
        #stds = np.std(stats.trimboth(wf_align, 0.025), 0)
        stds = self.robust_stds(wf_align)

        # max per channel
        std_max = stds.max(0)
        
        # order channels by largest diptest value
        feat_chans = np.argsort(std_max)[::-1]
        #feat_chans = feat_chans[std_max[feat_chans] > 1.2]

        max_chan = wf_align.mean(0).ptp(0).argmax(0)

        return feat_chans, max_chan, stds


    def featurize(self, wf, robust_stds, feat_chans, max_chan):
        
        # select argrelmax of mad metric greater than trehsold
        #n_feat_chans = 5

        n_features_per_channel = 2
        wf_final = np.zeros((0,wf.shape[0]), 'float32')
        # select up to 2 features from max amplitude chan;
        trace = robust_stds[:,max_chan]
        idx = argrelmax(trace, axis=0, mode='clip')[0]

        if idx.shape[0]>0:
            idx_sorted = np.argsort(trace[idx])[::-1]
            idx_thresh = idx[idx_sorted[:n_features_per_channel]]
            temp = wf[:,idx_thresh,max_chan]
            wf_final = np.vstack((wf_final, temp.T))
            #wf_final.append(wf[:,idx_thresh,max_chan])
            
        ## loop over all feat chans and select max 2 argrelmax time points as features
        n_feat_chans = np.min((self.n_feat_chans, wf.shape[2]))
        for k in range(n_feat_chans):

            # don't pick max channel again, already picked above
            if feat_chans[k]==max_chan: continue
            
            trace = robust_stds[:,feat_chans[k]]
            idx = argrelmax(trace, axis=0, mode='clip')[0]
            if idx.shape[0]>0:
                idx_sorted = np.argsort(trace[idx])[::-1]
                idx_thresh = idx[idx_sorted[:n_features_per_channel]]
                temp = wf[:,idx_thresh,feat_chans[k]]
                wf_final = np.vstack((wf_final, temp.T))

        # Cat: TODO: this may crash if weird data goes in
        #print (" len wf arra: ", len(wf_final))
        #wf_final = np.array(wf_final)
        #wf_final = wf_final.swapaxes(0,1).reshape(wf.shape[0],-1)
        wf_final = wf_final.T

        # run PCA on argrelmax points;
        # Cat: TODO: read this from config
        pca = PCA(n_components=min(self.selected_PCA_rank, wf_final.shape[1]))
        pca.fit(wf_final)
        pca_wf = pca.transform(wf_final)

        # convert boolean to integer indexes
        idx_keep_feature = np.arange(wf_final.shape[0])

        return idx_keep_feature, pca_wf, wf_final


    def test_unimodality(self, pca_wf, assignment, max_spikes = 10000):

        '''
        Parameters
        ----------
        pca_wf:  pca projected data
        assignment:  spike assignments
        max_spikes: optional
        '''

        n_samples = np.max(np.unique(assignment, return_counts=True)[1])

        # compute diptest metric on current assignment+LDA

        
        ## find indexes of data
        idx1 = np.where(assignment==0)[0]
        idx2 = np.where(assignment==1)[0]
        min_spikes = min(idx1.shape, idx2.shape)[0]

        # limit size difference between clusters to maximum of 5 times
        ratio = 1
        idx1=idx1[:min_spikes*ratio][:max_spikes]
        idx2=idx2[:min_spikes*ratio][:max_spikes]

        idx_total = np.concatenate((idx1,idx2))

        ## run LDA on remaining data
        lda = LDA(n_components = 1)
        #print (pca_wf[idx_total].shape, assignment[idx_total].shape) 
        trans = lda.fit_transform(pca_wf[idx_total], assignment[idx_total])
        diptest = dp(trans.ravel())

        ## also compute gaussanity of distributions
        ## first pick the number of bins; this metric is somewhat sensitive to this
        # Cat: TODO number of bins is dynamically set; need to work on this
        #n_bins = int(np.log(n_samples)*3)
        #y1 = np.histogram(trans, bins = n_bins)
        #normtest = stats.normaltest(y1[0])

        return diptest[1] #, normtest[1]

                                
    def plot_clustering_scatter(self, gen, pca_wf, assignment, stability,
                                split_type, end_point='false'):

        if (self.x[gen]<20) and (gen <20):

            # add generation index
            ax = self.fig1.add_subplot(self.grid1[gen, self.x[gen]])
            self.x[gen] += 1

            clusters, sizes = np.unique(assignment, return_counts=True)
            if len(clusters) != len(stability):
               raise ValueError('there is an empty cluster!')

            # make legend
            labels = []
            for clust in range(len(clusters)):
                patch_j = mpatches.Patch(color = sorted_colors[clust], 
                    label = "size = {}, stability = {}".format(sizes[clust], np.round(stability[clust],2)))
                labels.append(patch_j)
            
            # make scater plots
            if pca_wf.shape[1]>1:
                ax.scatter(pca_wf[:,0], pca_wf[:,1], 
                    c = sorted_colors[assignment.astype(int)] ,alpha=0.05)

                # add red dot for converged clusters; cyan to off-channel
                if end_point!='false':
                    ax.scatter(pca_wf[:,0].mean(), pca_wf[:,1].mean(), c= end_point, s = 2000, alpha=.5)
            else:
                for clust in clusters:
                    ax.hist(pca_wf[np.where(assignment==clust)[0]], 100)

            # finish plotting
            ax.legend(handles = labels, fontsize=10, bbox_to_anchor=(1.05, 1),loc=2, borderaxespad=0.)
            ax.set_title(split_type+': '+str(sizes.sum())+' spikes, triage %: '+ str(np.round(self.triage_value*100,2)), fontsize = 10) 

          
    def plot_clustering_template(self, gen, template, n_data, unit_id):
        
        # plot template
        #local_scale = min
        geom_loaded = self.CONFIG.geom[self.loaded_channels]
        R, C = template.shape

        self.ax2.plot(geom_loaded[:, 0]+
                  np.arange(-R//2, R//2,1)[:, np.newaxis]/self.xscale,
                  geom_loaded[:, 1] + template*self.yscale, c=colors[unit_id%100],
                  linewidth = 10,
                  alpha=min(max(0.4, n_data/1000.), 1))


    def run_EM(self, gen, pca_wf):
        ''' Experimental idea of using EM only to do clustering step
        '''
        if self.verbose:
            print("chan "+ str(self.channel)+' gen: '+str(gen)+" - clustering ", 
                                                              pca_wf.shape)

        self.recover_threshold = 0.001

        class vbParam_ojb():
            def __init__(self):
                self.rhat = None

        # test unimodality of cluster
        dp_val = 1.0 
        for k in range(3):
            gmm = GaussianMixture(n_components=2)
            gmm.fit(pca_wf)
            labels = gmm.predict_proba(pca_wf)

            temp_rhat = labels

            # zero out low assignment vals
            temp_rhat[temp_rhat <  self.recover_threshold] = 0
            temp_rhat = temp_rhat/np.sum(temp_rhat, 1, keepdims=True)

            assignment2 = np.argmax(temp_rhat, axis=1)
            
            mask = temp_rhat>0
            stability = np.average(mask * temp_rhat, axis = 0, weights = mask)
            clusters, sizes = np.unique(assignment2, return_counts = True)

            print (" EM: comps: ", 2, "sizes: ", sizes, 
                    "stability: ", stability)
                                                                
            dp_new = self.test_unimodality(pca_wf, assignment2)
            print ("diptest: ", dp_new)
            if dp_new<dp_val:
                dp_val=dp_new
            

        # if distribution unimodal
        if dp_val >0.990: 
            assignment2[:]=0
            temp_rhat=np.ones((assignment2.shape[0],1))
            #print (temp_rhat)
            #quit()
        
        # else
        else:
            components_list = [3,4,5,6]
            for n_components in components_list:
                gmm = GaussianMixture(n_components=n_components)
                
                #ctr=0 
                #dp_val = 1.0
                #idx_temp_keep = np.arange(idx_recovered.shape[0])
                #cluster_idx_keep = np.arange(vbParam2.muhat.shape[0])

                gmm.fit(pca_wf)
                labels = gmm.predict_proba(pca_wf)

                temp_rhat = labels
                temp_assignment = np.zeros(labels.shape[0], 'int32')
                #idx = np.where(labels[:,1]>0.5)[0]
                #temp_assignment[idx]=1

            
                # zero out low assignment vals
                self.recover_threshold = 0.001
                temp_rhat[temp_rhat <  self.recover_threshold] = 0
                temp_rhat = temp_rhat/np.sum(temp_rhat, 1, keepdims=True)

                assignment2 = np.argmax(temp_rhat, axis=1)

                mask = temp_rhat>0
                stability = np.average(mask * temp_rhat, axis = 0, weights = mask)
                clusters, sizes = np.unique(assignment2, return_counts = True)

                print (" EM: comps: ", n_components, "sizes: ", sizes, 
                        "stability: ", stability)
                
                if np.any(stability>0.90):
                    break
                
        vbParam = vbParam_ojb()
        vbParam.rhat = temp_rhat

        return vbParam, assignment2


    def load_align_save_waveforms(self, recording):
        
        n_data = self.spt_global.shape[0]
        if self.verbose:
            print('chan '+str(self.channel)+', loading and aligning '+str(n_data)+' spikes')
        
        # load at most 1GB of data at a time
        gb = 1000000000
        max_load_size = int(gb/(8*self.CONFIG.recordings.n_channels*self.spike_size))
        
        # placeholder for all waveforms
        fname = self.chunk_dir+'/channel_'+str(self.channel)+'_wf.dat'
        self.wf_global = np.memmap(filename=fname, dtype='float32', mode='w+', 
                                   shape=(n_data, self.spike_size, self.n_channels))

        ref_template = np.load(os.path.join(self.CONFIG.path_to_output_directory, 'ref_template.npy'))

        index = np.append(np.arange(0, n_data, max_load_size), n_data)
        x = np.arange(-self.spike_size // 2, self.spike_size // 2, 1)
        for j in range(len(index)-1):
            spt = self.spt_global[index[j]:index[j+1]]
            wf_temp = recording[x + spt[:,np.newaxis], :]
            best_shifts = align_get_shifts_with_ref(wf_temp[:, :, self.channel],
                                                    ref_template)
            self.wf_global[index[j]:index[j+1]] = shift_chans(wf_temp, best_shifts)
            

    def load_waveforms_from_disk(self):
        # initialize rec explorer
        # Cat: TODO is there a faster version of this?!
        # Cat: TODO should parameters by flexible?
        # Cat: TODO incporpporate alterantive read of spike_size...
        # spike_size = int(CONFIG.recordings.spike_size_ms*
        #                 CONFIG.recordings.sampling_rate//1000)

        re = RecordingExplorer(self.standardized_filename, path_to_geom=self.geometry_file,
                               spike_size=self.spike_size // 2, neighbor_radius=100,
                               dtype='float32', n_channels=self.n_channels,
                               data_order='samples')

        spikes = self.sic_global[:, 0]
        wf_data = re.read_waveforms(spikes)

        return (wf_data)


    def load_waveforms_from_residual(self):
        """Gets clean spikes for a given unit."""

        # Note: residual contains buffers, make sure indexes also are buffered here
        fname = self.chunk_dir + '/residual.npy'
        data = np.load(self.chunk_dir + '/residual.npy')

        # Add the spikes of the current unit back to the residual
        x = np.arange(-self.spike_size // 2, self.spike_size // 2, 1)
        temp = data[x + self.indexes[:,np.newaxis], :] + self.template_original

        data = None
        return temp


def align_get_shifts_with_ref(wf, ref, upsample_factor = 5, nshifts = 7):

    ''' Align all waveforms on a single channel
    
        wf = selected waveform matrix (# spikes, # samples)
        max_channel: is the last channel provided in wf 
        
        Returns: superresolution shifts required to align all waveforms
                 - used downstream for linear interpolation alignment
    '''
    
    # convert nshifts from timesamples to  #of times in upsample_factor
    nshifts = (nshifts*upsample_factor)
    if nshifts%2==0:
        nshifts+=1    
    
    # or loop over every channel and parallelize each channel:
    #wf_up = []
    wf_up = upsample_resample(wf, upsample_factor)
    wlen = wf_up.shape[1]
    wf_start = int(.2 * (wlen-1))
    wf_end = -int(.3 * (wlen-1))
    
    wf_trunc = wf_up[:,wf_start:wf_end]
    wlen_trunc = wf_trunc.shape[1]
    
    # align to last chanenl which is largest amplitude channel appended
    ref_upsampled = upsample_resample(ref[np.newaxis], upsample_factor)[0]
    ref_shifted = np.zeros([wf_trunc.shape[1], nshifts])
    
    for i,s in enumerate(range(-int((nshifts-1)/2), int((nshifts-1)/2+1))):
        ref_shifted[:,i] = ref_upsampled[s+ wf_start: s+ wf_end]

    bs_indices = np.matmul(wf_trunc[:,np.newaxis], ref_shifted).squeeze(1).argmax(1)
    best_shifts = (np.arange(-int((nshifts-1)/2), int((nshifts-1)/2+1)))[bs_indices]

    return best_shifts/np.float32(upsample_factor)

def align_get_shifts(wf, CONFIG, upsample_factor = 5, nshifts = 15):

    ''' Align all waveforms on a single channel
    
        wf = selected waveform matrix (# spikes, # samples)
        max_channel: is the last channel provided in wf 
        
        Returns: superresolution shifts required to align all waveforms
                 - used downstream for linear interpolation alignment
    '''
    
    # convert nshifts from timesamples to  #of times in upsample_factor
    nshifts = (nshifts*upsample_factor)
    if nshifts%2==0:
        nshifts+=1    
    
    # or loop over every channel and parallelize each channel:
    #wf_up = []
    wf_up = upsample_resample(wf, upsample_factor)

    wlen = wf_up.shape[1]
    wf_start = int(.2 * (wlen-1))
    wf_end = -int(.3 * (wlen-1))
    
    wf_trunc = wf_up[:,wf_start:wf_end]
    wlen_trunc = wf_trunc.shape[1]
    
    # align to last chanenl which is largest amplitude channel appended
    ref_upsampled = wf_up.mean(0)
    
    ref_shifted = np.zeros([wf_trunc.shape[1], nshifts])
    
    for i,s in enumerate(range(-int((nshifts-1)/2), int((nshifts-1)/2+1))):
        ref_shifted[:,i] = ref_upsampled[s+ wf_start: s+ wf_end]

    bs_indices = np.matmul(wf_trunc[:,np.newaxis], ref_shifted).squeeze(1).argmax(1)
    best_shifts = (np.arange(-int((nshifts-1)/2), int((nshifts-1)/2+1)))[bs_indices]

    return best_shifts
    
def upsample_resample(wf, upsample_factor):

    wf = wf.T
    waveform_len, n_spikes = wf.shape
    traces = np.zeros((n_spikes, (waveform_len-1)*upsample_factor+1),'float32')
    for j in range(wf.shape[1]):
        traces[j] = signal.resample(wf[:,j],(waveform_len-1)*upsample_factor+1)
    return traces



def shift_chans(wf, best_shifts):
    # use template feat_channel shifts to interpolate shift of all spikes on all other chans
    # Cat: TODO read this from CNOFIG
    wf_shifted = []
    wfs_final=[]
    for k, shift_ in enumerate(best_shifts):
        if int(shift_)==shift_:
            ceil = int(shift_)
            temp = np.roll(wf[k],ceil,axis=0)
        else:
            ceil = int(math.ceil(shift_))
            floor = int(math.floor(shift_))
            temp = np.roll(wf[k],ceil,axis=0)*(shift_-floor)+np.roll(wf[k],floor, axis=0)*(ceil-shift_)
        wfs_final.append(temp)
    wf_shifted = np.array(wfs_final)
    
    return wf_shifted


def knn_dist(pca_wf):
    tree = cKDTree(pca_wf)
    dist, ind = tree.query(pca_wf, k=30)
    return dist


def binary_reader_waveforms(standardized_filename, n_channels, n_times, spikes, channels=None):

    # ***** LOAD RAW RECORDING *****
    if channels is None:
        wfs = np.zeros((spikes.shape[0], n_times, n_channels), 'float32')
    else:
        wfs = np.zeros((spikes.shape[0], n_times, channels.shape[0]), 'float32')

    with open(standardized_filename, "rb") as fin:
        for ctr,s in enumerate(spikes):
            # index into binary file: time steps * 4  4byte floats * n_channels
            fin.seek(s * 4 * n_channels, os.SEEK_SET)
            wfs[ctr] = np.fromfile(
                fin,
                dtype='float32',
                count=(n_times * n_channels)).reshape(n_times, n_channels)[:,channels]

    fin.close()
    return wfs
    
           <|MERGE_RESOLUTION|>--- conflicted
+++ resolved
@@ -475,15 +475,10 @@
                      spiketime=spike_train,
                      templates=templates)
 
-<<<<<<< HEAD
-        # print ("**** Channel/Unit ", str(self.channel), " starting spikes: ",
-        #     self.wf_global.shape[0], ", found # clusters: ", 
-        #     len(spike_train))
-=======
+
         print ("**** Channel/Unit ", str(self.channel), " starting spikes: ",
             len(self.spike_indexes_chunk), ", found # clusters: ",
             len(spike_train))
->>>>>>> 9036ada0
 
         self.wf_global = None
         self.denoised_wf = None
@@ -546,23 +541,15 @@
 
 
     def denoise_step_local(self):
-<<<<<<< HEAD
         # align, note: aligning all channels to max chan which is appended to the end
         # note: max chan is first from feat_chans above, ensure order is preserved
         # note: don't want for wf array to be used beyond this function
         # Alignment: upsample max chan only; linear shift other chans
-    
+
         pc_mc = np.load(absolute_path_to_asset(os.path.join('template_space', 'pc_mc.npy')))
         pc_sec = np.load(absolute_path_to_asset(os.path.join('template_space', 'pc_sec.npy')))
         pc_mc_std = np.load(absolute_path_to_asset(os.path.join('template_space', 'pc_mc_std.npy')))
         pc_sec_std = np.load(absolute_path_to_asset(os.path.join('template_space', 'pc_sec_std.npy')))
-=======
-
-        pc_mc = np.load(self.CONFIG.data.root_folder+'/pc_mc.npy')
-        pc_sec = np.load(self.CONFIG.data.root_folder+'/pc_sec.npy')
-        pc_mc_std = np.load(self.CONFIG.data.root_folder+'/pc_mc_std.npy')
-        pc_sec_std = np.load(self.CONFIG.data.root_folder+'/pc_sec_std.npy')
->>>>>>> 9036ada0
         
         n_data, _, n_chans = self.wf_global.shape
         self.denoised_wf = np.zeros((n_data, pc_mc.shape[1], n_chans),
