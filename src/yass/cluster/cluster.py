# Class to do parallelized clustering

import os
import math
import numpy as np
import matplotlib.pyplot as plt
import matplotlib.patches as mpatches
from sklearn.decomposition import PCA
from scipy import signal
from scipy import stats
from scipy.signal import argrelmax
from scipy.spatial import cKDTree
from copy import deepcopy
from sklearn.mixture import GaussianMixture
from sklearn.discriminant_analysis import LinearDiscriminantAnalysis as LDA
from diptest.diptest import diptest as dp
from sklearn.cluster import AgglomerativeClustering
import networkx as nx

from yass.explore.explorers import RecordingExplorer
from yass.geometry import n_steps_neigh_channels
from yass import mfm

import warnings
warnings.simplefilter(action='ignore', category=FutureWarning)

colors = np.array([
'black','blue','red','green','cyan','magenta','brown','pink',
'orange','firebrick','lawngreen','dodgerblue','crimson','orchid','slateblue',
'darkgreen','darkorange','indianred','darkviolet','deepskyblue','greenyellow',
'peru','cadetblue','forestgreen','slategrey','lightsteelblue','rebeccapurple',
'darkmagenta','yellow','hotpink',
'black','blue','red','green','cyan','magenta','brown','pink',
'orange','firebrick','lawngreen','dodgerblue','crimson','orchid','slateblue',
'darkgreen','darkorange','indianred','darkviolet','deepskyblue','greenyellow',
'peru','cadetblue','forestgreen','slategrey','lightsteelblue','rebeccapurple',
'darkmagenta','yellow','hotpink',
'black','blue','red','green','cyan','magenta','brown','pink',
'orange','firebrick','lawngreen','dodgerblue','crimson','orchid','slateblue',
'darkgreen','darkorange','indianred','darkviolet','deepskyblue','greenyellow',
'peru','cadetblue','forestgreen','slategrey','lightsteelblue','rebeccapurple',
'darkmagenta','yellow','hotpink',
'black','blue','red','green','cyan','magenta','brown','pink',
'orange','firebrick','lawngreen','dodgerblue','crimson','orchid','slateblue',
'darkgreen','darkorange','indianred','darkviolet','deepskyblue','greenyellow',
'peru','cadetblue','forestgreen','slategrey','lightsteelblue','rebeccapurple',
'darkmagenta','yellow','hotpink'])

sorted_colors=colors


class Cluster(object):
    """Class for doing clustering."""

    def __init__(self, data_in):
            
        """Sets up the cluster class for each core
        Parameters: ...
              
        """
        
        # load data and check if prev completed
        if self.load_data(data_in):  return

        # local clustering
        print("\nchan "+str(self.channel)+", START LOCAL CLUSTERING")

        self.initialize(initial_spt=self.spike_indexes_chunk[:, 0])
        self.cluster(current_indices=self.starting_indices, gen=0, local=True)
        self.finish(fname='channel_{}'.format(self.channel))

        # 
        spike_train_local = np.copy(self.spike_train)
        spike_train_final = []
        templates_final = []
        for ii, spike_train_k in enumerate(spike_train_local):
            print("\nchan {}, START CLUSTERING UNIT {}/{}".format(self.channel, ii, len(spike_train_local)))

            self.initialize(initial_spt=spike_train_k)
            self.cluster(current_indices=self.starting_indices, gen=0, local=False)
            self.finish(fname='channel_{}_local_unit_{}'.format(self.channel, ii))
            
            spike_train_final += self.spike_train
            templates_final += self.templates

        # save clusters
        self.save_result(spike_train_final, templates_final)


    def cluster(self, current_indices, gen, local):

        ''' Recursive clustering function
            channel: current channel being clusterd
            wf = wf_PCA: denoised waveforms (# spikes, # time points, # chans)
            sic = spike_indices of spikes on current channel
            gen = generation of cluster; increases with each clustering step        
        '''

        # Exit if cluster too small
        if current_indices.shape[0] <= self.CONFIG.cluster.min_spikes: return
        
        if self.verbose:
            print("chan "+str(self.channel)+', gen '+str(gen)+', # spikes: '+ str(current_indices.shape[0]))
        
        # generation 0 steps
        if gen==0:
            # load waveforms
            self.load_waveforms(local)
            # align waveforms
            self.align_step(local)
            # denoise waveforms on active channels
            self.denoise_step(local)

        # featurize it
        pca_wf = self.featurize_step(gen, current_indices)
        
        # knn triage
        idx_keep = self.knn_triage_step(gen, pca_wf)
        if idx_keep.shape[0] <= self.CONFIG.cluster.min_spikes: return

        # if anything is triaged, re-featurize and re-cluster
        if idx_keep.shape[0] < pca_wf.shape[0]:
            current_indices = current_indices[idx_keep]
            pca_wf = self.featurize_step(gen, current_indices)

        # run initial cluster step
        vbParam = self.run_mfm(gen, self.subsample_step(gen, pca_wf))

        ##### TRIAGE 1 #####
        # adaptive knn triage
        #idx_keep = self.knn_triage_dynamic(gen, vbParam, pca_wf)
        #if idx_keep.shape[0] <= self.CONFIG.cluster.min_spikes: return

        # if anything is triaged, re-featurize and re-cluster
        #if idx_keep.shape[0] < pca_wf.shape[0]:
        #    current_indices = current_indices[idx_keep]
        #    pca_wf = self.featurize_step(gen, current_indices)
        #    vbParam = self.run_mfm(gen, self.subsample_step(gen, pca_wf))

        ##### TRIAGE 2 #####
        # if we subsampled then recover soft-assignments using above:
        idx_recovered, vbParam = self.recover_step(gen, vbParam, pca_wf)
        if idx_recovered.shape[0] <= self.CONFIG.cluster.min_spikes: return
        
        # if anything is triaged further, update the info
        if idx_recovered.shape[0] < pca_wf.shape[0]:    
            current_indices = current_indices[idx_recovered]
            pca_wf = pca_wf[idx_recovered]
            
        ##### TRIAGE 3 #####
        # kill any units with less than min_spikes
        idx_survived, vbParam = self.kill_small_units(gen, vbParam)
        if idx_survived.shape[0] <= self.CONFIG.cluster.min_spikes: return
        
        # if anything is triaged further, update the info
        if idx_survived.shape[0] < pca_wf.shape[0]:    
            current_indices = current_indices[idx_survived]
            pca_wf = pca_wf[idx_survived]
            
        '''*************************************************        
           *********** REVIEW AND SAVE RESULTS *************
           *************************************************        
        '''
        # Case #1: single mfm cluster found
        if vbParam.rhat.shape[1] == 1:
            self.single_cluster_step(gen, current_indices, pca_wf)

        # Case #2: multiple clusters
        else:
            # this is outside of multi_cluster_step to make 
            # pca_wf = None before going to the next generation
            cc_assignment, stability = self.cluster_annealing(vbParam)
            if self.plotting and gen<20:
                self.plot_clustering_scatter(gen, pca_wf, cc_assignment,
                    stability, 'mfm multi split')
            pca_wf = None

            self.multi_cluster_step(gen, current_indices, cc_assignment, local)
                                                    
    def load_data(self, data_in):
        ''''''

        ''' *******************************************
            ************ LOADED PARAMETERS ************
            *******************************************
        '''

        # this indicates channel-wise clustering - NOT postdeconv recluster
        self.deconv_flag = data_in[0]
        self.channel = data_in[1]

        self.CONFIG = data_in[2]

        # spikes in the current chunk
        self.spike_indexes_chunk = data_in[3]
        self.chunk_dir = data_in[4]

        # Check if channel alreedy clustered
        self.filename_postclustering = (self.chunk_dir + "/channel_"+
                                                        str(self.channel).zfill(6)+".npz")

        # additional parameters if doing deconv:
        if self.deconv_flag:
            self.spike_train_cluster_original = data_in[5]
            self.template_original = data_in[6]

            self.deconv_max_spikes = 3000
            self.unit = self.channel.copy()
            self.filename_postclustering = (self.chunk_dir + "/recluster/unit_"+
                                                        str(self.unit).zfill(6)+".npz")

            # check to see if 'result/' folder exists otherwise make it
            recluster_dir = self.chunk_dir+'/recluster'
            if not os.path.isdir(recluster_dir):
                os.makedirs(recluster_dir)

        if os.path.exists(self.filename_postclustering):
            return True

        # check to see if 'result/' folder exists otherwise make it
        self.figures_dir = self.chunk_dir+'/figures/'
        if not os.path.isdir(self.figures_dir):
            os.makedirs(self.figures_dir)
                
        ''' ********************************************
            *********** DEFAULT PARAMETERS *************
            ******************************************** 
        '''
        # default parameters
        self.n_channels = self.CONFIG.recordings.n_channels
        self.min_spikes_local = self.CONFIG.cluster.min_spikes
        self.standardized_filename = self.CONFIG.data.root_folder+'/tmp/standardized.bin'
        self.geometry_file = os.path.join(self.CONFIG.data.root_folder,
                                          self.CONFIG.data.geometry)

        # CAT: todo read params below from file:
<<<<<<< HEAD
        self.plotting = True
        self.verbose = True
=======
        self.plotting = False
        self.verbose = False
>>>>>>> aa6096a7
        self.starting_gen = 0
        self.knn_triage_threshold = 0.95 * 100
        self.knn_triage_flag = True
        self.selected_PCA_rank = 5
        self.yscale = 10.
        self.xscale = 2.
        self.triageflag = True
        self.n_feat_chans = 5
        self.mfm_threshold = 0.90
        self.upsample_factor = 5
        self.nshifts = 15
        self.n_dim_pca = 3
        self.n_dim_pca_compression = 5

        # limit on featurization window;
        # Cat: TODO this needs to be further set using window based on spike_size and smapling rate
        self.spike_size = int(self.CONFIG.recordings.spike_size_ms*2
                              *self.CONFIG.recordings.sampling_rate/1000)+1

        # load raw data array
        if self.deconv_flag==False:
            self.load_data_channels()
        else:
            self.load_data_units()

        # return flag that clustering not yet complete
        return False


    def load_data_channels(self):

        #if self.verbose:
        #    print("chan " + str(self.channel) + " loading data")

        # Cat: TO DO: Is this index search expensive for hundreds of chans and many
        #       millions of spikes?  Might want to do once rather than repeat
        indexes = np.where(self.spike_indexes_chunk[:,1]==self.channel)[0]

        # limit clustering to at most 50,000 spikes
        if True:
            if indexes.shape[0]>50000:
                idx_50k = np.random.choice(np.arange(indexes.shape[0]),
                                                  size=50000,
                                                  replace=False)
                indexes = indexes[idx_50k]

        # check that spkes times not too lcose to edges:
        # first determine length of processing chunk based on lenght of rec
        fp_len = int(os.path.getsize(self.standardized_filename)/4/49)
        
        # limit indexes away from edge of recording
        idx_inbounds = np.where(np.logical_and(
                        self.spike_indexes_chunk[indexes,0]>=self.spike_size//2,
                        self.spike_indexes_chunk[indexes,0]<(fp_len-self.spike_size//2)))[0]
        indexes = indexes[idx_inbounds]

        # check to see if any duplicate spike times occur
        if np.unique(indexes).shape[0] != indexes.shape[0]:
            print ("   >>>>>>>>>>>>>>>>>>>>>>>> DUPLICATE SPIKE TIMES <<<<<<<<<<<<<<<<<<<<<<<<<<<<<<")
        indexes = np.unique(indexes)

        # set spikeindexes from all spikes
        self.spike_indexes_chunk = self.spike_indexes_chunk[indexes]

        # load raw data from disk
        #self.load_align_save_waveforms(fp)

        # make sure no artifacts in data, clip to 1000
        # Cat: TODO: is this necessary?
        #self.wf_global = self.wf_global.clip(min=-1000, max=1000)


    def load_data_units(self):

        if self.verbose:
            print("unit " + str(self.unit) + " loading data")

        # select deconv spikes and read waveforms
        self.indexes = np.where(self.spike_indexes_chunk[:, 1] == self.unit)[0]

        # If there are no spikes assigned to unit, exit
        if self.indexes.shape[0] == 0:
            print("  unit: ", str(self.unit), " has no spikes...")
            np.savez(deconv_filename, spike_index=[],
                     templates=[],
                     templates_std=[],
                     weights=[])
            return

        if self.indexes.shape[0] != np.unique(self.indexes).shape[0]:
            print("  unit: ", self.unit, " non unique spikes found...")
            idx_unique = np.unique(self.indexes[:, 0], return_index=True)[1]
            self.indexes = self.indexes[idx_unique]

        # Cat: TODO read this from disk
        if self.indexes.shape[0] > self.deconv_max_spikes:
            idx_subsampled = np.random.choice(np.arange(self.indexes.shape[0]),
                                          size=self.deconv_max_spikes,
                                          replace=False)
            self.indexes = self.indexes[idx_subsampled]

        # check that all spike indexes are inbounds
        # Cat: TODO: this should be solved inside the waveform reader!
        fp = np.memmap(self.standardized_filename, dtype='float32', mode='r')
        fp_len = fp.shape[0] / self.n_channels

        # limit indexes away from edge of recording
        idx_inbounds = np.where(np.logical_and(
                        self.spike_indexes_chunk[self.indexes,0]>=self.spike_size//2,
                        self.spike_indexes_chunk[self.indexes,0]<(fp_len-self.spike_size//2)))[0]
        self.indexes = self.indexes[idx_inbounds]

        # set global spike indexes for all downstream analysis:
        self.sic_global = self.spike_indexes_chunk[self.indexes]

        # sets up initial array of indexes
        self.starting_indexes = np.arange(self.indexes.shape[0])

        # Cat: TODO: here we add additional offset for buffer inside residual matrix
        # read waveforms by adding templates to residual
        self.wf_global = self.load_waveforms_from_residual()

        # make sure no artifacts in data, clip to 1000
        # Cat: TODO: this should not be required; to test
        self.wf_global = self.wf_global.clip(min=-1000, max=1000)


    def initialize(self, initial_spt):

        self.spike_train = []
        self.templates = []

        self.spt_global = initial_spt.astype('float32')

        self.starting_indices = np.arange(len(self.spt_global))

        if self.plotting:
            self.x = np.zeros(100, dtype = int)
            self.fig1 = plt.figure(figsize =(60,60))
            self.grid1 = plt.GridSpec(20,20,wspace = 0.0,hspace = 0.2)
            self.ax1 = self.fig1.add_subplot(self.grid1[:,:])

            # setup template plot; scale based on electrode array layout
            xlim = self.CONFIG.geom[:,0].ptp(0)
            ylim = self.CONFIG.geom[:,1].ptp(0)#/float(xlim)
            self.fig2 = plt.figure(figsize =(100,max(ylim/float(xlim)*100,10)))
            self.ax2 = self.fig2.add_subplot(111)


    def finish(self, fname=None):

        if self.plotting:
            if self.deconv_flag:
                spikes_original = np.where(self.spike_train_cluster_original == self.unit)[0]

            ####### finish cluster plots #######
            if self.deconv_flag:
                max_chan = self.template_original.ptp(0).argmax(0)
            else:
                max_chan = self.channel

            self.fig1.suptitle(fname, fontsize=100)
            if self.deconv_flag:
                self.fig1.savefig(self.chunk_dir + "/recluster/unit_{}_scatter.png".format(self.unit))
            else:
                #self.fig1.savefig(self.chunk_dir + "/channel_{}_scatter.png".format(self.channel))
                self.fig1.savefig(os.path.join(self.figures_dir,fname+'_scatter.png'))
            #plt.close(self.fig1)

            ####### finish template plots #######
            # plot channel numbers and shading
            for i in self.loaded_channels:
                self.ax2.text(self.CONFIG.geom[i,0], self.CONFIG.geom[i,1],
                              str(i), alpha=0.4, fontsize=10)
                              
                # fill bewteen 2SUs on each channel
                self.ax2.fill_between(self.CONFIG.geom[i,0] +
                     np.arange(-self.spike_size,0,1)/self.xscale, -self.yscale +
                     self.CONFIG.geom[i,1], self.yscale + self.CONFIG.geom[i,1],
                     color='black', alpha=0.05)
                
            # plot max chan with big red dot
            self.ax2.scatter(self.CONFIG.geom[max_chan,0],
                              self.CONFIG.geom[max_chan,1], s = 2000,
                              color = 'red')

            # plot original templates for post-deconv reclustering
            if self.deconv_flag:
                self.ax2.plot(self.CONFIG.geom[:, 0] +
                          np.arange(-self.template_original.shape[0] // 2,
                          self.template_original.shape[0] // 2, 1)[:, np.newaxis] / self.xscale,
                          self.CONFIG.geom[:, 1] + self.template_original * self.yscale,
                          'r--', c='red')

            labels = []
            if self.deconv_flag:
                patch_j = mpatches.Patch(color='red', label="size = {}".format(spikes_original.shape[0]))
                labels.append(patch_j)

            # if at least 1 cluster is found, plot the template
            if len(self.spike_train)>0:
                for clust in range(len(self.spike_train)):
                    patch_j = mpatches.Patch(color = sorted_colors[clust%100],
                                             label = "size = {}".format(len(self.spike_train[clust])))
                    labels.append(patch_j)
            self.ax2.legend(handles=labels, fontsize=100)

            # plot title
            self.fig2.suptitle(fname, fontsize=100)
            if self.deconv_flag:
                self.fig2.savefig(self.chunk_dir + "/recluster/unit_{}_template.png".format(self.unit))
            else:
                #self.fig2.savefig(self.chunk_dir + "/channel_{}_template.png".format(self.channel))
                self.fig2.savefig(os.path.join(self.figures_dir,fname+'_template.png'))
            #plt.close(self.fig2)
            plt.close('all')


    def save_result(self, spike_train=None, templates=None):

        if self.deconv_flag:
            spikes_original = np.where(self.spike_train_cluster_original == self.unit)[0]

        # Cat: TODO: note clustering is done on PCA denoised waveforms but
        #            templates are computed on original raw signal
        # recompute templates to contain full width information... 

        if self.deconv_flag:
            np.savez(self.filename_postclustering,
                        spike_index_postrecluster=self.spike_train,
                        templates_postrecluster=self.templates,
                        spike_index_cluster= spikes_original,
                        templates_cluster=self.template_original)
        else:
            np.savez(self.filename_postclustering,
                     spiketime=spike_train,
                     templates=templates)

        print ("**** Channel/Unit ", str(self.channel), " starting spikes: ",
            self.wf_global.shape[0], ", found # clusters: ", 
            len(spike_train))

        self.wf_global = None
        self.denoised_wf = None
        self.spike_train = None
        self.templates = None


    def load_waveforms(self, local):

        if self.verbose:
            print ("chan "+str(self.channel)+", gen 0, loading waveforms")
        
        neighbors = n_steps_neigh_channels(self.CONFIG.neigh_channels, 1)
        self.neighbor_chans = np.where(neighbors[self.channel])[0]

        if local:            
            self.loaded_channels = self.neighbor_chans
        else:
            self.loaded_channels = np.arange(self.CONFIG.recordings.n_channels)

        self.wf_global = binary_reader_waveforms(self.standardized_filename,
            self.CONFIG.recordings.n_channels,
            self.spike_size,
            self.spt_global.astype('int32')-(self.spike_size//2),
            self.loaded_channels)

        #x = np.arange(-self.spike_size // 2, self.spike_size // 2)
        #spt = self.spt_global.astype('int32')
        #self.wf_global = np.copy(recording[x + spt[:, np.newaxis]][:, :, self.loaded_channels]).astype('float32')
        
        # clip waveforms
        self.wf_global = self.wf_global.clip(min=-1000, max=1000)


    def align_step(self, local):
        if self.verbose:
            print ("chan "+str(self.channel)+", gen 0, aligning")

        if local:
            ref_template = np.load(self.CONFIG.data.root_folder+'ref_template.npy')
            mc = np.where(self.loaded_channels==self.channel)[0][0]
            best_shifts = align_get_shifts_with_ref(
                self.wf_global[:, :, mc], ref_template)
            self.spt_global -= best_shifts
        else:
            best_shifts = self.spt_global.astype('int32') - self.spt_global

        self.wf_global = shift_chans(self.wf_global, best_shifts)


    def denoise_step(self, local):
        # align, note: aligning all channels to max chan which is appended to the end
        # note: max chan is first from feat_chans above, ensure order is preserved
        # note: don't want for wf array to be used beyond this function
        # Alignment: upsample max chan only; linear shift other chans
        if self.verbose:
            print ("chan "+str(self.channel)+", gen 0, denoising waveorms")        

        if local:
            self.denoise_step_local()
        else:
            self.denoise_step_distant()


    def denoise_step_local(self):
        # align, note: aligning all channels to max chan which is appended to the end
        # note: max chan is first from feat_chans above, ensure order is preserved
        # note: don't want for wf array to be used beyond this function
        # Alignment: upsample max chan only; linear shift other chans
    
        pc_mc = np.load(self.CONFIG.data.root_folder+'/pc_mc.npy')
        pc_sec = np.load(self.CONFIG.data.root_folder+'/pc_sec.npy')
        pc_mc_std = np.load(self.CONFIG.data.root_folder+'/pc_mc_std.npy')
        pc_sec_std = np.load(self.CONFIG.data.root_folder+'/pc_sec_std.npy')
        
        n_data, _, n_chans = self.wf_global.shape
        self.denoised_wf = np.zeros((n_data, pc_mc.shape[1], n_chans),
                                    dtype='float32')
        for ii in range(n_chans):
            if self.loaded_channels[ii] == self.channel:
                self.denoised_wf[:, :, ii] = np.matmul(self.wf_global[:, :, ii], pc_mc)/pc_mc_std[np.newaxis]
            else:
                self.denoised_wf[:, :, ii] = np.matmul(self.wf_global[:, :, ii], pc_sec)/pc_sec_std[np.newaxis]

        self.denoised_wf = np.reshape(self.denoised_wf, [n_data, -1])

        good_features = np.median(np.square(self.denoised_wf), axis=0) > 0.5
        self.denoised_wf = self.denoised_wf[:, good_features]

    def denoise_step_distant(self):
        # align, note: aligning all channels to max chan which is appended to the end
        # note: max chan is first from feat_chans above, ensure order is preserved
        # note: don't want for wf array to be used beyond this function
        # Alignment: upsample max chan only; linear shift other chans

        energy = np.median(np.square(self.wf_global), axis=0)
        # high activity channels
        potential_active_chans = np.where(np.max(energy, axis=0) > 0.5)[0]

        # look for ones connected from main channel
        neighbors = n_steps_neigh_channels(self.CONFIG.neigh_channels, 1)
        active_chans = np.where(self.connected_channels(potential_active_chans, self.channel, neighbors))[0]

        # exclude main and secondary channels
        active_chans = active_chans[~np.in1d(active_chans, self.neighbor_chans)]

        self.denoised_wf = np.zeros((self.wf_global.shape[0], len(active_chans)), dtype='float32')
        for ii, chan in enumerate(active_chans):
            #active_timepoints = np.median(np.square(wf_chan), axis=0) > 0.5
            #pca = PCA(n_components=1)
            #self.denoised_wf[:, ii] = pca.fit_transform(wf_chan[:, active_timepoints])[:,0]
            most_active = energy[:,chan].argmax()
            self.denoised_wf[:, ii] = self.wf_global[:, most_active, chan]


    def active_chans_step(self, local):
            
        if self.verbose:
                print ("chan "+str(self.channel)+", gen 0, getting active channels")

        energy = np.max(np.median(np.square(self.wf_global), axis=0), axis=0)
        active_chans = np.where(energy > 0.5)[0]
        
        if not local:
            active_chans = active_chans[~np.in1d(active_chans, self.neighbor_chans)]

        if len(active_chans) == 0:
            active_chans = np.where(self.loaded_channels==self.channel)[0]
        
        self.active_chans = active_chans
           
        if local:
            self.denoised_wf
    

    def featurize_step(self, gen, indices):

        if self.verbose:
            print("chan "+str(self.channel)+', gen '+str(gen)+', featurizing')

        if self.denoised_wf.shape[1] > self.selected_PCA_rank:
            stds = np.std(self.denoised_wf[indices], axis=0)
            good_d = np.where(stds > 1.05)[0]
            if len(good_d) < self.selected_PCA_rank:
                good_d = np.argsort(stds)[::-1][:self.selected_PCA_rank]

            pca = PCA(n_components=self.selected_PCA_rank)
            pca_wf = pca.fit_transform(self.denoised_wf[indices][:, good_d])
           
        else:
            pca_wf = self.denoised_wf[indices].copy()

        return pca_wf.astype('float32')
     

    def subsample_step(self, gen, pca_wf):
 
        if self.verbose:
            print("chan "+str(self.channel)+', gen '+str(gen)+', random subsample')
       
        if not self.deconv_flag and (pca_wf.shape[0]> self.CONFIG.cluster.max_n_spikes):
            idx_subsampled = np.random.choice(np.arange(pca_wf.shape[0]),
                             size=self.CONFIG.cluster.max_n_spikes,
                             replace=False)
        
            pca_wf = pca_wf[idx_subsampled]

        return pca_wf
    
    
    def run_mfm(self, gen, pca_wf):
        
        mask = np.ones((pca_wf.shape[0], 1))
        group = np.arange(pca_wf.shape[0])
        vbParam = mfm.spikesort(pca_wf[:,:,np.newaxis],
                                 mask,
                                 group,
                                self.CONFIG)
        if self.verbose:
            print("chan "+ str(self.channel)+', gen '\
                +str(gen)+", "+str(vbParam.rhat.shape[1])+" clusters from ",pca_wf.shape)

        return vbParam


    def knn_triage_dynamic(self, gen, vbParam, pca_wf):

        muhat = vbParam.muhat[:,:,0].T
        cov = vbParam.invVhat[:,:,:,0].T / vbParam.nuhat[:,np.newaxis, np.newaxis]

        if cov.shape[0] == 1:
            self.triage_value = 0
            idx_keep = np.arange(pca_wf.shape[0])

        else:
            min_spikes = 1200

            pca_wf_temp = np.zeros([min_spikes*cov.shape[0], cov.shape[1]])
            assignment_temp = np.zeros(min_spikes*cov.shape[0], dtype = int)
            for i in range(cov.shape[0]):
                pca_wf_temp[i*min_spikes:(i+1)*min_spikes]= np.random.multivariate_normal(muhat[i], cov[i], min_spikes)
                assignment_temp[i*min_spikes:(i+1)*min_spikes] = i

            kdist_temp = knn_dist(pca_wf_temp)
            kdist_temp = kdist_temp[:,1:]

            median_distances = np.zeros([cov.shape[0]])
            for i in range(median_distances.shape[0]):
                #median_distances[i] = np.median(np.median(kdist_temp[i*min_spikes:(i+1)*min_spikes], axis = 0), axis = 0)
                median_distances[i] = np.percentile(np.median(kdist_temp[i*min_spikes:(i+1)*min_spikes], axis = 1), 90)

            kdist = knn_dist(pca_wf)
            idx_keep = np.median(kdist[:,1:], axis = 1) < 1 * np.median(median_distances)
            self.triage_value = 1.0 - idx_keep.sum()/idx_keep.size

        if self.verbose:
            print("chan "+str(self.channel)+', gen '+str(gen)+', '+str(np.round(self.triage_value*100))+'% triaged from adaptive knn triage')

        return np.where(idx_keep)[0]


    def knn_triage_step(self, gen, pca_wf):

        if self.verbose:
            print("chan "+str(self.channel)+', gen '+str(gen)+', knn triage')
        
        idx_keep = self.knn_triage(self.knn_triage_threshold, pca_wf)
        idx_keep = np.where(idx_keep==1)[0]
        self.triage_value = self.knn_triage_threshold

        return idx_keep


    def knn_triage(self, th, pca_wf):

        tree = cKDTree(pca_wf)
        dist, ind = tree.query(pca_wf, k=11)
        dist = np.sum(dist, 1)
    
        idx_keep1 = dist < np.percentile(dist, th)
        return idx_keep1


    def recover_step(self, gen, vbParam, pca_wf_all):
 
        # for post-deconv reclustering, we can safely cluster only 10k spikes or less
        if not self.deconv_flag:
            idx_recovered, vbParam = self.recover_spikes(vbParam, pca_wf_all)

        else:
            idx_recovered = np.arange(pca_wf_all.shape[0])

        if self.verbose:
            print ("chan "+ str(self.channel)+', gen '+str(gen)+", recovered ",
                                                str(idx_recovered.shape[0])+ " spikes")

        return idx_recovered, vbParam
    
    def recover_spikes(self, vbParam, pca, maha_dist = 1):
    
        N, D = pca.shape
        threshold = D*maha_dist
        # update rhat on full data
        maskedData = mfm.maskData(pca[:,:,np.newaxis], np.ones([N, 1]), np.arange(N))
        vbParam.update_local(maskedData)

        # calculate mahalanobis distance
        maha = mfm.calc_mahalonobis(vbParam, pca[:,:,np.newaxis])
        idx_recovered = np.where(~np.all(maha >= threshold, axis=1))[0]
        vbParam.rhat = vbParam.rhat[idx_recovered]

        # zero out low assignment vals
        self.recover_threshold = 0.001
        if True:
            vbParam.rhat[vbParam.rhat < self.recover_threshold] = 0
            vbParam.rhat = vbParam.rhat/np.sum(vbParam.rhat,
                                             1, keepdims=True)

        return idx_recovered, vbParam
     
    def kill_small_units(self, gen, vbParam):
 
        # for post-deconv reclustering, we can safely cluster only 10k spikes or less
        assignment = vbParam.rhat.argmax(1)
        unique_units, n_data = np.unique(assignment, return_counts=True)

        big_units = unique_units[n_data > self.CONFIG.cluster.min_spikes]
        n_unit_killed = vbParam.rhat.shape[1] - len(big_units)
        if len(big_units) > 0:
            idx_survived = np.where(np.in1d(assignment, big_units))[0]

            vbParam.rhat = vbParam.rhat[idx_survived][:, big_units]
            vbParam.rhat = vbParam.rhat/vbParam.rhat.sum(axis=1, keepdims=True)
            vbParam.ahat = vbParam.ahat[big_units]
            vbParam.lambdahat = vbParam.lambdahat[big_units]
            vbParam.nuhat = vbParam.nuhat[big_units]
            vbParam.muhat = vbParam.muhat[:,big_units]
            vbParam.Vhat = vbParam.Vhat[:,:,big_units]
            vbParam.invVhat = vbParam.invVhat[:,:,big_units]

        else:
            idx_survived = np.zeros(0)
            vbParam.rhat = np.zeros((0,0))

        if self.verbose:
            print ("chan "+ str(self.channel)+', gen '+str(gen)+", killed ",
                                                str(n_unit_killed)+' small units')

        if vbParam.rhat.shape[1] != len(big_units):
            raise ValueError('number of units in rhat is wrong!')
        return idx_survived, vbParam

    def calculate_stability(self, rhat):
        K = rhat.shape[1]
        mask = rhat > 0.0
        stability = np.zeros(K)
        for clust in range(stability.size):
            if mask[:,clust].sum() == 0.0:
                continue
            stability[clust] = np.average(mask[:,clust] * rhat[:,clust], axis = 0, weights = mask[:,clust])

        return stability

    def get_k_cc(self, maha, maha_thresh_min, k_target):

        # it assumes that maha_thresh_min gives 
        # at least k+1 number of connected components
        k_now = k_target + 1
        if len(self.get_cc(maha, maha_thresh_min)) != k_now:
            raise ValueError("something is not right")

        maha_thresh = maha_thresh_min
        while k_now > k_target:
            maha_thresh += 1
            cc = self.get_cc(maha, maha_thresh)
            k_now = len(cc)

        if k_now == k_target:
            return cc, maha_thresh

        else:
            maha_thresh_max = maha_thresh
            maha_thresh_min = maha_thresh - 1
            if len(self.get_cc(maha, maha_thresh_min)) <= k_target:
                raise ValueError("something is not right")

            ctr = 0
            maha_thresh_max_init = maha_thresh_max
            while True:
                ctr += 1
                maha_thresh = (maha_thresh_max + maha_thresh_min)/2.0
                cc = self.get_cc(maha, maha_thresh)
                k_now = len(cc)
                if k_now == k_target:
                    return cc, maha_thresh
                elif k_now > k_target:
                    maha_thresh_min = maha_thresh
                elif k_now < k_target:
                    maha_thresh_max = maha_thresh

                if ctr > 1000:
                    print(k_now, k_target, maha_thresh, maha_thresh_max_init)
                    print(cc)
                    print(len(self.get_cc(maha, maha_thresh+0.001)))
                    print(len(self.get_cc(maha, maha_thresh-0.001)))
                    raise ValueError("something is not right")


    def get_cc(self, maha, maha_thresh):
        row, column = np.where(maha<maha_thresh)
        G = nx.DiGraph()
        for i in range(maha.shape[0]):
            G.add_node(i)
        for i, j in zip(row,column):
            G.add_edge(i, j)
        cc = [list(units) for units in nx.strongly_connected_components(G)]
        return cc


    def cluster_annealing(self, vbParam):

        N, K = vbParam.rhat.shape

        stability = self.calculate_stability(vbParam.rhat)
        if (K <= 2) or np.all(stability > 0.9):
            return vbParam.rhat.argmax(1), stability

        maha = mfm.calc_mahalonobis(vbParam, vbParam.muhat.transpose((1,0,2)))
        maha = np.maximum(maha, maha.T)
        #N, K = vbParam.rhat.shape
        #mu = np.copy(vbParam.muhat[:,:,0].T)
        #mudiff = mu[:,np.newaxis] - mu
        #prec = vbParam.Vhat[:,:,:,0].T * vbParam.nuhat[:,np.newaxis, np.newaxis]
        #maha = np.matmul(np.matmul(mudiff[:, :, np.newaxis], prec[:, np.newaxis]), mudiff[:, :, :, np.newaxis])[:, :, 0, 0]

        # decrease number of connected components one at a time.
        # in any step if all components are stables, stop and return
        # otherwise, go until there are only two connected components and return it
        maha_thresh_min = 0
        for k_target in range(K-1, 1, -1):
            # get connected components with k_target number of them
            cc, maha_thresh_min = self.get_k_cc(maha, maha_thresh_min, k_target)
            
            # calculate soft assignment for each cc
            rhat_cc = np.zeros([N,len(cc)])
            for i, units in enumerate(cc):
                rhat_cc[:, i] = np.sum(vbParam.rhat[:, units], axis=1)
            rhat_cc[rhat_cc<0.001] = 0.0
            rhat_cc = rhat_cc/np.sum(rhat_cc,axis =1 ,keepdims = True)

            # calculate stability for each component
            # and make decision            
            stability = self.calculate_stability(rhat_cc)
            if np.all(stability>0.90) or k_target == 2:
                return rhat_cc.argmax(1), stability

        
    def single_cluster_step(self, gen, current_indices, pca_wf):

        # exclude units whose maximum channel is not on the current 
        # clustered channel; but only during clustering, not during deconv
        template = np.median(self.wf_global[current_indices], axis=0)
        assignment = np.zeros(len(current_indices))
        mc = self.loaded_channels[np.argmax(template.ptp(0))]
        if mc != self.channel and (self.deconv_flag==False): 
            if self.verbose:
                print ("  chan "+str(self.channel)+", template has maxchan "+str(mc), 
                        " skipping ...")
            
            # always plot scatter distributions
            if self.plotting and gen<20:
                split_type = 'mfm non_max-chan'
                end_flag = 'cyan'
                self.plot_clustering_scatter(gen, 
                            pca_wf, assignment, [1], split_type, end_flag)             
        else:         
            N = len(self.spike_train)
            if self.verbose:
                print("chan "+str(self.channel)+', gen '+str(gen)+", >>> cluster "+
                    str(N)+" saved, size: "+str(len(assignment))+"<<<")
                print ("")
            
            self.spike_train.append(self.spt_global[current_indices])
            self.templates.append(template)
            
            # plot template if done
            if self.plotting:
                self.plot_clustering_template(gen, template, 
                                              len(current_indices), N)

                # always plot scatter distributions
                if gen<20:
                    split_type = 'mfm single unit'
                    end_flag = 'red'
                    self.plot_clustering_scatter(gen,  
                            pca_wf, assignment, [1], split_type, end_flag)
             
    def multi_cluster_step(self, gen, current_indices, cc_assignment, local):
        
        for clust in np.unique(cc_assignment):
            idx = np.where(cc_assignment==clust)[0]

            if self.verbose:
                print("chan "+str(self.channel)+', gen '+str(gen)+
                    ", reclustering cluster with "+ str(idx.shape[0]) +' spikes')

            self.cluster(current_indices[idx], gen+1, local)

  
    def diptest_step(self, EM_split, assignment2, idx_recovered, vbParam2, pca_wf_all):
        
        if EM_split: 
            gmm = GaussianMixture(n_components=2)
        
        ctr=0 
        dp_val = 1.0
        idx_temp_keep = np.arange(idx_recovered.shape[0])
        cluster_idx_keep = np.arange(vbParam2.muhat.shape[1])
        # loop over cluster until at least 3 loops and take lowest dp value
        while True:    
            # use EM algorithm to get binary split
            if EM_split: 
                gmm.fit(pca_wf_all[idx_recovered])
                labels = gmm.predict_proba(pca_wf_all[idx_recovered])

                temp_rhat = labels
                temp_assignment = np.zeros(labels.shape[0], 'int32')
                idx = np.where(labels[:,1]>0.5)[0]
                temp_assignment[idx]=1
            
            # use mfm algorithm to find temp-assignment
            else:
                temp_assignment = self.mfm_binary_split2(
                    vbParam2.muhat[:, cluster_idx_keep],
                    assignment2[idx_recovered],
                    cluster_idx_keep)


            # check if any clusters smaller than min spikes
            counts = np.unique(temp_assignment, return_counts=True)[1]

            # update indexes if some clusters too small
            if min(counts)<self.CONFIG.cluster.min_spikes:
                print ("  REMOVING SMALL CLUSTER DURING diptest")
                bigger_cluster_id = np.argmax(counts)
                idx_temp_keep = np.where(temp_assignment==bigger_cluster_id)[0]
                idx_recovered = idx_recovered[idx_temp_keep]

                # This decreases the clusters kept in muhat
                cluster_idx_keep = np.unique(assignment2[idx_recovered])
                
                # exit if cluster gets decimated below threshld
                if idx_recovered.shape[0]<self.CONFIG.cluster.min_spikes:
                    return dp_val, assignment2[idx_recovered], idx_recovered

                # if removed down to a single cluster, recluster it (i.e. send dpval=0.0)
                if cluster_idx_keep.shape[0] < 2:
                    return 0.0, assignment2[idx_recovered], idx_recovered

            # else run the unimodality test
            # Cat: todo: this is not perfect, still misses some bimodal distributions
            else:
                # test EM for unimodality
                dp_new = self.test_unimodality(pca_wf_all[idx_recovered], temp_assignment)
                
                # set initial values
                if ctr==0:
                    assignment3 = temp_assignment
                
                # search for lowest split score (not highest)
                # goal is to find most multimodal split, not unimodal
                if dp_new <dp_val:
                    dp_val= dp_new
                    assignment3 = temp_assignment

                # if at least 3 loops using EM-split, or any loop iteration for mfm
                if ctr>2 or not EM_split:
                    # need to also ensure that we've not deleted any spikes after we
                    #  saved the last lowest-dp avlue assignment
                    if assignment3.shape[0] != temp_assignment.shape[0]:
                        assignment3 = temp_assignment
                    break
                
                ctr+=1
            
        return dp_val, assignment3, idx_recovered


    def robust_stds(self, wf_align):
        
        stds = np.median(np.abs(wf_align - np.median(wf_align, axis=0, keepdims=True)), axis=0)*1.4826
        return stds


    def mfm_binary_split2(self, muhat, assignment_orig, cluster_index=None):

        centers = muhat[:, :, 0].T
        K, D = centers.shape
        if cluster_index is None:
            cluster_index = np.arange(K)

        label = AgglomerativeClustering(n_clusters=2).fit(centers).labels_
        assignment = np.zeros(len(assignment_orig), 'int16')
        for j in range(2):
            print (j)
            print (np.where(label == j)[0])
            #clusters = cluster_index[np.where(label == j)[0]]
            clusters = cluster_index[np.where(label == j)[0]]
            for k in clusters:
                assignment[assignment_orig == k] = j

        return assignment

    def save_step(self, dp_val, mc, gen, idx_recovered,
                          pca_wf_all, vbParam2, assignment2, assignment3,
                          sic_current, template_current, feat_chans):
                              
        # make sure cluster is on max chan, otherwise omit it
        if mc != self.channel and (self.deconv_flag==False): 
            print ("  channel: ", self.channel, " template has maxchan: ", mc, 
                    " skipping ...")
            
            # always plot scatter distributions
            if gen<20:
                split_type = 'mfm-binary - non max chan'
                end_flag = 'cyan'                       
                self.plot_clustering_scatter(gen,  
                    assignment3,
                    assignment2[idx_recovered],
                    pca_wf_all[idx_recovered],
                    vbParam2.rhat[idx_recovered],
                    split_type,
                    end_flag)
                        
            return 
        
        N = len(self.assignment_global)
        if self.verbose:
            print("chan "+str(self.channel)+' gen: '+str(gen)+" >>> cluster "+
                  str(N)+" saved, size: "+str(idx_recovered.shape)+"<<<")
        
        self.assignment_global.append(N * np.ones(assignment3.shape[0]))
        self.spike_index.append(sic_current[idx_recovered])
        template = np.median(template_current[idx_recovered],0)
        self.templates.append(template)

        # plot template if done
        if self.plotting:
            self.plot_clustering_template(gen, template, idx_recovered, 
                                         feat_chans, N)

            # always plot scatter distributions
            if gen<20:
                # hack to expand the assignments back out to size of original
                # data stream
                assignment3 = np.zeros(pca_wf_all[idx_recovered].shape[0],'int32')
                split_type = 'mfm-binary, dp: '+ str(round(dp_val,5))
                end_flag = 'green'
                self.plot_clustering_scatter(gen,  
                    assignment3,
                    assignment2[idx_recovered],
                    pca_wf_all[idx_recovered],
                    vbParam2.rhat[idx_recovered],
                    split_type,
                    end_flag)     
    
    
    def split_step(self, gen, dp_val, assignment2, assignment3, pca_wf_all,
                           idx_recovered, vbParam2, idx_keep, current_indexes):
                               
        # plot EM labeled data
        if gen<20 and self.plotting:
            split_type = 'mfm-binary, dp: '+ str(round(dp_val,5))
            self.plot_clustering_scatter(gen,  
                    assignment3,
                    assignment2[idx_recovered],
                    pca_wf_all[idx_recovered],
                    vbParam2.rhat[idx_recovered],
                    split_type)
                    

        if self.verbose:
            print("chan "+str(self.channel)+' gen: '+str(gen)+ 
                            " no stable clusters, binary split "+
                            str(idx_recovered.shape))

        # loop over binary split
        for clust in np.unique(assignment3): 
            idx = np.where(assignment3==clust)[0]
            
            if idx.shape[0]<self.CONFIG.cluster.min_spikes: continue 
            
            if self.verbose:
                print("chan "+str(self.channel)+' gen: '+str(gen)+
                    " reclustering cluster"+ str(idx.shape))
            
            # recluster
            triageflag = True
            self.cluster(current_indexes[idx_keep][idx_recovered][idx], 
                         gen+1, triageflag)


    def connected_channels(self, channel_list, ref_channel, neighbors, keep=None):
        if keep is None:
            keep = np.zeros(len(neighbors), 'bool')
        if keep[ref_channel] == 1:
            return keep
        else:
            keep[ref_channel] = 1
            chans = channel_list[neighbors[ref_channel][channel_list]]
            for c in chans:
                keep = self.connected_channels(channel_list, c, neighbors, keep=keep)
            return keep


    def get_feat_channels_mad(self, wf_align):
        '''  Function that uses MAD statistic like robust variance estimator
             to select channels
        '''
        # compute robust stds over units
        #stds = np.median(np.abs(wf_align - np.median(wf_align, axis=0, keepdims=True)), axis=0)*1.4826
        # trim vesrion of stds
        #stds = np.std(stats.trimboth(wf_align, 0.025), 0)
        stds = self.robust_stds(wf_align)

        # max per channel
        std_max = stds.max(0)
        
        # order channels by largest diptest value
        feat_chans = np.argsort(std_max)[::-1]
        #feat_chans = feat_chans[std_max[feat_chans] > 1.2]

        max_chan = wf_align.mean(0).ptp(0).argmax(0)

        return feat_chans, max_chan, stds


    def featurize(self, wf, robust_stds, feat_chans, max_chan):
        
        # select argrelmax of mad metric greater than trehsold
        #n_feat_chans = 5

        n_features_per_channel = 2
        wf_final = np.zeros((0,wf.shape[0]), 'float32')
        # select up to 2 features from max amplitude chan;
        trace = robust_stds[:,max_chan]
        idx = argrelmax(trace, axis=0, mode='clip')[0]

        if idx.shape[0]>0:
            idx_sorted = np.argsort(trace[idx])[::-1]
            idx_thresh = idx[idx_sorted[:n_features_per_channel]]
            temp = wf[:,idx_thresh,max_chan]
            wf_final = np.vstack((wf_final, temp.T))
            #wf_final.append(wf[:,idx_thresh,max_chan])
            
        ## loop over all feat chans and select max 2 argrelmax time points as features
        n_feat_chans = np.min((self.n_feat_chans, wf.shape[2]))
        for k in range(n_feat_chans):

            # don't pick max channel again, already picked above
            if feat_chans[k]==max_chan: continue
            
            trace = robust_stds[:,feat_chans[k]]
            idx = argrelmax(trace, axis=0, mode='clip')[0]
            if idx.shape[0]>0:
                idx_sorted = np.argsort(trace[idx])[::-1]
                idx_thresh = idx[idx_sorted[:n_features_per_channel]]
                temp = wf[:,idx_thresh,feat_chans[k]]
                wf_final = np.vstack((wf_final, temp.T))

        # Cat: TODO: this may crash if weird data goes in
        #print (" len wf arra: ", len(wf_final))
        #wf_final = np.array(wf_final)
        #wf_final = wf_final.swapaxes(0,1).reshape(wf.shape[0],-1)
        wf_final = wf_final.T

        # run PCA on argrelmax points;
        # Cat: TODO: read this from config
        pca = PCA(n_components=min(self.selected_PCA_rank, wf_final.shape[1]))
        pca.fit(wf_final)
        pca_wf = pca.transform(wf_final)

        # convert boolean to integer indexes
        idx_keep_feature = np.arange(wf_final.shape[0])

        return idx_keep_feature, pca_wf, wf_final


    def test_unimodality(self, pca_wf, assignment, max_spikes = 10000):

        '''
        Parameters
        ----------
        pca_wf:  pca projected data
        assignment:  spike assignments
        max_spikes: optional
        '''

        n_samples = np.max(np.unique(assignment, return_counts=True)[1])

        # compute diptest metric on current assignment+LDA

        
        ## find indexes of data
        idx1 = np.where(assignment==0)[0]
        idx2 = np.where(assignment==1)[0]
        min_spikes = min(idx1.shape, idx2.shape)[0]

        # limit size difference between clusters to maximum of 5 times
        ratio = 1
        idx1=idx1[:min_spikes*ratio][:max_spikes]
        idx2=idx2[:min_spikes*ratio][:max_spikes]

        idx_total = np.concatenate((idx1,idx2))

        ## run LDA on remaining data
        lda = LDA(n_components = 1)
        #print (pca_wf[idx_total].shape, assignment[idx_total].shape) 
        trans = lda.fit_transform(pca_wf[idx_total], assignment[idx_total])
        diptest = dp(trans.ravel())

        ## also compute gaussanity of distributions
        ## first pick the number of bins; this metric is somewhat sensitive to this
        # Cat: TODO number of bins is dynamically set; need to work on this
        #n_bins = int(np.log(n_samples)*3)
        #y1 = np.histogram(trans, bins = n_bins)
        #normtest = stats.normaltest(y1[0])

        return diptest[1] #, normtest[1]

                                
    def plot_clustering_scatter(self, gen, pca_wf, assignment, stability,
                                split_type, end_point='false'):

        if (self.x[gen]<20) and (gen <20):

            # add generation index
            ax = self.fig1.add_subplot(self.grid1[gen, self.x[gen]])
            self.x[gen] += 1

            clusters, sizes = np.unique(assignment, return_counts=True)
            if len(clusters) != len(stability):
               raise ValueError('there is an empty cluster!')

            # make legend
            labels = []
            for clust in range(len(clusters)):
                patch_j = mpatches.Patch(color = sorted_colors[clust], 
                    label = "size = {}, stability = {}".format(sizes[clust], np.round(stability[clust],2)))
                labels.append(patch_j)
            
            # make scater plots
            if pca_wf.shape[1]>1:
                ax.scatter(pca_wf[:,0], pca_wf[:,1], 
                    c = sorted_colors[assignment.astype(int)] ,alpha=0.05)

                # add red dot for converged clusters; cyan to off-channel
                if end_point!='false':
                    ax.scatter(pca_wf[:,0].mean(), pca_wf[:,1].mean(), c= end_point, s = 2000, alpha=.5)
            else:
                for clust in clusters:
                    ax.hist(pca_wf[np.where(assignment==clust)[0]], 100)

            # finish plotting
            ax.legend(handles = labels, fontsize=10, bbox_to_anchor=(1.05, 1),loc=2, borderaxespad=0.)
            ax.set_title(split_type+': '+str(sizes.sum())+' spikes, triage %: '+ str(np.round(self.triage_value*100,2)), fontsize = 10) 

          
    def plot_clustering_template(self, gen, template, n_data, unit_id):
        
        # plot template
        #local_scale = min
        geom_loaded = self.CONFIG.geom[self.loaded_channels]
        R, C = template.shape

        self.ax2.plot(geom_loaded[:, 0]+
                  np.arange(-R//2, R//2,1)[:, np.newaxis]/self.xscale,
                  geom_loaded[:, 1] + template*self.yscale, c=colors[unit_id%100],
                  linewidth = 10,
                  alpha=min(max(0.4, n_data/1000.), 1))


    def run_EM(self, gen, pca_wf):
        ''' Experimental idea of using EM only to do clustering step
        '''
        if self.verbose:
            print("chan "+ str(self.channel)+' gen: '+str(gen)+" - clustering ", 
                                                              pca_wf.shape)

        self.recover_threshold = 0.001

        class vbParam_ojb():
            def __init__(self):
                self.rhat = None

        # test unimodality of cluster
        dp_val = 1.0 
        for k in range(3):
            gmm = GaussianMixture(n_components=2)
            gmm.fit(pca_wf)
            labels = gmm.predict_proba(pca_wf)

            temp_rhat = labels

            # zero out low assignment vals
            temp_rhat[temp_rhat <  self.recover_threshold] = 0
            temp_rhat = temp_rhat/np.sum(temp_rhat, 1, keepdims=True)

            assignment2 = np.argmax(temp_rhat, axis=1)
            
            mask = temp_rhat>0
            stability = np.average(mask * temp_rhat, axis = 0, weights = mask)
            clusters, sizes = np.unique(assignment2, return_counts = True)

            print (" EM: comps: ", 2, "sizes: ", sizes, 
                    "stability: ", stability)
                                                                
            dp_new = self.test_unimodality(pca_wf, assignment2)
            print ("diptest: ", dp_new)
            if dp_new<dp_val:
                dp_val=dp_new
            

        # if distribution unimodal
        if dp_val >0.990: 
            assignment2[:]=0
            temp_rhat=np.ones((assignment2.shape[0],1))
            #print (temp_rhat)
            #quit()
        
        # else
        else:
            components_list = [3,4,5,6]
            for n_components in components_list:
                gmm = GaussianMixture(n_components=n_components)
                
                #ctr=0 
                #dp_val = 1.0
                #idx_temp_keep = np.arange(idx_recovered.shape[0])
                #cluster_idx_keep = np.arange(vbParam2.muhat.shape[0])

                gmm.fit(pca_wf)
                labels = gmm.predict_proba(pca_wf)

                temp_rhat = labels
                temp_assignment = np.zeros(labels.shape[0], 'int32')
                #idx = np.where(labels[:,1]>0.5)[0]
                #temp_assignment[idx]=1

            
                # zero out low assignment vals
                self.recover_threshold = 0.001
                temp_rhat[temp_rhat <  self.recover_threshold] = 0
                temp_rhat = temp_rhat/np.sum(temp_rhat, 1, keepdims=True)

                assignment2 = np.argmax(temp_rhat, axis=1)

                mask = temp_rhat>0
                stability = np.average(mask * temp_rhat, axis = 0, weights = mask)
                clusters, sizes = np.unique(assignment2, return_counts = True)

                print (" EM: comps: ", n_components, "sizes: ", sizes, 
                        "stability: ", stability)
                
                if np.any(stability>0.90):
                    break
                
        vbParam = vbParam_ojb()
        vbParam.rhat = temp_rhat

        return vbParam, assignment2


    def load_align_save_waveforms(self, recording):
        
        n_data = self.spt_global.shape[0]
        if self.verbose:
            print('chan '+str(self.channel)+', loading and aligning '+str(n_data)+' spikes')
        
        # load at most 1GB of data at a time
        gb = 1000000000
        max_load_size = int(gb/(8*self.CONFIG.recordings.n_channels*self.spike_size))
        
        # placeholder for all waveforms
        fname = self.chunk_dir+'/channel_'+str(self.channel)+'_wf.dat'
        self.wf_global = np.memmap(filename=fname, dtype='float32', mode='w+', 
                                   shape=(n_data, self.spike_size, self.n_channels))

        ref_template = np.load(self.CONFIG.data.root_folder+'ref_template.npy')

        index = np.append(np.arange(0, n_data, max_load_size), n_data)
        x = np.arange(-self.spike_size // 2, self.spike_size // 2, 1)
        for j in range(len(index)-1):
            spt = self.spt_global[index[j]:index[j+1]]
            wf_temp = recording[x + spt[:,np.newaxis], :]
            best_shifts = align_get_shifts_with_ref(wf_temp[:, :, self.channel],
                                                    ref_template)
            self.wf_global[index[j]:index[j+1]] = shift_chans(wf_temp, best_shifts)
            

    def load_waveforms_from_disk(self):
        # initialize rec explorer
        # Cat: TODO is there a faster version of this?!
        # Cat: TODO should parameters by flexible?
        # Cat: TODO incporpporate alterantive read of spike_size...
        # spike_size = int(CONFIG.recordings.spike_size_ms*
        #                 CONFIG.recordings.sampling_rate//1000)

        re = RecordingExplorer(self.standardized_filename, path_to_geom=self.geometry_file,
                               spike_size=self.spike_size // 2, neighbor_radius=100,
                               dtype='float32', n_channels=self.n_channels,
                               data_order='samples')

        spikes = self.sic_global[:, 0]
        wf_data = re.read_waveforms(spikes)

        return (wf_data)


    def load_waveforms_from_residual(self):
        """Gets clean spikes for a given unit."""

        # Note: residual contains buffers, make sure indexes also are buffered here
        fname = self.chunk_dir + '/residual.npy'
        data = np.load(self.chunk_dir + '/residual.npy')

        # Add the spikes of the current unit back to the residual
        x = np.arange(-self.spike_size // 2, self.spike_size // 2, 1)
        temp = data[x + self.indexes[:,np.newaxis], :] + self.template_original

        data = None
        return temp


def align_get_shifts_with_ref(wf, ref, upsample_factor = 5, nshifts = 7):

    ''' Align all waveforms on a single channel
    
        wf = selected waveform matrix (# spikes, # samples)
        max_channel: is the last channel provided in wf 
        
        Returns: superresolution shifts required to align all waveforms
                 - used downstream for linear interpolation alignment
    '''
    
    # convert nshifts from timesamples to  #of times in upsample_factor
    nshifts = (nshifts*upsample_factor)
    if nshifts%2==0:
        nshifts+=1    
    
    # or loop over every channel and parallelize each channel:
    #wf_up = []
    wf_up = upsample_resample(wf, upsample_factor)
    wlen = wf_up.shape[1]
    wf_start = int(.2 * (wlen-1))
    wf_end = -int(.3 * (wlen-1))
    
    wf_trunc = wf_up[:,wf_start:wf_end]
    wlen_trunc = wf_trunc.shape[1]
    
    # align to last chanenl which is largest amplitude channel appended
    ref_upsampled = upsample_resample(ref[np.newaxis], upsample_factor)[0]
    ref_shifted = np.zeros([wf_trunc.shape[1], nshifts])
    
    for i,s in enumerate(range(-int((nshifts-1)/2), int((nshifts-1)/2+1))):
        ref_shifted[:,i] = ref_upsampled[s+ wf_start: s+ wf_end]

    bs_indices = np.matmul(wf_trunc[:,np.newaxis], ref_shifted).squeeze(1).argmax(1)
    best_shifts = (np.arange(-int((nshifts-1)/2), int((nshifts-1)/2+1)))[bs_indices]

    return best_shifts/np.float32(upsample_factor)

def align_get_shifts(wf, CONFIG, upsample_factor = 5, nshifts = 15):

    ''' Align all waveforms on a single channel
    
        wf = selected waveform matrix (# spikes, # samples)
        max_channel: is the last channel provided in wf 
        
        Returns: superresolution shifts required to align all waveforms
                 - used downstream for linear interpolation alignment
    '''
    
    # convert nshifts from timesamples to  #of times in upsample_factor
    nshifts = (nshifts*upsample_factor)
    if nshifts%2==0:
        nshifts+=1    
    
    # or loop over every channel and parallelize each channel:
    #wf_up = []
    wf_up = upsample_resample(wf, upsample_factor)

    wlen = wf_up.shape[1]
    wf_start = int(.2 * (wlen-1))
    wf_end = -int(.3 * (wlen-1))
    
    wf_trunc = wf_up[:,wf_start:wf_end]
    wlen_trunc = wf_trunc.shape[1]
    
    # align to last chanenl which is largest amplitude channel appended
    ref_upsampled = wf_up.mean(0)
    
    ref_shifted = np.zeros([wf_trunc.shape[1], nshifts])
    
    for i,s in enumerate(range(-int((nshifts-1)/2), int((nshifts-1)/2+1))):
        ref_shifted[:,i] = ref_upsampled[s+ wf_start: s+ wf_end]

    bs_indices = np.matmul(wf_trunc[:,np.newaxis], ref_shifted).squeeze(1).argmax(1)
    best_shifts = (np.arange(-int((nshifts-1)/2), int((nshifts-1)/2+1)))[bs_indices]

    return best_shifts
    
def upsample_resample(wf, upsample_factor):

    wf = wf.T
    waveform_len, n_spikes = wf.shape
    traces = np.zeros((n_spikes, (waveform_len-1)*upsample_factor+1),'float32')
    for j in range(wf.shape[1]):
        traces[j] = signal.resample(wf[:,j],(waveform_len-1)*upsample_factor+1)
    return traces



def shift_chans(wf, best_shifts):
    # use template feat_channel shifts to interpolate shift of all spikes on all other chans
    # Cat: TODO read this from CNOFIG
    wf_shifted = []
    wfs_final=[]
    for k, shift_ in enumerate(best_shifts):
        if int(shift_)==shift_:
            ceil = int(shift_)
            temp = np.roll(wf[k],ceil,axis=0)
        else:
            ceil = int(math.ceil(shift_))
            floor = int(math.floor(shift_))
            temp = np.roll(wf[k],ceil,axis=0)*(shift_-floor)+np.roll(wf[k],floor, axis=0)*(ceil-shift_)
        wfs_final.append(temp)
    wf_shifted = np.array(wfs_final)
    
    return wf_shifted


def knn_dist(pca_wf):
    tree = cKDTree(pca_wf)
    dist, ind = tree.query(pca_wf, k=30)
    return dist


def binary_reader_waveforms(standardized_filename, n_channels, n_times, spikes, channels=None):

    # ***** LOAD RAW RECORDING *****
    if channels is None:
        wfs = np.zeros((spikes.shape[0], n_times, n_channels), 'float32')
    else:
        wfs = np.zeros((spikes.shape[0], n_times, channels.shape[0]), 'float32')

    with open(standardized_filename, "rb") as fin:
        for ctr,s in enumerate(spikes):
            # index into binary file: time steps * 4  4byte floats * n_channels
            fin.seek(s * 4 * n_channels, os.SEEK_SET)
            wfs[ctr] = np.fromfile(
                fin,
                dtype='float32',
                count=(n_times * n_channels)).reshape(n_times, n_channels)[:,channels]

    fin.close()
    return wfs
    
           <|MERGE_RESOLUTION|>--- conflicted
+++ resolved
@@ -234,13 +234,8 @@
                                           self.CONFIG.data.geometry)
 
         # CAT: todo read params below from file:
-<<<<<<< HEAD
         self.plotting = True
         self.verbose = True
-=======
-        self.plotting = False
-        self.verbose = False
->>>>>>> aa6096a7
         self.starting_gen = 0
         self.knn_triage_threshold = 0.95 * 100
         self.knn_triage_flag = True
