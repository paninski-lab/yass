import numpy as np
import logging
import os
from tqdm import tqdm
import parmap
import torch
import torch.multiprocessing as mp
from sklearn.decomposition import PCA
#from numba import jit

from yass.util import absolute_path_to_asset
from yass.empty import empty
from yass.template import align_get_shifts_with_ref, shift_chans

def make_CONFIG2(CONFIG):
    ''' Makes a copy of several attributes of original config parameters
        to be sent into parmap function; original CONFIG can't be pickled;
    '''
    
    # make a copy of the original CONFIG object;
    # multiprocessing doesn't like the methods in original CONFIG        
    CONFIG2 = empty()
    CONFIG2.recordings=empty()
    CONFIG2.resources=empty()
    CONFIG2.deconvolution=empty()
    CONFIG2.data=empty()
    CONFIG2.cluster=empty()
    CONFIG2.cluster.prior=empty()
    CONFIG2.neuralnetwork = empty()

    CONFIG2.recordings.sampling_rate = CONFIG.recordings.sampling_rate
    CONFIG2.recordings.n_channels = CONFIG.recordings.n_channels
    
    CONFIG2.resources.n_processors = CONFIG.resources.n_processors
    CONFIG2.resources.multi_processing = CONFIG.resources.multi_processing
    CONFIG2.resources.n_sec_chunk = CONFIG.resources.n_sec_chunk

    CONFIG2.data.root_folder = CONFIG.data.root_folder
    CONFIG2.data.geometry = CONFIG.data.geometry
    CONFIG2.geom = CONFIG.geom
    
    CONFIG2.cluster.prior.a = CONFIG.cluster.prior.a
    CONFIG2.cluster.prior.beta = CONFIG.cluster.prior.beta
    CONFIG2.cluster.prior.lambda0 = CONFIG.cluster.prior.lambda0
    CONFIG2.cluster.prior.nu = CONFIG.cluster.prior.nu
    CONFIG2.cluster.prior.V = CONFIG.cluster.prior.V

    CONFIG2.neigh_channels = CONFIG.neigh_channels
    CONFIG2.cluster.max_n_spikes = CONFIG.cluster.max_n_spikes
    CONFIG2.cluster.knn_triage = CONFIG.cluster.knn_triage
    CONFIG2.cluster.min_fr = CONFIG.cluster.min_fr

    CONFIG2.spike_size = CONFIG.spike_size
    CONFIG2.spike_size_nn = CONFIG.spike_size_nn

    CONFIG2.neuralnetwork.apply_nn = CONFIG.neuralnetwork.apply_nn

    return CONFIG2

def make_spike_index_from_spike_train(fname_spike_train, fname_templates, savedir):
    
    spike_train = np.load(fname_spike_train)
    templates = np.load(fname_templates)
    
    mcs = templates.ptp(1).argmax(1)
    spike_index = np.copy(spike_train)
    spike_index[:,1] = mcs[spike_train[:,1]]
    labels = np.copy(spike_train[:,1])
    
    fname_spike_index = os.path.join(savedir, 'spike_index.npy')
    fname_labels = os.path.join(savedir, 'labels.npy')

    np.save(fname_spike_index, spike_index)
    np.save(fname_labels, labels)

    return fname_spike_index, fname_labels


#@jit
def split_spikes(spike_index_list, spike_index, idx_keep):
    for j in idx_keep:
        tt, ii = spike_index[j]
        spike_index_list[ii].append(tt)
    return spike_index_list


# def split_spikes2(spike_index_list, spike_index, idx_keep, n_units):
    
    # for ii in range(n_units):
        # idx = np.where(spike_index[:,1]==ii)[0]
        # spike_index_list[ii] = spike_index[idx,0]
    # return spike_index_list


def split_parallel(units, spike_index):
    
    spike_index_list = []
    for ii in units:    
        idx = np.where(spike_index[:,1]==ii)[0]
        spike_index_list.append(spike_index[idx,0])
        
    return spike_index_list
   

def split_spikes_GPU(spike_index, n_units):

    # Cat: TODO: have GPU-use flag in CONFIG file
    device = torch.device("cuda:0" if torch.cuda.is_available() else "cpu")
    spike_index = torch.from_numpy(spike_index).to(device)
    spike_index_list = []

    with tqdm(total=n_units) as pbar:
        for unit in range(n_units):
            print ("unit: ", unit)
            idx = torch.where(spike_index[:,1]==unit,
                              spike_index[:,1]*0+1,
                              spike_index[:,1]*0)
            idx = torch.nonzero(idx)[:,0]
            spike_index_list.append(spike_index[idx,0].cpu().data.numpy())
            
            pbar.update()

    return spike_index_list


def split_spikes_parallel(spike_index_list, spike_index, idx_keep, 
                          n_units, CONFIG):
    
    #np.save('/home/cat/spike_index.npy', spike_index[idx_keep])
    spike_index_local = spike_index[idx_keep]
    units = np.array_split(np.arange(n_units), CONFIG.resources.n_processors)
        
    print ("start parallel...# of chunks: ", len(units))
    res = parmap.map(split_parallel, units, spike_index_local, 
                      pm_processes=CONFIG.resources.n_processors)
    print ("end parallel...")
    print ("len res: ", len(res))

    spike_index_list = [[]]*n_units
    for i in range(len(res)):
        for ctr, unit in enumerate(units[i]):
            print ("saving unit: ", unit)
            spike_index_list[unit]==res[i][ctr]

    return spike_index_list


def partition_input(save_dir,
                    fname_spike_index,
                    CONFIG,
                    fname_templates_up=None,
                    fname_spike_train_up=None):

    print ("  partitioning input data (todo: skip if already computed)")
    # make directory
    if not os.path.exists(save_dir):
        os.makedirs(save_dir)

    # load data
    spike_index = np.load(fname_spike_index, allow_pickle=True)

    # re-organize spike times and templates id
    n_units = np.max(spike_index[:, 1]) + 1
    #spike_index_list = [[] for ii in range(n_units)]

<<<<<<< HEAD
    spike_index_list = split_spikes_GPU(spike_index, n_units)
=======
    spike_index_list = split_parallel(np.arange(n_units), spike_index)
    #spike_index_list = split_spikes_GPU(spike_index[idx_keep], n_units)
>>>>>>> 19343508
    #spike_index_list = split_spikes_parallel(spike_index_list, spike_index,
    #                                     idx_keep, n_units, CONFIG)

    # if there are upsampled data as input,
    # load and partition them also
    if fname_templates_up is not None:
        spike_index_up = np.load(fname_spike_train_up, allow_pickle=True)
        templates_up = np.load(fname_templates_up, allow_pickle=True)
        up_id_list = [[] for ii in range(n_units)]
        for j in idx_keep:
            ii = spike_index[j, 1]
            up_id = spike_index_up[j, 1]
            up_id_list[ii].append(up_id)

    fnames = []
    units = []
    for unit in range(n_units):

        # it needs at least 5 spikes to cluster
        if len(spike_index_list[unit]) < 5:
            continue

        fname = os.path.join(save_dir, 'partition_{}.npz'.format(unit))
        fnames.append(fname)
        units.append(unit)

        if os.path.exists(fname):
            continue

        if fname_templates_up is not None:
            unique_up_ids = np.unique(up_id_list[unit])
            if unique_up_ids.shape[0]==0:
                np.savez(fname,
                     spike_times = [],
                     up_ids = [],
                     up_templates = [])
                fnames.append(fname)

            else:
                up_templates = templates_up[unique_up_ids]
                new_id_map = {iid: ctr for ctr, iid in enumerate(unique_up_ids)}
                up_id2 = [new_id_map[iid] for iid in up_id_list[unit]]

                np.savez(fname,
                         spike_times = spike_index_list[unit],
                         up_ids = up_id2,
                         up_templates = up_templates)
        else:
            np.savez(fname,
                     spike_times = spike_index_list[unit])
        
    return units, fnames

def gather_clustering_result(result_dir, out_dir):

    '''load clustering results
    '''

    logger = logging.getLogger(__name__)
    
    logger.info("gathering clustering results")

    # make output folder
    if not os.path.exists(out_dir):
        os.makedirs(out_dir)

    # convert clusters to templates
    templates = []
    spike_indexes = []

    filenames = sorted(os.listdir(result_dir))
    for fname in filenames:
        data = np.load(os.path.join(result_dir, fname), allow_pickle=True)
        temp_temp = data['templates']
        if (temp_temp.shape[0]) != 0:
            templates.append(temp_temp)
            temp = data['spiketime']
            for s in range(len(temp)):
                spike_indexes.append(temp[s])

    spike_indexes = np.array(spike_indexes)    
    templates = np.vstack(templates)

    logger.info("units loaded: {}".format(len(spike_indexes)))

    fname_templates = os.path.join(out_dir, 'templates.npy')
    np.save(fname_templates, templates)

    # rearange spike indees from id 0..N
    logger.info("reindexing spikes")
    spike_train = np.zeros((0,2), 'int32')
    for k in range(spike_indexes.shape[0]):    
        temp = np.zeros((spike_indexes[k].shape[0],2), 'int32')
        temp[:,0] = spike_indexes[k]
        temp[:,1] = k
        spike_train = np.vstack((spike_train, temp))

    fname_spike_train = os.path.join(out_dir, 'spike_train.npy')
    np.save(fname_spike_train, spike_train)

    return fname_templates, fname_spike_train


def load_align_waveforms(save_dir, raw_data, fname_splits,
                         fname_spike_index, fname_labels_input,
                         fname_templates_input, reader_raw, reader_resid,
                         CONFIG):
    '''load and align waveforms first to run nn denoise
    '''

    if not os.path.exists(save_dir):
        os.makedirs(save_dir)

    if fname_splits is None:
        split_labels = np.load(fname_spike_index)[:, 1]
    else:
        split_labels = np.load(fname_splits)
    all_split_labels = np.unique(split_labels)

    if CONFIG.resources.multi_processing:
        n_processors = CONFIG.resources.n_processors
        split_labels_in = []
        for j in range(n_processors):
            split_labels_in.append(
                all_split_labels[slice(j, len(all_split_labels), n_processors)])
            
        fnames_out_parallel = parmap.map(
            load_align_waveforms_parallel,
            split_labels_in,
            save_dir,
            raw_data,
            fname_splits,
            fname_spike_index,
            fname_labels_input,
            fname_templates_input,
            reader_raw,
            reader_resid,
            CONFIG,
            processes=n_processors)
        fnames_out = []
        [fnames_out.extend(el) for el in fnames_out_parallel]
        
        units_out = []
        [units_out.extend(el) for el in split_labels_in]

    else:
        units_out = all_split_labels
        fnames_out = load_align_waveforms_parallel(
            all_split_labels,
            save_dir,
            raw_data,
            fname_splits,
            fname_spike_index,
            fname_labels_input,
            fname_templates_input,
            reader_raw,
            reader_resid,
            CONFIG)

    return units_out, fnames_out


def load_align_waveforms_parallel(labels_in,
                                  save_dir,
                                  raw_data,
                                  fname_splits,
                                  fname_spike_index,
                                  fname_labels_input,
                                  fname_templates,
                                  reader_raw,
                                  reader_resid,
                                  CONFIG):
    
    spike_index = np.load(fname_spike_index)
    if fname_splits is None:
        split_labels = spike_index[:, 1]
    else:
        split_labels = np.load(fname_splits)
    
    # minimum number of spikes per cluster
    rec_len_sec = np.ptp(spike_index[:,0])
    min_spikes = int(rec_len_sec*CONFIG.cluster.min_fr/CONFIG.recordings.sampling_rate)

    # first read waveforms in a bigger size
    # then align and cut down edges
    if CONFIG.neuralnetwork.apply_nn:
        spike_size_out = CONFIG.spike_size_nn
    else:
        spike_size_out = CONFIG.spike_size
    spike_size_buffer = 3
    spike_size_read = spike_size_out + 2*spike_size_buffer
    
    # load data for making clean wfs
    if not raw_data:
        labels_input = np.load(fname_labels_input)
        templates = np.load(fname_templates)

        n_times_templates = templates.shape[1]
        if n_times_templates > spike_size_out:
            n_times_diff = (n_times_templates - spike_size_out)//2
            templates = templates[:, n_times_diff:-n_times_diff]

    # get waveforms and align
    fname_outs = []
    for id_ in labels_in:
        fname_out = os.path.join(save_dir, 'partition_{}.npz'.format(id_))
        fname_outs.append(fname_out)

        if os.path.exists(fname_out):
            continue

        idx_ = np.where(split_labels == id_)[0]
        
        # spike times
        spike_times = spike_index[idx_, 0]

        # if it will be subsampled, min spikes should decrease also
        subsample_ratio = np.min(
            (1, CONFIG.cluster.max_n_spikes/float(len(spike_times))))
        min_spikes = int(min_spikes*subsample_ratio)
        # min_spikes needs to be at least 20 to cluster
        min_spikes = np.max((min_spikes, 20))

        # subsample spikes
        (spike_times,
         idx_sampled) = subsample_spikes(
            spike_times,
            CONFIG.cluster.max_n_spikes)
        
        # max channel and neighbor channels
        channel = int(spike_index[idx_, 1][0])
        neighbor_chans = np.where(CONFIG.neigh_channels[channel])[0]

        if raw_data:
            wf, skipped_idx = reader_raw.read_waveforms(
                spike_times, spike_size_read, neighbor_chans)
            spike_times = np.delete(spike_times, skipped_idx)

        else:

            # get upsampled ids
            template_ids_ = labels_input[idx_][idx_sampled]
            unique_template_ids = np.unique(template_ids_)

            # ids relabelled
            templates_in = templates[unique_template_ids]
            template_ids_in = np.zeros_like(template_ids_)
            for ii, k in enumerate(unique_template_ids):
                template_ids_in[template_ids_==k] = ii
 
            # get clean waveforms
            wf, skipped_idx = reader_resid.read_clean_waveforms(
                spike_times, template_ids_in, templates_in,
                spike_size_read, neighbor_chans)
            spike_times = np.delete(spike_times, skipped_idx)
            template_ids_in = np.delete(template_ids_in, skipped_idx)

        # align
        if wf.shape[0] > 0:
            mc = np.where(neighbor_chans==channel)[0][0]
            shifts = align_get_shifts_with_ref(
                wf[:, :, mc], nshifts=3)
            wf = shift_chans(wf, shifts)
            wf = wf[:, spike_size_buffer:-spike_size_buffer]
        else:
            shifts = None

        if raw_data:
            np.savez(fname_out,
                     spike_times=spike_times,
                     wf=wf,
                     shifts=shifts,
                     channel=channel,
                     min_spikes=min_spikes
                    )
        else:
            np.savez(fname_out,
                     spike_times=spike_times,
                     wf=wf,
                     shifts=shifts,
                     upsampled_ids=template_ids_in,
                     up_templates=templates_in,
                     channel=channel,
                     min_spikes=min_spikes
                    )

    return fname_outs


def subsample_spikes(spike_times, max_spikes):
        
    # limit number of spikes
    if len(spike_times)>max_spikes:
        idx_sampled = np.random.choice(
            a=np.arange(len(spike_times)),
            size=max_spikes,
            replace=False)
        spike_times = spike_times[idx_sampled]
    else:
        idx_sampled = np.arange(len(spike_times))

    return spike_times, idx_sampled

def split(a, n):
    k, m = divmod(len(a), n)
    return [a[i * k + min(i, m):(i + 1) * k + min(i + 1, m)] for i in range(n)]

def nn_denoise_wf(fnames_input_data, denoiser, devices):

    fnames_input_split = split(fnames_input_data, len(devices))
    processes = []
    for ii, device in enumerate(devices):
        p = mp.Process(target=nn_denoise_wf_parallel,
                       args=(fnames_input_split[ii],
                             denoiser, device))
        p.start()
        processes.append(p)

    for p in processes:
        p.join()


def nn_denoise_wf_parallel(fnames, denoiser, device):

    denoiser = denoiser.to(device)

    for fname in fnames:
        temp = np.load(fname, allow_pickle=True)

        if 'denoised_wf' in temp.files:
            continue

        wf = temp['wf']
        n_data, n_times, n_chans = wf.shape
        if wf.shape[0]>0:
            wf_reshaped = wf.transpose(0, 2, 1).reshape(-1, n_times)
            wf_torch = torch.FloatTensor(wf_reshaped).to(device)
            denoised_wf = denoiser(wf_torch)[0]
            denoised_wf = denoised_wf.reshape(
                n_data, n_chans, n_times)
            denoised_wf = denoised_wf.cpu().data.numpy().transpose(0, 2, 1)

            # reshape it
            #window = np.arange(15, 40)
            #denoised_wf = denoised_wf[:, window]
            denoised_wf = denoised_wf.reshape(n_data, -1)
        else:
            denoised_wf = np.zeros((wf.shape[0],
                                    wf.shape[1]*wf.shape[2]),'float32')

        temp = dict(temp)
        temp['denoised_wf'] = denoised_wf
        np.savez(fname, **temp)

def denoise_wf(fnames_input_data):

    with tqdm(total=len(fnames_input_data)) as pbar:
        for fname in fnames_input_data:
            temp = np.load(fname, allow_pickle=True)

            if 'denoised_wf' in temp.files:
                continue

            wf = temp['wf']
            n_data, n_times, n_chans = wf.shape
            wf_reshaped = wf.transpose(0, 2, 1).reshape(-1, n_times)

            # restrict to high energy locations
            energy = np.max(np.median(np.square(wf), 0), 1)
            idx = np.where(energy > 0.5)[0]
            if len(idx) == 0:
                idx = [energy.argmax()]
            wf_reshaped = wf_reshaped[:, idx]

            if len(idx) > 5:
                # denoise using pca
                pca = PCA(n_components=5)
                score = pca.fit_transform(wf_reshaped)
                denoised_wf = pca.inverse_transform(score)
            else:
                denoised_wf = wf_reshaped

            # reshape it
            #window = np.arange(15, 40)
            #denoised_wf = denoised_wf[:, window]
            denoised_wf = denoised_wf.reshape(
                n_data, n_chans, len(idx)).transpose(0, 2, 1)
            denoised_wf = denoised_wf.reshape(n_data, -1)

            temp = dict(temp)
            temp['denoised_wf'] = denoised_wf
            np.savez(fname, **temp)
            pbar.update()<|MERGE_RESOLUTION|>--- conflicted
+++ resolved
@@ -163,12 +163,8 @@
     n_units = np.max(spike_index[:, 1]) + 1
     #spike_index_list = [[] for ii in range(n_units)]
 
-<<<<<<< HEAD
-    spike_index_list = split_spikes_GPU(spike_index, n_units)
-=======
     spike_index_list = split_parallel(np.arange(n_units), spike_index)
     #spike_index_list = split_spikes_GPU(spike_index[idx_keep], n_units)
->>>>>>> 19343508
     #spike_index_list = split_spikes_parallel(spike_index_list, spike_index,
     #                                     idx_keep, n_units, CONFIG)
 
