import numpy as np
import logging
import os
import tqdm
import parmap
from scipy import signal
from scipy import stats
from scipy.signal import argrelmax
from scipy.spatial import cKDTree
from copy import deepcopy
import math
from sklearn.cluster import AgglomerativeClustering

from yass.explore.explorers import RecordingExplorer
from yass.templates.util import strongly_connected_components_iterative
from yass.geometry import n_steps_neigh_channels
from yass import mfm
from yass.empty import empty
from scipy.sparse import lil_matrix
from statsmodels import robust
from scipy.signal import argrelmin
import matplotlib
from sklearn.mixture import GaussianMixture

import matplotlib.pyplot as plt
import matplotlib.patches as mpatches
import pandas as pd
import networkx as nx
import multiprocessing as mp
from sklearn.discriminant_analysis import LinearDiscriminantAnalysis as LDA
from diptest.diptest import diptest as dp

from sklearn.decomposition import PCA as PCA_original


#from matplotlib import colors as mcolors
#colors = dict(mcolors.BASE_COLORS, **mcolors.CSS4_COLORS)
#by_hsv = ((tuple(mcolors.rgb_to_hsv(mcolors.to_rgba(color)[:3])), name)
                 #for name, color in colors.items())
#sorted_colors = [name for hsv, name in by_hsv]

colors = [
'black','blue','red','green','cyan','magenta','brown','pink',
'orange','firebrick','lawngreen','dodgerblue','crimson','orchid','slateblue',
'darkgreen','darkorange','indianred','darkviolet','deepskyblue','greenyellow',
'peru','cadetblue','forestgreen','slategrey','lightsteelblue','rebeccapurple',
'darkmagenta','yellow','hotpink',
'black','blue','red','green','cyan','magenta','brown','pink',
'orange','firebrick','lawngreen','dodgerblue','crimson','orchid','slateblue',
'darkgreen','darkorange','indianred','darkviolet','deepskyblue','greenyellow',
'peru','cadetblue','forestgreen','slategrey','lightsteelblue','rebeccapurple',
'darkmagenta','yellow','hotpink',
'black','blue','red','green','cyan','magenta','brown','pink',
'orange','firebrick','lawngreen','dodgerblue','crimson','orchid','slateblue',
'darkgreen','darkorange','indianred','darkviolet','deepskyblue','greenyellow',
'peru','cadetblue','forestgreen','slategrey','lightsteelblue','rebeccapurple',
'darkmagenta','yellow','hotpink',
'black','blue','red','green','cyan','magenta','brown','pink',
'orange','firebrick','lawngreen','dodgerblue','crimson','orchid','slateblue',
'darkgreen','darkorange','indianred','darkviolet','deepskyblue','greenyellow',
'peru','cadetblue','forestgreen','slategrey','lightsteelblue','rebeccapurple',
'darkmagenta','yellow','hotpink']


sorted_colors=colors

        
def calculate_sparse_rhat(vbParam, tmp_loc, scores,
                          spike_index, neighbors):

    # vbParam.rhat calculation
    n_channels = np.max(spike_index[:, 1]) + 1
    n_templates = tmp_loc.shape[0]

    rhat = lil_matrix((scores.shape[0], n_templates))
    rhat = None
    for channel in range(n_channels):

        idx_data = np.where(spike_index[:, 1] == channel)[0]
        score = scores[idx_data]
        n_data = score.shape[0]

        ch_idx = np.where(neighbors[channel])[0]
        cluster_idx = np.zeros(n_templates, 'bool')
        for c in ch_idx:
            cluster_idx[tmp_loc == c] = 1
        cluster_idx = np.where(cluster_idx)[0]

        if n_data > 0 and cluster_idx.shape[0] > 0:

            local_vbParam = mfm.vbPar(None)
            local_vbParam.muhat = vbParam.muhat[:, cluster_idx]
            local_vbParam.Vhat = vbParam.Vhat[:, :, cluster_idx]
            local_vbParam.invVhat = vbParam.invVhat[:, :, cluster_idx]
            local_vbParam.nuhat = vbParam.nuhat[cluster_idx]
            local_vbParam.lambdahat = vbParam.lambdahat[cluster_idx]
            local_vbParam.ahat = vbParam.ahat[cluster_idx]

            mask = np.ones([n_data, 1])
            group = np.arange(n_data)
            masked_data = mfm.maskData(score, mask, group)

            local_vbParam.update_local(masked_data)
            local_vbParam.rhat[local_vbParam.rhat < 0.1] = 0
            local_vbParam.rhat = local_vbParam.rhat / \
                np.sum(local_vbParam.rhat, axis=1, keepdims=True)

            row_idx, col_idx = np.where(local_vbParam.rhat > 0)
            val = local_vbParam.rhat[row_idx, col_idx]
            row_idx = idx_data[row_idx]
            col_idx = cluster_idx[col_idx]
            rhat_local = np.hstack((row_idx[:, np.newaxis],
                                    col_idx[:, np.newaxis],
                                    val[:, np.newaxis]))
            if rhat is None:
                rhat = rhat_local
            else:
                rhat = np.vstack((rhat, rhat_local))

    return rhat


def calc_prob(data, means, precision): 

    #print data.shape
    #print means.shape
    #print precision.shape

    diff = data[:,np.newaxis] - means
    #print diff.shape
    maha = np.squeeze(np.matmul(diff[:, :, np.newaxis],
                                np.matmul(precision,
                                          diff[..., np.newaxis])),
                      axis=[2, 3])
    #print maha.shape
    
    log_prec = np.linalg.slogdet(precision)[1]/2
    #print (log_prec)
    constant = -np.log(2*np.pi)*precision.shape[1]/2
    prob = -maha/2 + log_prec + constant
    return prob

def calculate_maha_clusters(vbParam):
    diff = np.transpose(vbParam.muhat, [1, 2, 0]) - \
        vbParam.muhat[..., 0].T
    clustered_prec = np.transpose(vbParam.Vhat[:, :, :, 0] *
                                  vbParam.nuhat, [2, 0, 1])
    maha = np.squeeze(np.matmul(diff[:, :, np.newaxis],
                                np.matmul(clustered_prec[:, np.newaxis],
                                          diff[..., np.newaxis])),
                      axis=[2, 3])
    return maha


def merge_move_patches(cluster, neigh_clusters, scores, vbParam, maha, cfg):

    while len(neigh_clusters) > 0:
        i = neigh_clusters[-1]
        # indices = np.logical_or(clusterid == cluster, clusterid == i)
        indices, temp = vbParam.rhat[:, [cluster, i]].nonzero()
        indices = np.unique(indices)
        ka, kb = min(cluster, i), max(cluster, i)
        local_scores = scores[indices]
        local_vbParam = mfm.vbPar(
            vbParam.rhat[:, [cluster, i]].toarray()[indices])
        local_vbParam.muhat = vbParam.muhat[:, [cluster, i]]
        local_vbParam.Vhat = vbParam.Vhat[:, :, [cluster, i]]
        local_vbParam.invVhat = vbParam.invVhat[:, :, [cluster, i]]
        local_vbParam.nuhat = vbParam.nuhat[[cluster, i]]
        local_vbParam.lambdahat = vbParam.lambdahat[[cluster, i]]
        local_vbParam.ahat = vbParam.ahat[[cluster, i]]
        mask = np.ones([local_scores.shape[0], 1])
        group = np.arange(local_scores.shape[0])
        local_maskedData = mfm.maskData(local_scores, mask, group)
        # local_vbParam.update_local(local_maskedData)
        local_suffStat = mfm.suffStatistics(local_maskedData, local_vbParam)

        ELBO = mfm.ELBO_Class(local_maskedData, local_suffStat,
                              local_vbParam, cfg)
        L = np.ones(2)
        (local_vbParam, local_suffStat,
         merged, _, _) = mfm.check_merge(local_maskedData,
                                         local_vbParam,
                                         local_suffStat, 0, 1,
                                         cfg, L, ELBO)
        if merged:
            print("merging {}, {}".format(cluster, i))
            vbParam.muhat = np.delete(vbParam.muhat, kb, 1)
            vbParam.muhat[:, ka] = local_vbParam.muhat[:, 0]

            vbParam.Vhat = np.delete(vbParam.Vhat, kb, 2)
            vbParam.Vhat[:, :, ka] = local_vbParam.Vhat[:, :, 0]

            vbParam.invVhat = np.delete(vbParam.invVhat, kb, 2)
            vbParam.invVhat[:, :, ka] = local_vbParam.invVhat[:, :, 0]

            vbParam.nuhat = np.delete(vbParam.nuhat, kb, 0)
            vbParam.nuhat[ka] = local_vbParam.nuhat[0]

            vbParam.lambdahat = np.delete(vbParam.lambdahat, kb, 0)
            vbParam.lambdahat[ka] = local_vbParam.lambdahat[0]

            vbParam.ahat = np.delete(vbParam.ahat, kb, 0)
            vbParam.ahat[ka] = local_vbParam.ahat[0]

            vbParam.rhat[:, ka] = vbParam.rhat[:, ka] + vbParam.rhat[:, kb]
            n_data_all, n_templates_all = vbParam.rhat.shape
            to_keep = list(set(np.arange(n_templates_all))-set([kb]))
            vbParam.rhat = vbParam.rhat[:, to_keep]

            # clusterid[indices] = ka
            # clusterid[clusterid > kb] = clusterid[clusterid > kb] - 1
            neigh_clusters.pop()

            maha = np.delete(maha, kb, 1)
            maha = np.delete(maha, kb, 0)

            diff = vbParam.muhat[:, :, 0] - local_vbParam.muhat[:, :, 0]

            prec = local_vbParam.Vhat[..., 0] * local_vbParam.nuhat[0]
            maha[ka] = np.squeeze(
                np.matmul(
                    diff.T[:, np.newaxis, :],
                    np.matmul(prec[:, :, 0],
                              diff.T[..., np.newaxis])))

            prec = np.transpose(vbParam.Vhat[..., 0] * vbParam.nuhat,
                                [2, 0, 1])
            maha[:, ka] = np.squeeze(np.matmul(
                diff.T[:, np.newaxis, :],
                np.matmul(prec, diff.T[..., np.newaxis])))

            maha[ka, ka] = np.inf
            neigh_clusters = list(np.where(
                np.logical_or(maha[ka] < 15, maha.T[ka] < 15))[0])
            cluster = ka

        if not merged:
            maha[ka, kb] = maha[kb, ka] = np.inf
            neigh_clusters.pop()

    return vbParam, maha


def try_merge(k1, k2, scores, vbParam, maha, cfg):

    ka, kb = min(k1, k2), max(k1, k2)

    assignment = vbParam.rhat[:, :2].astype('int32')

    idx_ka = assignment[:, 1] == ka
    idx_kb = assignment[:, 1] == kb

    indices = np.unique(assignment[
        np.logical_or(idx_ka, idx_kb), 0])

    rhat = np.zeros((scores.shape[0], 2))
    rhat[assignment[idx_ka, 0], 0] = vbParam.rhat[idx_ka, 2]
    rhat[assignment[idx_kb, 0], 1] = vbParam.rhat[idx_kb, 2]
    rhat = rhat[indices]

    local_scores = scores[indices]
    local_vbParam = mfm.vbPar(rhat)
    local_vbParam.muhat = vbParam.muhat[:, [ka, kb]]
    local_vbParam.Vhat = vbParam.Vhat[:, :, [ka, kb]]
    local_vbParam.invVhat = vbParam.invVhat[:, :, [ka, kb]]
    local_vbParam.nuhat = vbParam.nuhat[[ka, kb]]
    local_vbParam.lambdahat = vbParam.lambdahat[[ka, kb]]
    local_vbParam.ahat = vbParam.ahat[[ka, kb]]

    mask = np.ones([local_scores.shape[0], 1])
    group = np.arange(local_scores.shape[0])
    local_maskedData = mfm.maskData(local_scores, mask, group)
    # local_vbParam.update_local(local_maskedData)
    local_suffStat = mfm.suffStatistics(local_maskedData, local_vbParam)

    ELBO = mfm.ELBO_Class(local_maskedData, local_suffStat, local_vbParam, cfg)
    L = np.ones(2)
    (local_vbParam, local_suffStat,
     merged, _, _) = mfm.check_merge(local_maskedData,
                                     local_vbParam,
                                     local_suffStat, 0, 1,
                                     cfg, L, ELBO)
    if merged:
        print("merging {}, {}".format(ka, kb))

        vbParam.muhat = np.delete(vbParam.muhat, kb, 1)
        vbParam.muhat[:, ka] = local_vbParam.muhat[:, 0]

        vbParam.Vhat = np.delete(vbParam.Vhat, kb, 2)
        vbParam.Vhat[:, :, ka] = local_vbParam.Vhat[:, :, 0]

        vbParam.invVhat = np.delete(vbParam.invVhat, kb, 2)
        vbParam.invVhat[:, :, ka] = local_vbParam.invVhat[:, :, 0]

        vbParam.nuhat = np.delete(vbParam.nuhat, kb, 0)
        vbParam.nuhat[ka] = local_vbParam.nuhat[0]

        vbParam.lambdahat = np.delete(vbParam.lambdahat, kb, 0)
        vbParam.lambdahat[ka] = local_vbParam.lambdahat[0]

        vbParam.ahat = np.delete(vbParam.ahat, kb, 0)
        vbParam.ahat[ka] = local_vbParam.ahat[0]

        idx_delete = np.where(np.logical_or(idx_ka, idx_kb))[0]
        vbParam.rhat = np.delete(vbParam.rhat, idx_delete, 0)
        vbParam.rhat[vbParam.rhat[:, 1] > kb, 1] -= 1

        rhat_temp = np.hstack((indices[:, np.newaxis],
                               np.ones((indices.size, 1))*ka,
                               np.sum(rhat, 1, keepdims=True)))
        vbParam.rhat = np.vstack((vbParam.rhat, rhat_temp))

        maha = np.delete(maha, kb, 1)
        maha = np.delete(maha, kb, 0)

        diff = vbParam.muhat[:, :, 0] - local_vbParam.muhat[:, :, 0]

        prec = local_vbParam.Vhat[..., 0] * local_vbParam.nuhat[0]
        maha[ka] = np.squeeze(
            np.matmul(
                diff.T[:, np.newaxis, :],
                np.matmul(prec[:, :, 0],
                          diff.T[..., np.newaxis])))

        prec = np.transpose(vbParam.Vhat[..., 0] * vbParam.nuhat,
                            [2, 0, 1])
        maha[:, ka] = np.squeeze(
            np.matmul(diff.T[:, np.newaxis, :],
                      np.matmul(prec, diff.T[..., np.newaxis])))

        maha[ka, ka] = np.inf

    if not merged:
        maha[ka, kb] = maha[kb, ka] = np.inf

    return vbParam, maha


def global_cluster_info(vbParam, main_channel,
                        score, spike_index,
                        global_vbParam, global_tmp_loc,
                        global_score, global_spike_index):
    """
    Gather clustering information from each run
    Parameters
    ----------
    vbParam, maskedData: class
        cluster information output from MFM
    score: np.array (n_data, n_features, 1)
        score used for each clustering
    spike_time: np.array (n_data, 1)
        spike time that matches with each score
    global_vbParam, global_maskedData: class
        a class that contains cluster information from all
        previous run,
    global_score: np.array (n_data_all, n_features, 1)
        all scores from previous runs
    global_spike_times: np.array (n_data_all, 1)
        spike times matched to global_score
    global_cluster_id: np.array (n_data_all, 1)
        cluster id matched to global_score
    Returns
    -------
    global_vbParam, global_maskedData: class
        a class that contains cluster information after
        adding the current one
    global_score: np.array (n_data_all, n_features, 1)
        all scores after adding the current one
    global_spike_times: np.array (n_data_all, 1)
        spike times matched to global_score
    global_cluster_id: np.array (n_data_all, 1)
        cluster id matched to global_score
    """

    n_idx, k_idx = np.where(vbParam.rhat > 0)
    prob_val = vbParam.rhat[n_idx, k_idx]
    vbParam.rhat = np.hstack((n_idx[:, np.newaxis],
                              k_idx[:, np.newaxis],
                              prob_val[:, np.newaxis]))

    if global_vbParam is None:
        global_vbParam = vbParam
        global_tmp_loc = np.ones(
            vbParam.muhat.shape[1], 'int16')*main_channel
        global_score = score
        global_spike_index = spike_index

    else:

        # append global_vbParam
        global_vbParam.muhat = np.concatenate(
            [global_vbParam.muhat, vbParam.muhat], axis=1)
        global_vbParam.Vhat = np.concatenate(
            [global_vbParam.Vhat, vbParam.Vhat], axis=2)
        global_vbParam.invVhat = np.concatenate(
            [global_vbParam.invVhat, vbParam.invVhat],
            axis=2)
        global_vbParam.lambdahat = np.concatenate(
            [global_vbParam.lambdahat, vbParam.lambdahat],
            axis=0)
        global_vbParam.nuhat = np.concatenate(
            [global_vbParam.nuhat, vbParam.nuhat],
            axis=0)
        global_vbParam.ahat = np.concatenate(
            [global_vbParam.ahat, vbParam.ahat],
            axis=0)

        n_max, k_max = np.max(global_vbParam.rhat[:, :2], axis=0)
        vbParam.rhat[:, 0] += n_max + 1
        vbParam.rhat[:, 1] += k_max + 1
        global_vbParam.rhat = np.concatenate(
            [global_vbParam.rhat, vbParam.rhat],
            axis=0)

        global_tmp_loc = np.hstack((global_tmp_loc,
                                    np.ones(vbParam.muhat.shape[1],
                                            'int16')*main_channel))

        # append score
        global_score = np.concatenate([global_score,
                                       score], axis=0)

        # append spike_index
        global_spike_index = np.concatenate([global_spike_index,
                                             spike_index], axis=0)

    return (global_vbParam, global_tmp_loc,
            global_score, global_spike_index)


def clean_empty_cluster(vbParam, min_spikes=20):

    n_hat = np.sum(vbParam.rhat, 0)
    Ks = n_hat > min_spikes

    vbParam.muhat = vbParam.muhat[:, Ks]
    vbParam.Vhat = vbParam.Vhat[:, :, Ks]
    vbParam.invVhat = vbParam.invVhat[:, :, Ks]
    vbParam.lambdahat = vbParam.lambdahat[Ks]
    vbParam.nuhat = vbParam.nuhat[Ks]
    vbParam.ahat = vbParam.ahat[Ks]
    vbParam.rhat = vbParam.rhat[:, Ks]

    return vbParam


def usample_resample2(wf, upsample_factor):
    n_spikes = wf.shape[1]
    traces=[]
    for j in range(n_spikes):
        traces.append(signal.resample(wf[:,j],91))
        
    return wfs_upsampled
    
    
def upsample_template(wf,upsample_factor,n_steps):

    # reduce waveform to 5 time_steps
    wf = wf[wf.shape[0]//2-n_steps: wf.shape[0]//2+n_steps+1]
    # get shapes
    waveform_size, n_spikes = wf.shape

    # upsample using cubic interpolation
    x = np.linspace(0, waveform_size - 1, num=waveform_size, endpoint=True)
    shifts = np.linspace(0, 1, upsample_factor, endpoint=False)
    xnew = np.sort(np.reshape(x[:, np.newaxis] + shifts, -1))
    wfs_upsampled = np.zeros((waveform_size * upsample_factor, n_spikes))
    
    # compute template and interpolate it
    template = np.mean(wf,axis=1)
    ff = interp1d(x, template, kind='cubic')
    idx_good = np.logical_and(xnew >= 0, xnew <= waveform_size - 1)
    template_upsampled = ff(xnew[idx_good])
        
    return template_upsampled


def shift_template(template_upsampled, n_shifts, window):
    ''' Select n_shifts version of the tempalte shifting from
        -n_shifts/2 to + n_shifts/2 in the original waveform
        
        Cat TODO: this should be done pythonically
    '''
    
    temp_array = []
    for s in range(-n_shifts//2, n_shifts//2, 1):
        temp_array.append(template_upsampled[template_upsampled.shape[0]//2-window+s:
                                             template_upsampled.shape[0]//2+window+s])
    return np.array(temp_array)


def return_shifts(wfs_upsampled, template_shifted, window):
    
    shift_array = []
    out_array = []
    waveform_len = wfs_upsampled.shape[0]

    for k in range(wfs_upsampled.shape[1]):
        temp = np.matmul(wfs_upsampled[waveform_len//2-window:waveform_len//2+window,k],
                        template_shifted.T)
        
        shift_array.append(np.argmax(temp))
    
    return np.array(shift_array) #, out_array


# PCA function return PCA and reconstructed data
def PCA(X, n_components):
    from sklearn import decomposition

    pca = decomposition.PCA(n_components)
    pca.fit(X)
    X = pca.transform(X)
    Y = pca.inverse_transform(X)
    return X, Y, pca





def align_channelwise3(wf, upsample_factor = 20, nshifts = 7):

    wf_up = upsample_resample(wf.T, upsample_factor)
    wlen = wf_up.shape[1]
    wf_start = int(.2 * (wlen-1))
    wf_end = -int(.3 * (wlen-1))
    wf_trunc = wf_up[:,wf_start:wf_end]
    wlen_trunc = wf_trunc.shape[1]
   
    #if type(ref) == 'ndarray':
    #    ref_upsampled = upsample_resample(ref,20)
    #else:
    ref_upsampled = wf_up.mean(0)
    
    ref_shifted = np.zeros([wf_trunc.shape[1], nshifts])
    for i,s in enumerate(range(-int((nshifts-1)/2), int((nshifts-1)/2+1))):
        ref_shifted[:,i] = ref_upsampled[s+ wf_start: s+ wf_end]
    bs_indices = np.matmul(wf_trunc[:,np.newaxis,:], ref_shifted).squeeze(1).argmax(1)
    best_shifts = (np.arange(-int((nshifts-1)/2), int((nshifts-1)/2+1)))[bs_indices]
    
    wf_final = np.zeros([wf.shape[0], (wlen-1)//2 +1])
    for i,s in enumerate(best_shifts):
        wf_final[i] = wf_up[i,-s+ wf_start: -s+ wf_end]
    return wf_final[:,::upsample_factor]


def align_last_chan_linear(wf, CONFIG, channel):
    ''' Align all waveforms to the master channel; 
    
        wf = selected waveform matrix (# spikes, # samples, # featchans)
        max_channel: is the last channel provided in wf 
        
        Use linear interpolation for all otehr chans aside from master chan;

    '''
    
    # compute feature channels
    n_feat_chans = 5
    feat_chans, mc = get_feat_channels_diptest(wf, n_feat_chans)
    #print (' featchans, max chan ', feat_chans, mc)

    # compute best interpolated alignemt using feature channel templates
    fit_chans = np.concatenate((feat_chans, [channel]),axis=0)
    template= wf[:,:,fit_chans].mean(0)
    #print (template.shape)

    upsample_factor = 5
    template_align, best_shifts = align_singletrace_lastchan(template, CONFIG, upsample_factor = upsample_factor, nshifts = 15, ref = None)

    # use template feat_channel shifts to interpolate shift of all spikes on all other chans
    wf_shifted = []
    for ctr,feat_chan in enumerate(feat_chans):
        shift_ = best_shifts[ctr]/upsample_factor
        if int(shift_)==shift_:
            ceil = int(shift_)
            temp = np.roll(wf[:,:,feat_chan],ceil,axis=1)
        else:
            ceil = math.ceil(shift_)
            floor = math.floor(shift_)
            temp = np.roll(wf[:,:,feat_chan],ceil,axis=1)*(shift_-floor)+np.roll(wf[:,:,feat_chan],floor, axis=1)*(ceil-shift_)
        wf_shifted.append(temp)

    wf_shifted = np.array(wf_shifted).swapaxes(0,1).swapaxes(1,2)[:,spike_padding:-spike_padding]
    print (wf_shifted.shape)
    
    return wf_shifted
    
    
    
def align_last_chan(wf, CONFIG, upsample_factor = 5, nshifts = 15):

    ''' Align all waveforms to the master channel
    
        wf = selected waveform matrix (# spikes, # samples, # featchans)
        max_channel: is the last channel provided in wf 
    '''
    
    # convert nshifts from timesamples to  #of times in upsample_factor
    nshifts = (nshifts*upsample_factor)
    if nshifts%2==0:
        nshifts+=1    
    
    # or loop over every channel and parallelize each channel:
    wf_up = []
    for k in range(wf.shape[2]): 
        #print ("aligning : ", k)
        wf_up.append(upsample_resample_parallel_channel(wf[:,:,k], upsample_factor))
    wf_up = np.array(wf_up).swapaxes(1,2).swapaxes(0,2)

    wlen = wf_up.shape[1]
    wf_start = int(.2 * (wlen-1))
    wf_end = -int(.3 * (wlen-1))
    
    wf_trunc = wf_up[:,wf_start:wf_end]
    wlen_trunc = wf_trunc.shape[1]
    
    # align to last chanenl which is largest amplitude channel appended
    ref_upsampled = wf_up[:,:,-1].mean(0)
    
    ref_shifted = np.zeros([wf_trunc.shape[1], nshifts])
    
    for i,s in enumerate(range(-int((nshifts-1)/2), int((nshifts-1)/2+1))):
        ref_shifted[:,i] = ref_upsampled[s+ wf_start: s+ wf_end]

    bs_indices = np.matmul(wf_trunc[:,np.newaxis,:, -1], ref_shifted).squeeze(1).argmax(1)
    best_shifts = (np.arange(-int((nshifts-1)/2), int((nshifts-1)/2+1)))[bs_indices]
    wf_final = np.zeros([wf.shape[0],wlen_trunc, wf.shape[2]])
    for i,s in enumerate(best_shifts):
        wf_final[i] = wf_up[i,-s+ wf_start: -s+ wf_end][:, np.arange(wf.shape[2])]

    return np.float32(wf_final[:,::upsample_factor])


def align_mc(wf, mc, CONFIG, upsample_factor = 5, nshifts = 15, 
             ref = None):

    ''' Align all waveforms to the master channel
    
        wf = selected waveform matrix (# spikes, # samples, # featchans)
        mc = maximum channel from featchans; usually first channle, i.e. 0
    '''
    
    # convert nshifts from timesamples to  #of times in upsample_factor
    nshifts = (nshifts*upsample_factor)
    if nshifts%2==0:
        nshifts+=1    
    
    # or loop over every channel and parallelize each channel:
    wf_up = []
    for k in range(wf.shape[2]): 
        #print ("aligning : ", k)
        wf_up.append(upsample_resample_parallel_channel(wf[:,:,k], upsample_factor))
    wf_up = np.array(wf_up).swapaxes(1,2).swapaxes(0,2)

    wlen = wf_up.shape[1]
    wf_start = int(.2 * (wlen-1))
    wf_end = -int(.3 * (wlen-1))
    
    wf_trunc = wf_up[:,wf_start:wf_end]
    wlen_trunc = wf_trunc.shape[1]
    
    if ref is not None:
        ref_upsampled = upsample_resample(ref[:,np.newaxis],upsample_factor)[0]
    else:
        ref_upsampled = wf_up[:,:,mc].mean(0)
    
    ref_shifted = np.zeros([wf_trunc.shape[1], nshifts])
    
    for i,s in enumerate(range(-int((nshifts-1)/2), int((nshifts-1)/2+1))):
        ref_shifted[:,i] = ref_upsampled[s+ wf_start: s+ wf_end]

    bs_indices = np.matmul(wf_trunc[:,np.newaxis,:, mc], ref_shifted).squeeze(1).argmax(1)
    best_shifts = (np.arange(-int((nshifts-1)/2), int((nshifts-1)/2+1)))[bs_indices]
    wf_final = np.zeros([wf.shape[0],wlen_trunc, wf.shape[2]])
    for i,s in enumerate(best_shifts):
        wf_final[i] = wf_up[i,-s+ wf_start: -s+ wf_end][:, np.arange(wf.shape[2])]

    return np.float32(wf_final[:,::upsample_factor])


def align_mc_templates(wf, mc, spike_padding, upsample_factor = 5, 
                       nshifts = 15):

    ''' Align all waveforms to the master channel
        wf = selected waveform matrix (# spikes, # samples, # featchans)
        mc = maximum channel from featchans; usually first channle, i.e. 0
    '''
    
    # convert nshifts from timesamples to  #of times in upsample_factor
    nshifts = (nshifts*upsample_factor)
    if nshifts%2==0:
        nshifts+=1    
    
    # or loop over every channel and parallelize each channel:
    wf_up = []
    for k in range(wf.shape[2]): 
        #print ("aligning : ", k)
        wf_up.append(upsample_resample_parallel_channel(wf[:,:,k], upsample_factor))
    wf_up = np.array(wf_up).swapaxes(1,2).swapaxes(0,2)

    wlen = wf_up.shape[1]
    wf_start = spike_padding*upsample_factor
    wf_end = -spike_padding*upsample_factor
    
    wf_trunc = wf_up[:,wf_start:wf_end]
    wlen_trunc = wf_trunc.shape[1]
    
    ref_upsampled = wf_up[:,:,mc].mean(0)
    ref_shifted = np.zeros([wf_trunc.shape[1], nshifts])
    
    for i,s in enumerate(range(-int((nshifts-1)/2), int((nshifts-1)/2+1))):
        ref_shifted[:,i] = ref_upsampled[s+ wf_start: s+ wf_end]

    bs_indices = np.matmul(wf_trunc[:,np.newaxis,:, mc], ref_shifted).squeeze(1).argmax(1)
    best_shifts = (np.arange(-int((nshifts-1)/2), int((nshifts-1)/2+1)))[bs_indices]
    wf_final = np.zeros([wf.shape[0],wlen_trunc, wf.shape[2]])
    for i,s in enumerate(best_shifts):
        wf_final[i] = wf_up[i,-s+ wf_start: -s+ wf_end][:, np.arange(wf.shape[2])]

    # plot original waveforms
    #print ("Plotting align_mc")
    #ax = plt.subplot(131)
    #plt.plot(wf[:1000,:,mc].T,alpha=0.1)

    ## plot aligned waveforms
    #ax = plt.subplot(132)
    #plt.plot(wf_final[:1000,::upsample_factor,mc].T, alpha=0.1)

    #plt.savefig('/media/cat/1TB/liam/49channels/data1_allset/tmp/cluster/chunk_000000/channel_31_aligning.png')

    #quit()
    return wf_final[:,::upsample_factor]


def align_mc_cumulative(wf, mc, CONFIG, upsample_factor = 20, nshifts = 7, 
             ref = None):
    ''' Align all waveforms to the master channel
    
        wf = selected waveform matrix (# spikes, # samples, # featchans)
        mc = maximum channel from featchans; usually first channle, i.e. 0
        
    '''
    
    # convert nshifts from timesamples to  #of times in upsample_factor
    nshifts = (nshifts*upsample_factor)
    if nshifts%2==0:
        nshifts+=1
    
    # or loop over every channel and parallelize each channel:
    wf_up = []
    for k in range(wf.shape[2]): 
        #print (" upsampling chan (parallel): ", k)
        wf_up.append(upsample_resample_parallel_channel(wf[:,:,k], upsample_factor))
    wf_up = np.array(wf_up).swapaxes(1,2).swapaxes(0,2)
    #print ('wf_upsampled: ', wf_up.shape)

    wlen = wf_up.shape[1]
    wf_start = int(.2 * (wlen-1))
    wf_end = -int(.3 * (wlen-1))
    
    wf_trunc = wf_up[:,wf_start:wf_end]
    wlen_trunc = wf_trunc.shape[1]
    
    if ref is not None:
        ref_upsampled = upsample_resample(ref[:,np.newaxis],upsample_factor)[0]
    else:
        ref_upsampled = wf_up[:,:,mc].mean(0)
    
    ref_shifted = np.zeros([wf_trunc.shape[1], nshifts])
    #print (ref_shifted.shape)
    for i,s in enumerate(range(-int((nshifts-1)/2), int((nshifts-1)/2+1))):
        ref_shifted[:,i] = ref_upsampled[s+ wf_start: s+ wf_end]
    bs_indices = np.matmul(wf_trunc[:,np.newaxis,:, mc], ref_shifted).squeeze(1).argmax(1)
    best_shifts = (np.arange(-int((nshifts-1)/2), int((nshifts-1)/2+1)))[bs_indices]
    wf_final = np.zeros([wf.shape[0],wlen_trunc, wf.shape[2]])
    for i,s in enumerate(best_shifts):
        wf_final[i] = wf_up[i,-s+ wf_start: -s+ wf_end][:, np.arange(wf.shape[2])]
    
    return wf_final[:,::upsample_factor]
    
def align_channelwise3_parallel(wf, upsample_factor = 20, nshifts = 7):
    ''' NOT IN USE
    ''' 
    wf_up = upsample_resample(wf.T, upsample_factor)
    wlen = wf_up.shape[1]
    wf_start = int(.2 * (wlen-1))
    wf_end = -int(.3 * (wlen-1))
    wf_trunc = wf_up[:,wf_start:wf_end]
    wlen_trunc = wf_trunc.shape[1]
   
    #if type(ref) == 'ndarray':
    #    ref_upsampled = upsample_resample(ref,20)
    #else:
    ref_upsampled = wf_up.mean(0)
    
    ref_shifted = np.zeros([wf_trunc.shape[1], nshifts])
    for i,s in enumerate(range(-int((nshifts-1)/2), int((nshifts-1)/2+1))):
        ref_shifted[:,i] = ref_upsampled[s+ wf_start: s+ wf_end]
    bs_indices = np.matmul(wf_trunc[:,np.newaxis,:], ref_shifted).squeeze(1).argmax(1)
    best_shifts = (np.arange(-int((nshifts-1)/2), int((nshifts-1)/2+1)))[bs_indices]
    
    wf_final = np.zeros([wf.shape[0], (wlen-1)//2 +1])
    for i,s in enumerate(best_shifts):
        wf_final[i] = wf_up[i,-s+ wf_start: -s+ wf_end]
    return wf_final[:,::upsample_factor]    
    
def upsample_resample(wf, upsample_factor):
    waveform_len, n_spikes = wf.shape
    traces = np.zeros((n_spikes, (waveform_len-1)*upsample_factor+1),'float32')
    for j in range(n_spikes):
        traces[j] = signal.resample(wf[:,j],(waveform_len-1)*upsample_factor+1)
    return traces

def upsample_resample_parallel(wf, upsample_factor):
    waveform_len, n_spikes = wf.shape
    traces = np.zeros((n_spikes, (waveform_len-1)*upsample_factor+1),'float32')
    for j in range(n_spikes):
        traces[j] = signal.resample(wf[:,j],(waveform_len-1)*upsample_factor+1)
    return traces
    
def upsample_resample_parallel_channel(wf, upsample_factor):
    n_spikes, _ = wf.shape
    
    # dont' parallize alignment - unless seems ok otherwise
    # Cat: TODO: can we parallize recursively and to this?
    #if n_spikes<1000000:
    wf_up = upsample_parallel(wf, upsample_factor)
    #else: 
    #    wf_array = np.array_split(wf, CONFIG.resources.n_processors)
    #    wf_up = parmap.map(upsample_parallel, wf_array, upsample_factor, 
    #                       processes=CONFIG.resources.n_processors)
    #    wf_up = np.vstack(wf_up)
        
    return wf_up


def shift_chans(wf, best_shifts, CONFIG):
    # use template feat_channel shifts to interpolate shift of all spikes on all other chans
    # Cat: TODO read this from CNOFIG
    upsample_factor = 5.
    wf_shifted = []
    all_shifts = best_shifts/upsample_factor
    wfs_final=[]
    for k, shift_ in enumerate(all_shifts):
        if int(shift_)==shift_:
            ceil = int(shift_)
            temp = np.roll(wf[k],ceil,axis=0)
        else:
            ceil = int(math.ceil(shift_))
            floor = int(math.floor(shift_))
            temp = np.roll(wf[k],ceil,axis=0)*(shift_-floor)+np.roll(wf[k],floor, axis=0)*(ceil-shift_)
        wfs_final.append(temp)
    wf_shifted = np.array(wfs_final)
    
    return wf_shifted
 
    
def align_get_shifts(wf, CONFIG, upsample_factor = 5, nshifts = 15):

    ''' Align all waveforms on a single channel
    
        wf = selected waveform matrix (# spikes, # samples)
        max_channel: is the last channel provided in wf 
        
        Returns: superresolution shifts required to align all waveforms
                 - used downstream for linear interpolation alignment
    '''
    
    # convert nshifts from timesamples to  #of times in upsample_factor
    nshifts = (nshifts*upsample_factor)
    if nshifts%2==0:
        nshifts+=1    
    
    # or loop over every channel and parallelize each channel:
    #wf_up = []
    wf_up = upsample_resample_parallel_channel(wf, upsample_factor)

    wlen = wf_up.shape[1]
    wf_start = int(.2 * (wlen-1))
    wf_end = -int(.3 * (wlen-1))
    
    wf_trunc = wf_up[:,wf_start:wf_end]
    wlen_trunc = wf_trunc.shape[1]
    
    # align to last chanenl which is largest amplitude channel appended
    ref_upsampled = wf_up.mean(0)
    
    ref_shifted = np.zeros([wf_trunc.shape[1], nshifts])
    
    for i,s in enumerate(range(-int((nshifts-1)/2), int((nshifts-1)/2+1))):
        ref_shifted[:,i] = ref_upsampled[s+ wf_start: s+ wf_end]

    bs_indices = np.matmul(wf_trunc[:,np.newaxis], ref_shifted).squeeze(1).argmax(1)
    best_shifts = (np.arange(-int((nshifts-1)/2), int((nshifts-1)/2+1)))[bs_indices]

    return best_shifts
    
    
    
def upsample_parallel(wf, upsample_factor):
    wf = wf.T
    waveform_len, n_spikes = wf.shape
    traces = np.zeros((n_spikes, (waveform_len-1)*upsample_factor+1),'float32')
    for j in range(wf.shape[1]):
        traces[j] = signal.resample(wf[:,j],(waveform_len-1)*upsample_factor+1)
    return traces


        

def RRR3_noregress_recovery(channel, wf, sic, gen, fig, grid, x, ax_t, triageflag, 
         alignflag, plotting, n_feat_chans, n_dim_pca, 
         wf_start, wf_end, mfm_threshold, CONFIG, upsample_factor, nshifts, 
         assignment_global, spike_index, scale, knn_triage_threshold, deconv_flag,
         templates):
    
    ''' Recursive clusteringn function
        channel: current channel being clusterd
        wf = wf_PCA: denoised waveforms (# spikes, # time points, # chans)
        sic = spike_indexes of spikes on current channel
        gen = generation of cluster; increases with each clustering step        
    '''

    # Cat: TODO read from CONFIG File
    verbose=True
    

def RRR3_noregress_recovery_dynamic_features(channel, wf, sic, gen, fig, 
         grid, x, ax_t, triageflag, alignflag, plotting, n_feat_chans, 
         n_dim_pca, wf_start, wf_end, mfm_threshold, CONFIG, 
         upsample_factor, nshifts, assignment_global, spike_index, 
         scale, knn_triage_threshold, deconv_flag, templates, 
         min_spikes_local, feat_chans_cumulative):
    
    ''' Recursive clusteringn function
        channel: current channel being clusterd
        wf = wf_PCA: denoised waveforms (# spikes, # time points, # chans)
        sic = spike_indexes of spikes on current channel
        gen = generation of cluster; increases with each clustering step        
    '''


    # Cat: TODO read from CONFIG File
    verbose=True
    
    # ************* CHECK SMALL CLUSTERS *************
    # Exit clusters that are too small
    if wf.shape[0] < CONFIG.cluster.min_spikes:
        return
    if verbose:
        print("chan/unit "+str(channel)+' gen: '+str(gen)+' # spikes: '+
              str(wf.shape[0]))
    
    ''' *************************************************       
        ** ALIGN ALL CHANS TO MAX CHAN - LINEAR INTERP **
        *************************************************
    '''
    # align, note: aligning all channels to max chan which is appended to the end
    # note: max chan is first from feat_chans above, ensure order is preserved
    
    if alignflag:
        if verbose:
            print ("chan "+str(channel)+' gen: '+str(gen)+" - aligning")

        mc = wf.mean(0).ptp(0).argmax(0)
        best_shifts = align_get_shifts(wf[:,:,mc], CONFIG) 
        wf_align = shift_chans(wf, best_shifts, CONFIG)

    else:
        wf_align = wf
    
    # Cat: TODO: so we force all subsequent generations to use gen0 alignment
    #wf=wf_align
        
    ''' ************************************************        
        ****** FIND FEATURE CHANNELS & FEATURIZE *******
        ************************************************
    '''
    
    if verbose:
        print("chan/unit "+str(channel)+' gen: '+str(gen)+' getting feat chans')
    
<<<<<<< HEAD
    # try to keep more std information
    feat_chans, mc, robust_stds = get_feat_channels_mad_cat(wf_align, n_feat_chans)
=======
    # Cat: TODO: is 10k spikes enough? 
    # Cat: TODO: what do these metrics look like for 100 spikes!?; should we simplify for low spike count?
    feat_chans, mc, robust_stds = get_feat_channels_mad_cat(
                                            wf_align[:10000], n_feat_chans)

>>>>>>> 9590dcb4
    # featurize using latest alg
    idx_keep, pca_wf = featurize_residual_triage_cat(wf_align, robust_stds, 
                                                  feat_chans, mc, n_feat_chans)

    if verbose:
        print("chan "+str(channel)+' gen: '+str(gen)+", feat chans: "+
                  str(feat_chans[:n_feat_chans]) + ", max_chan: "+ str(mc))

    pca_wf = pca_wf[idx_keep][:,:5]
 
    ''' ************************************************        
        ******** KNN TRIAGE & PCA #2 *******************
        ************************************************
    '''
    # Cat: TODO: this is hardwired now
    ## knn triage outliars; e.g. remove 2%
    if True:
        idx_keep_triage = knn_triage(95, pca_wf)
        idx_keep_triage = np.where(idx_keep_triage==1)[0]
        if verbose:
            print("chan "+str(channel)+' gen: '+str(gen) + 
                  " triaged, remaining spikes "+ 
                  str(idx_keep[idx_keep_triage].shape[0]))

        pca_wf = pca_wf[idx_keep_triage]
        
        idx_keep = idx_keep[idx_keep_triage]

    # do another min spike check in case triage killed too many spikes
    if wf.shape[0] < CONFIG.cluster.min_spikes:
        return
        
    pca_wf_all = pca_wf.copy() 
    
    
    ''' ************************************************        
        ************** SUBSAMPLE STEP ****************** 
        ************************************************
    '''
    # subsmaple 10,000 spikes 
    if not deconv_flag and (pca_wf.shape[0]> CONFIG.cluster.max_n_spikes):
        idx_subsampled = np.random.choice(np.arange(pca_wf.shape[0]),
                         size=CONFIG.cluster.max_n_spikes,
                         replace=False)
    
        pca_wf = pca_wf[idx_subsampled]


    ''' ************************************************        
        ************ CLUSTERING STEP *******************
        ************************************************        
    '''
    # clustering
    if verbose:
        print("chan "+ str(channel)+' gen: '+str(gen)+" - clustering ", 
                                                          pca_wf.shape)
    vbParam, assignment = run_mfm3(pca_wf, CONFIG)
    
    
    ''' *************************************************        
        ************* RECOVER SPIKES ********************
        *************************************************        
    '''
    # if we subsampled then recover soft-assignments using above:
    # Note: for post-deconv reclustering, we can safely cluster only 10k spikes or less
    if not deconv_flag and (pca_wf.shape[0] <= CONFIG.cluster.max_n_spikes):
        vbParam2 = deepcopy(vbParam)
        vbParam2, assignment2 = recover_spikes(vbParam2, 
                                               pca_wf_all, 
                                               CONFIG)
    else:
        vbParam2, assignment2 = vbParam, assignment


    idx_recovered = np.where(assignment2!=-1)[0]
    if verbose:
        print ("chan "+ str(channel)+' gen: '+str(gen)+" - recovered ",
                                            str(idx_recovered.shape[0]))
    
    '''*************************************************        
       *********** REVIEW AND SAVE RESULTS *************
       *************************************************        
    '''
                                
    # First, check again that triage steps above didn't drop below min_spikes
    # Cat: TODO: 
    if (pca_wf.shape[0] < CONFIG.cluster.min_spikes):
        return
        
    # Case #1: single cluster found
    if vbParam.rhat.shape[1] == 1:
        #print ("chan "+str(channel)+' gen: '+str(gen)+ " CASE #1: converged cluster")
        # exclude units whose maximum channel is not on the current 
        # clustered channel; but only during clustering, not during deconv
        if mc != channel and (deconv_flag==False): 
            print ("  channel: ", channel, " template has maxchan: ", mc, 
                    " skipping ...")
            
            # always plot scatter distributions
            if gen<20:
                split_type = 'mfm non_max-chan'
                end_flag = 'cyan'
                plot_clustering_scatter(fig, 
                            grid, x, gen,  
                            assignment2[idx_recovered],
                            pca_wf_all[idx_recovered], 
                            vbParam2.rhat[idx_recovered],
                            channel,
                            split_type,
                            end_flag)
                            
            return 
        else:         
            N= len(assignment_global)
            if verbose:
                print("chan "+str(channel)+' gen: '+str(gen)+" >>> cluster "+
                    str(N)+" saved, size: "+str(wf[idx_recovered].shape)+"<<<")
                print ("")
            
            assignment_global.append(N * np.ones(assignment2[idx_recovered].shape[0]))
            spike_index.append(sic[idx_recovered])
            templates.append(wf_align[idx_recovered].mean(0))
            
            ## Save only core of distribution
            #maha=2
            #vbParam_temp, assignment_core = recover_spikes(vbParam2, 
                                                           #pca_wf_all, 
                                                           #CONFIG,
                                                           #maha)
            #idx_core = np.where(assignment_core!=-1)[0]
            #print ("***************  saving core", idx_core.shape, idx_recovered.shape)

            # plot template if done
            if plotting:
                #plot_clustering_template(fig, grid, ax_t, gen, N, wf_align, idx_recovered, 
                #                        CONFIG, colors, feat_chans, scale)
                plot_clustering_template(fig, grid, ax_t, gen, N, wf_align[idx_recovered].mean(0), 
                                         idx_recovered, 
                                         CONFIG, colors, feat_chans, scale)

                # always plot scatter distributions
                if gen<20:
                    split_type = 'mfm'
                    end_flag = 'red'
                    plot_clustering_scatter(fig, 
                            grid, x, gen,  
                            assignment2[idx_recovered],
                            pca_wf_all[idx_recovered], 
                            vbParam2.rhat[idx_recovered],
                            channel,
                            split_type,
                            end_flag)
                            
                            
    # Case #2: multiple clusters
    else:
        mask = vbParam2.rhat[idx_recovered]>0
        stability = np.average(mask * vbParam2.rhat[idx_recovered], axis = 0, weights = mask)
        clusters, sizes = np.unique(assignment2[idx_recovered], return_counts = True)
        
        if verbose:
            print("chan "+str(channel)+' gen: '+str(gen) + 
                  " multiple clusters, stability " + str(np.round(stability,2)) + 
                  " size: "+str(sizes))

        # if at least one stable cluster
        if np.any(stability>mfm_threshold):      

            # always plot scatter distributions
            if plotting and gen<20:
                split_type = 'mfm multi split'
                plot_clustering_scatter(fig, 
                            grid, x, gen,  
                            assignment2[idx_recovered],
                            pca_wf_all[idx_recovered], 
                            vbParam2.rhat[idx_recovered],
                            channel,
                            split_type)
                            

            # remove stable clusters 
            for clust in np.where(stability>mfm_threshold)[0]:

                #print ("chan "+str(channel)+' gen: '+str(gen)+ " CASE #2: thresholded cluster")

                idx = np.where(assignment2==clust)[0]
                
                if wf[idx_keep][idx].shape[0]<CONFIG.cluster.min_spikes: 
                    continue    # cluster too small
                
                if verbose:
                    print("chan "+str(channel)+' gen: '+str(gen)+
                        " reclustering stable cluster"+ 
                        str(wf[idx_keep][idx].shape))
                
                triageflag = False
                alignflag = True
                RRR3_noregress_recovery_dynamic_features(channel, wf[idx_keep][idx], 
                     sic[idx_keep][idx], gen+1, fig, grid, x, ax_t, triageflag, alignflag, 
                     plotting, n_feat_chans, n_dim_pca, wf_start, wf_end, 
                     mfm_threshold,  CONFIG, upsample_factor, nshifts, 
                     assignment_global, spike_index, scale, knn_triage_threshold, 
                     deconv_flag, templates, min_spikes_local, feat_chans_cumulative)

            # run mfm on remaining data
            idx = np.in1d(assignment2, np.where(stability<=mfm_threshold)[0])
            if idx.sum()>CONFIG.cluster.min_spikes:
                #print ("chan "+str(channel)+' gen: '+str(gen)+ " CASE #4: clustering residuals")
                if verbose:
                    print("chan "+str(channel)+" reclustering residuals "+
                                            str(wf[idx_keep][idx].shape))
                triageflag = False
                alignflag = True
                
                # overwrite wf with current index to remove data from memory
                wf = wf[idx_keep][idx]
                sic = sic[idx_keep][idx]
                RRR3_noregress_recovery_dynamic_features(channel, wf,
                    sic, gen+1, fig, grid, x, ax_t, triageflag, alignflag, 
                    plotting, n_feat_chans, n_dim_pca, wf_start, wf_end, 
                    mfm_threshold, CONFIG, upsample_factor, nshifts, 
                    assignment_global, spike_index, scale, knn_triage_threshold,
                    deconv_flag, templates, min_spikes_local, feat_chans_cumulative)



        # if all clusters are unstable: triage (also annealing is an option)
        else:

            #print ("chan "+str(channel)+' gen: '+str(gen)+ " CASE #3: no cluster > threshold")


            # loop over cluster until binary split achieved
            ctr=0 
            dp = 1.0
            idx_temp_keep = np.arange(idx_recovered.shape[0])
            cluster_idx_keep = np.arange(vbParam2.muhat.shape[0])
            while True:    
                # use EM aglorithm to get labels for 2 clusters
                if True: 
                    # split using EM
                    gmm = GaussianMixture(n_components=2)
                    gmm.fit(pca_wf_all[idx_recovered])
                    labels = gmm.predict_proba(pca_wf_all[idx_recovered])

                    temp_rhat = labels
                    temp_assignment = np.zeros(labels.shape[0], 'int32')
                    idx = np.where(labels[:,1]>0.5)[0]
                    temp_assignment[idx]=1
                
                else:
                   # split using mfm assignments                   
                    #temp_assignment = mfm_binary_split2(
                    #                    vbParam2.muhat, 
                    #                    assignment2[idx_recovered])
                    
                    temp_assignment = mfm_binary_split2(
                                        vbParam2.muhat[cluster_idx_keep], 
                                        assignment2[idx_recovered],
                                        cluster_idx_keep)
                                        
                    
                # check if any clusters smaller than min spikes
                counts = np.unique(temp_assignment, return_counts=True)[1]

                # update indexes if some clusters too small
                if min(counts)<CONFIG.cluster.min_spikes:
                    bigger_cluster_id = np.argmax(counts)
                    idx_temp_keep = np.where(temp_assignment==bigger_cluster_id)[0]
                    idx_recovered = idx_recovered[idx_temp_keep]

                    cluster_idx_keep = np.unique(assignment2[idx_recovered])
                    
                    # exit if cluster gets decimated below threshld
                    if idx_recovered.shape[0]<CONFIG.cluster.min_spikes:
                        return
                    
                else:
                
                    # test EM for unimodality
                    dp_new = test_unimodality(pca_wf_all[idx_recovered], temp_assignment)
                    
                    # set initial values
                    if ctr==0:
                        assignment3 = temp_assignment
                    
                    # reset values for lower scores
                    if dp_new <dp:
                        dp= dp_new
                        assignment3 = temp_assignment
                    
                    if ctr>2:
                        # need to also ensure that we've not deleted any spikes after we
                        #  saved the last lowest-dp avlue assignment
                        if assignment3.shape[0] != temp_assignment.shape[0]:
                            assignment3 = temp_assignment
                        break
                    
                    ctr+=1
            
            # Cat: TODO : read this from file
            diptest_thresh = 0.995
            norm_thresh = 1E-4
            # don't exit on gen0 split ever
            if (dp> diptest_thresh and gen!=0):
            #if (dp> diptest_thresh) and (norm>norm_thresh):
                #assignment3[:]=0

                # make sure cluster on max chan            
                if mc != channel and (deconv_flag==False): 
                    print ("  channel: ", channel, " template has maxchan: ", mc, 
                            " skipping ...")
                    
                    # always plot scatter distributions
                    if gen<20:
                        split_type = 'mfm-binary - non max chan'
                        end_flag = 'cyan'                       
                        plot_clustering_scatter(fig, 
                            grid, x, gen,  
                            assignment2[idx_recovered],
                            pca_wf_all[idx_recovered], 
                            vbParam2.rhat,
                            channel,
                            split_type,
                            end_flag)
                                
                    return 
                
                N= len(assignment_global)
                if verbose:
                    print("chan "+str(channel)+' gen: '+str(gen)+" >>> cluster "+
                        str(N)+" saved, size: "+str(wf[idx_recovered].shape)+"<<<")
                
                assignment_global.append(N * np.ones(assignment3.shape[0]))
                spike_index.append(sic[idx_recovered])
                templates.append(wf_align[idx_recovered].mean(0))

                # plot template if done
                if plotting:
                    plot_clustering_template(fig, grid, ax_t, gen, N, 
                                         wf_align[idx_recovered].mean(0), 
                                         idx_recovered, 
                                         CONFIG, colors, feat_chans, scale)
                                         
                    # always plot scatter distributions
                    if gen<20:
                        # hack to expand the assignments back out to size of original
                        # data stream
                        assignment3 = np.zeros(pca_wf_all.shape[0],'int32')
                        split_type = 'mfm-binary, dp: '+ str(round(dp,5))
                        end_flag = 'green'
                        plot_clustering_scatter(fig, 
                            grid, x, gen,  
                            assignment3,
                            pca_wf_all[idx_recovered], 
                            vbParam2.rhat,
                            channel,
                            split_type,
                            end_flag)                   
                            
            else:
                # plot EM labeled data
                if gen<20 and plotting:
                    split_type = 'mfm-binary, dp: '+ str(round(dp,5))
                    plot_clustering_scatter(fig, 
                            grid, x, gen,  
                            assignment3,
                            pca_wf_all[idx_recovered], 
                            vbParam2.rhat,
                            channel,
                            split_type)

                if verbose:
                    print("chan "+str(channel)+' gen: '+str(gen)+ 
                                    " no stable clusters, binary split "+
                                    str(wf[idx_keep][idx_recovered].shape))

                # loop over binary split
                for clust in np.unique(assignment3): #np.where(stability>mfm_threshold)[0]:
                    idx = np.where(assignment3==clust)[0]
                    
                    if idx.shape[0]<CONFIG.cluster.min_spikes: 
                        continue    # cluster too small
                    
                    if verbose:
                        print("chan "+str(channel)+' gen: '+str(gen)+
                            " reclustering cluster"+ 
                            str(wf[idx_keep][idx].shape))
                    
                    triageflag = False
                    alignflag = True
                    RRR3_noregress_recovery_dynamic_features(channel, wf[idx_keep][idx_recovered][idx], 
                         sic[idx_keep][idx_recovered][idx], gen+1, fig, grid, x, ax_t, triageflag, alignflag, 
                         plotting, n_feat_chans, n_dim_pca, wf_start, wf_end, 
                         mfm_threshold,  CONFIG, upsample_factor, nshifts, 
                         assignment_global, spike_index, scale, knn_triage_threshold, 
                         deconv_flag, templates, min_spikes_local, feat_chans_cumulative)

        
        
#def cluster_iterative_dynamic_features_connected_components(channel, wf, sic, gen, fig, 
         #grid, x, ax_t, triageflag, alignflag, plotting, n_feat_chans, 
         #n_dim_pca, wf_start, wf_end, mfm_threshold, CONFIG, 
         #upsample_factor, nshifts, assignment_global, spike_index, 
         #scale, knn_triage_threshold, deconv_flag, templates, 
         #min_spikes_local):
    
    #''' Recursive clusteringn function
        #channel: current channel being clusterd
        #wf = wf_PCA: denoised waveforms (# spikes, # time points, # chans)
        #sic = spike_indexes of spikes on current channel
        #gen = generation of cluster; increases with each clustering step        
    #'''

   ## wf = wf[:15000]

    ## Cat: TODO read from CONFIG File
    #verbose=True
    
    ##if gen>0: return
    ## ************* CHECK SMALL CLUSTERS *************
    ## Exit clusters that are too small
    #if wf.shape[0] < CONFIG.cluster.min_spikes:
        #return
    #if verbose:
        #print("chan/unit "+str(channel)+' gen: '+str(gen)+' # spikes: '+
              #str(wf.shape[0]))
    
    #''' *************************************************       
        #** ALIGN ALL CHANS TO MAX CHAN - LINEAR INTERP **
        #*************************************************
    #'''
    ## align, note: aligning all channels to max chan which is appended to the end
    ## note: max chan is first from feat_chans above, ensure order is preserved
    
    ##if alignflag:
    #if True:
        #if verbose:
            #print ("chan "+str(channel)+' gen: '+str(gen)+" - aligning")

        #mc = wf.mean(0).ptp(0).argmax(0)
        #best_shifts = align_get_shifts(wf[:,:,mc], CONFIG) 
        #wf_align = shift_chans(wf, best_shifts, CONFIG)
        ##wf_align = shift_chans(wf, best_shifts, CONFIG)
    #else:
        #wf_align = wf
    

    #''' ************************************************        
        #****** FIND FEATURE CHANNELS & FEATURIZE *******
        #************************************************
    #'''
    
    #if verbose:
        #print("chan/unit "+str(channel)+' gen: '+str(gen)+' getting feat chans')
    
    ## try to keep more std information    
    ##feat_chans, mc, robust_stds = get_feat_channels_mad4(wf_align, 
    ##                                                     n_feat_chans)
    ## featurize using latest alg
    ##idx_keep, pca_wf = featurize_residual_triage4(wf_align[:,:,feat_chans], 
    ##                                              robust_stds[:,feat_chans])
                                                         
    #feat_chans, mc, robust_stds = get_feat_channels_mad_cat(wf_align, 
                                                            #n_feat_chans)

    #idx_keep, pca_wf = featurize_residual_triage_cat(wf_align, 
                                                     #robust_stds, 
                                                     #feat_chans, 
                                                     #mc, 
                                                     #n_feat_chans)

    #if verbose:
        #print("chan "+str(channel)+' gen: '+str(gen)+", feat chans: "+
                  #str(feat_chans[:n_feat_chans]) + ", max_chan: "+ str(mc))

    #idx_keep = np.arange(pca_wf.shape[0])
    #pca_wf = pca_wf[idx_keep]
 
    #''' ************************************************        
        #******** KNN TRIAGE & PCA #2 *******************
        #************************************************
    #'''
    ## Cat: TODO: this is hardwired now
    ### knn triage outliars; e.g. remove 2%
    #if True:
        #idx_keep_triage = knn_triage(95, pca_wf)
        #idx_keep_triage = np.where(idx_keep_triage==1)[0]
        #if verbose:
            #print("chan "+str(channel)+' gen: '+str(gen) + 
                  #" triaged, remaining spikes "+ 
                  #str(idx_keep[idx_keep_triage].shape[0]))

        #pca_wf = pca_wf[idx_keep_triage]
        
        #idx_keep = idx_keep[idx_keep_triage]

    ## do another min spike check in case triage killed too many spikes
    #if wf.shape[0] < CONFIG.cluster.min_spikes:
        #return
        
    #pca_wf_all = pca_wf.copy()
        
    #''' ************************************************        
        #************** SUBSAMPLE STEP ****************** 
        #************************************************
    #'''
    ## subsmaple 10,000 spikes 
    #if not deconv_flag and (pca_wf.shape[0]> CONFIG.cluster.max_n_spikes):
        #idx_subsampled = np.random.choice(np.arange(pca_wf.shape[0]),
                         #size=CONFIG.cluster.max_n_spikes,
                         #replace=False)
    
        #pca_wf = pca_wf[idx_subsampled]


    #''' ************************************************        
        #************ CLUSTERING STEP *******************
        #************************************************        
    #'''
    ## clustering
    #if verbose:
        #print("chan "+ str(channel)+' gen: '+str(gen)+" - clustering ", 
                                                          #pca_wf.shape)
    #vbParam, assignment = run_mfm3(pca_wf, CONFIG)
    
    
    #''' *************************************************        
        #************* RECOVER SPIKES ********************
        #*************************************************        
    #'''
    ## if we subsampled then recover soft-assignments using above:
    ## Note: for post-deconv reclustering, we can safely cluster only 10k spikes or less
    #if not deconv_flag and (pca_wf.shape[0] <= CONFIG.cluster.max_n_spikes):
        #vbParam2 = deepcopy(vbParam)
        #vbParam2, assignment2 = recover_spikes(vbParam2, 
                                               #pca_wf_all, 
                                               #CONFIG)
    #else:
        #vbParam2, assignment2 = vbParam, assignment

    #idx_recovered = np.where(assignment2!=-1)[0]
    
    #if verbose:
        #print ("chan "+ str(channel)+' gen: '+str(gen)+" - recovered ",
                                            #str(idx_recovered.shape[0]))

    
    #'''*************************************************        
       #*********** SINGLE CLUSTER CASE *****************
       #*************************************************        
    ##'''
                               
    ## First, check again that triage steps above didn't drop below min_spikes
    #if (pca_wf.shape[0] < CONFIG.cluster.min_spikes): # or
                                ##(idx_recovered.shape[0]<min_spikes_local)):
        #print ("EXITING EARLY:  pca_wf.shape: ", pca_wf.shape, 
               #"  idx_recovered.shape: ", idx_recovered.shape)
        #return
        
    ## Case #1: single cluster found
    #if vbParam.rhat.shape[1] == 1:
        ## exclude units whose maximum channel is not on the current 
        ## clustered channel; but only during clustering, not during deconv
        #if mc != channel and (deconv_flag==False): 
            #print ("  channel: ", channel, 
                   #" template has maxchan: ", mc, 
                   #" skipping ...")
            
            ## always plot scatter distributions
            #if gen<20:
                #split_type = 'mfm non_max-chan'
                #end_point = 'cyan'
                #plot_clustering_scatter(fig, 
                            #grid, x, gen,  
                            #assignment2[idx_recovered],
                            #pca_wf_all[idx_recovered], 
                            #vbParam2.rhat[idx_recovered],
                            #channel,
                            #split_type,
                            #end_point)                        
            #return 
        #else:         
            #N= len(assignment_global)
            #if verbose:
                #print("chan "+str(channel)+' gen: '+str(gen)+" >>> cluster "+
                    #str(N)+" saved, size: "+str(wf[idx_recovered].shape)+"<<<")
                #print ("")
            
            #assignment_global.append(N * np.ones(assignment2[idx_recovered].shape[0]))
            #spike_index.append(sic[idx_recovered])
            #templates.append(wf_align[idx_recovered].mean(0))
            
            #print ("   TODO: save cores") 
            ### Save only core of distribution
            ##maha=1
            ##vbParam_temp, assignment_core = recover_spikes(vbParam2, 
                                                           ##pca_wf_all[idx_recovered?!?!], 
                                                           ##CONFIG,
                                                           ##maha)
            ##idx_core = np.where(assignment_core!=-1)[0]
            ##print ("***************  saving core", idx_core.shape, idx_recovered.shape)

            ## plot template if done
            #if plotting:
                #plot_clustering_template(fig, grid, ax_t, gen, N, wf_align, idx_recovered, 
                                         #CONFIG, colors, feat_chans, scale)

                ## always plot scatter distributions
                #if gen<20:
                    #split_type = 'mfm'
                    #end_point = 'red'
                    #plot_clustering_scatter(fig, grid, x, gen,  
                                            #assignment2[idx_recovered],
                                            #pca_wf_all[idx_recovered], 
                                            #vbParam2.rhat[idx_recovered],
                                            #channel,
                                            #split_type,
                                            #end_point)

    ##'''*************************************************        
    ##   *********** MULTIPLE CLUSTERS *******************
    ##   *************************************************        
    ##'''
    ## Case #2: multiple clusters
    #else:
        #ccomps, rhat_cc = get_connected_components(vbParam2.rhat[idx_recovered], 
                                          #assignment2[idx_recovered])
        
        #clusters, sizes = np.unique(ccomps, return_counts = True)
        
        #if verbose:
            #print("chan "+str(channel)+' gen: '+str(gen) + " multiple clusters")

        #if clusters.shape[0]>1:

            ## always plot scatter distributions
            #if plotting and gen<20:
                #split_type = 'mfm split'
                #end_point = 'false'
                #plot_clustering_scatter(fig, grid, x, gen,                             
                            #ccomps, 
                            #pca_wf_all[idx_recovered], 
                            #rhat_cc,
                            #channel,
                            #split_type,
                            #end_point)   
                            
            ## select stable clusters and recluster
            #for clust in clusters:

                #idx = np.where(ccomps==clust)[0]
                
                #if wf[idx_keep][idx].shape[0]<CONFIG.cluster.min_spikes: 
                    #continue    # cluster too small
                
                #if verbose:
                    #print("chan "+str(channel)+' gen: '+str(gen)+
                        #" reclustering connected componenet cluster"+ 
                        #str(wf[idx_keep][idx].shape))
                
                #triageflag = False
                #alignflag = True
                #cluster_iterative_dynamic_features_connected_components(channel, 
                     #wf[idx_keep][idx_recovered][idx], 
                     #sic[idx_keep][idx_recovered][idx], 
                     #gen+1, fig, grid, x, ax_t, triageflag, alignflag, 
                     #plotting, n_feat_chans, n_dim_pca, wf_start, wf_end, 
                     #mfm_threshold,  CONFIG, upsample_factor, nshifts, 
                     #assignment_global, spike_index, scale, knn_triage_threshold, 
                     #deconv_flag, templates, min_spikes_local)


    ##'''*************************************************        
    ##   *********** MULTIPLE CLUSTERS UNSTABLE **********
    ##   *************************************************        
    ##'''
    
        ## connected components returst single cluster - run EM for now
        #else: 

            ## split using EM
            #gmm = GaussianMixture(n_components=2)
            #gmm.fit(pca_wf_all[idx_recovered])
            #labels = gmm.predict_proba(pca_wf_all[idx_recovered])

            #vbParam2.rhat = labels
            #assignment3 = np.zeros(labels.shape[0], 'int32')
            #idx = np.where(labels[:,1]>0.5)[0]
            #assignment3[idx]=1
            
            ## test EM for unimodality
            #dp = test_unimodality(pca_wf_all[idx_recovered], assignment3)
            
            ## Cat: TODO : read this from file
            #diptest_thresh = 0.995
            
            ## save cluster if unimodal
            #if (dp > diptest_thresh):
            ##if (dp> diptest_thresh) and (norm>norm_thresh):
                #assignment3[:]=0

                ## make sure cluster on max chan            
                #if mc != channel and (deconv_flag==False): 
                    #print ("  channel: ", channel, " template has maxchan: ", mc, 
                            #" skipping ...")
                    
                    ## always plot scatter distributions
                    #if gen<20:
                        #split_type = 'EM non_max-chan'
                        #end_point = 'cyan'
                        #plot_clustering_scatter(fig, grid, x, gen, 
                                    #assignment2[idx_recovered], 
                                    #pca_wf_all[idx_recovered],
                                    #vbParam2.rhat,  
                                    #channel,
                                    #split_type,
                                    #end_point)
                                    
                    #return 
                
                #N= len(assignment_global)
                #if verbose:
                    #print("chan "+str(channel)+' gen: '+str(gen)+" >>> EM saved cluster "+
                        #str(N)+" saved, size: "+str(wf[idx_recovered].shape)+"<<<")
                
                #assignment_global.append(N * np.ones(assignment3.shape[0]))
                #spike_index.append(sic[idx_recovered])
                #templates.append(wf_align[idx_recovered].mean(0))

                ## plot template if done
                #if plotting:
                    #plot_clustering_template(fig, grid, ax_t, gen, N, wf_align, idx_recovered, 
                                            #CONFIG, colors, feat_chans, scale)

                    ## always plot scatter distributions
                    #if gen<20:
                        ## hack to expand the assignments back out to size of original
                        ## data stream
                        #split_type = 'EM saved cluster'
                        #end_point = 'red'
                        #plot_clustering_scatter(fig, grid, x, gen, 
                                    #assignment3, 
                                    #pca_wf_all[idx_recovered],
                                    #vbParam2.rhat,  
                                    #channel,
                                    #split_type,
                                    #end_point)

            ## split based on EM binary split; TODO update this function
            #else:
                ## plot EM labeled data
                #if gen<20 and plotting:
                    #split_type = 'EM'
                    #end_point = 'false'
                    #plot_clustering_scatter(fig, grid, x, gen, 
                                    #assignment3, 
                                    #pca_wf_all[idx_recovered],
                                    #vbParam2.rhat,  
                                    #channel,
                                    #split_type,
                                    #end_point)
                                    
                #if verbose:
                    #print("chan "+str(channel)+' gen: '+str(gen)+ 
                                    #" no stable clusters, binary split "+
                                    #str(wf[idx_keep][idx_recovered].shape))

                ## loop over dual split
                #for clust in np.unique(assignment3): #np.where(stability>mfm_threshold)[0]:
                    #idx = np.where(assignment3==clust)[0]
                    
                    #if idx.shape[0]<CONFIG.cluster.min_spikes: 
                        #continue    # cluster too small
                    
                    #if verbose:
                        #print("chan "+str(channel)+' gen: '+str(gen)+
                            #" reclustering cluster"+ 
                            #str(wf[idx_keep][idx].shape))
                    
                    #triageflag = False
                    #alignflag = True
                    #cluster_iterative_dynamic_features_connected_components(channel, 
                         #wf[idx_keep][idx_recovered][idx], 
                         #sic[idx_keep][idx_recovered][idx], 
                         #gen+1, fig, grid, x, ax_t, triageflag, alignflag, 
                         #plotting, n_feat_chans, n_dim_pca, wf_start, wf_end, 
                         #mfm_threshold,  CONFIG, upsample_factor, nshifts, 
                         #assignment_global, spike_index, scale, knn_triage_threshold, 
                         #deconv_flag, templates, min_spikes_local)

        
                    
                    

def test_unimodality(pca_wf, assignment, max_spikes = 10000):
    
    n_samples = np.max(np.unique(assignment, return_counts=True)[1])

    # compute diptest metric on current assignment+LDA
    #lda = LDA(n_components = 1)
    #trans = lda.fit_transform(pca_wf[:max_spikes], assignment[:max_spikes])
    #diptest = dp(trans.ravel())
    
    ## find indexes of data
    idx1 = np.where(assignment==0)[0]
    idx2 = np.where(assignment==1)[0]
    min_spikes = min(idx1.shape, idx2.shape)[0]

    # limit size difference between clusters to maximum of 5 times
    ratio = 1
    idx1=idx1[:min_spikes*ratio][:max_spikes]
    idx2=idx2[:min_spikes*ratio][:max_spikes]

    idx_total = np.concatenate((idx1,idx2))

    ## run LDA on remaining data
    lda = LDA(n_components = 1)
    #print (pca_wf[idx_total].shape, assignment[idx_total].shape) 
    trans = lda.fit_transform(pca_wf[idx_total], assignment[idx_total])
    diptest = dp(trans.ravel())

    ## also compute gaussanity of distributions
    ## first pick the number of bins; this metric is somewhat sensitive to this
    # Cat: TODO number of bins is dynamically set; need to work on this
    #n_bins = int(np.log(n_samples)*3)
    #y1 = np.histogram(trans, bins = n_bins)
    #normtest = stats.normaltest(y1[0])

    return diptest[1] #, normtest[1]


def KMEANS(data, n_clusters):
    from sklearn import cluster, datasets
    clusters = cluster.KMeans(n_clusters, max_iter=1000, n_jobs=-1, random_state = 121)
    clusters.fit(data)
    return clusters.labels_


def plot_clustering_template(fig, grid, ax_t, gen, N, wf_mean, idx_recovered, CONFIG, 
                             colors, feat_chans, scale):
        # plot templates 
        #wf_mean = wf[idx_recovered].mean(0)
        
        # plot template
        temp_clrs = []
        ax_t.plot(CONFIG.geom[:,0]+
                  np.arange(-wf_mean.shape[0]//2,wf_mean.shape[0]//2,1)[:,np.newaxis]/1.5, 
                  CONFIG.geom[:,1] + wf_mean[:,:]*scale, c=colors[N%100], 
                  alpha=min(max(0.4, idx_recovered.shape[0]/1000.),1))

        # plot feature channels as scatter dots
        for i in feat_chans:
             ax_t.scatter(CONFIG.geom[i,0]+gen, CONFIG.geom[i,1]+N, 
                                                    s = 30, 
                                                    color = colors[N%50],
                                                    alpha=1)


def get_connected_components(rhat, assignment):
    
    KK = rhat.shape[1]
    mask = rhat > 0.1
    connection = np.zeros((KK, KK))
    for k in range(KK):
        temp = rhat[mask[:, k]]
        connection[k] = np.mean(temp[:, [k]]/(temp + temp[:, [k]]), 0) < 0.9
    connection = (connection + connection.T) > 0

    edges = {x: np.where(connection[x])[0] for x in range(KK)}
    groups = list()
    for scc in strongly_connected_components_iterative(np.arange(KK), edges):
        groups.append(np.array(list(scc)))

    ccomps = np.zeros(len(assignment), 'int16')
    rhat_new = np.zeros((rhat.shape[0], len(groups)))
    for k in range(len(groups)):
        for j in groups[k]:
            ccomps[assignment==j] = k

        rhat_new[:, k] = np.sum(rhat[:, groups[k]], axis=1)

    return ccomps, rhat_new

   
                            
def plot_clustering_scatter(fig, grid, x, gen, 
                            assignment2, 
                            pca_wf, 
                            rhat,
                            channel,
                            split_type,
                            end_point='false'):
                                                       
                            
    if np.all(x[gen]<20) and (gen <20):

        # add generation index
        ax = fig.add_subplot(grid[gen, x[gen]])
        x[gen] += 1

        # compute cluster memberships
        mask = rhat>0
        stability = np.average(mask * rhat, axis = 0, weights = mask)

        clusters, sizes = np.unique(assignment2, return_counts=True)
        # make legend
        labels = []
        for clust in clusters:
            patch_j = mpatches.Patch(color = sorted_colors[clust%100], 
                                    label = "size = "+str(int(sizes[clust])))
            
            labels.append(patch_j)
        
        # make list of colors; this could be done simpler
        temp_clrs = []
        for k in assignment2:
            temp_clrs.append(sorted_colors[k])
        
        # make scater plots
        if pca_wf.shape[1]>1:
            ax.scatter(pca_wf[:,0], pca_wf[:,1], 
                c = temp_clrs, edgecolor = 'k',alpha=0.1)
            
            # add red dot for converged clusters; cyan to off-channel
            if end_point!='false':
                ax.scatter(pca_wf[:,0].mean(), pca_wf[:,1].mean(), c= end_point, s = 2000,alpha=.5)
        else:
            for clust in clusters:
                ax.hist(pca_wf[np.where(assignment2==clust)[0]], 100)

        # finish plotting
        ax.legend(handles = labels, fontsize=5)
        ax.set_title(str(sizes.sum())+", "+split_type+'\nmfm stability '+
                     str(np.round(stability,2)))
       
    
    
def get_feat_channels_mad_cat(wf, n_feat_chans):
    '''  Function that uses MAD statistic like robust variance estimator to select channels
    '''

    # compute robust stds over units
    stds = np.median(np.abs(wf - np.median(wf, axis=0, keepdims=True)), axis=0)*1.4826
   
    # max per channel
    std_max = stds.max(0)
    
    # order channels by largest diptest value
    feat_chans = np.argsort(std_max)[::-1]
    #feat_chans = feat_chans[std_max[feat_chans] > 1.2]

    max_chan = wf.mean(0).ptp(0).argmax(0)
    #if len(feat_chans) == 0:
    #    feat_chans = np.array([std_max.argmax()])

    return feat_chans, max_chan, stds
    

def robust_stds(data):
    return np.median(np.abs(data - np.median(data, axis=0, keepdims=True)), axis=0)*1.4826
    
def get_feat_channels_mad4(wf, n_feat_chans):
    '''  Function that uses MAD statistic like robust variance estimator to select channels
    '''

    # compute robust stds over units
    stds = robust_stds(wf)
   
    # max per channel
    std_max = stds.max(0)
    
    # order channels 
    feat_chans = np.argsort(std_max)[-n_feat_chans:][::-1]
    feat_chans = feat_chans[std_max[feat_chans] > 1.05]
    
    max_chan = wf.mean(0).ptp(0).argmax(0)
    
    if max_chan not in feat_chans: 
        feat_chans = np.concatenate((feat_chans, [max_chan]))

    #if len(feat_chans) == 0:
    #    feat_chans = np.array([std_max.argmax()])

    return feat_chans, max_chan, stds
            

def featurize_residual_triage4(wf, stds, std_th=1.05, resid_th=4, min_rank=2, max_rank=5):
                              
    print (stds.shape, std_th, min_rank)
    if np.sum(stds > std_th) >= min_rank:
        wf_temp = wf[:, stds > std_th]
    else:
        temp_threshold = np.sort(stds.reshape(-1))[-(min_rank+1)]
        wf_temp = wf[:, stds > temp_threshold]

    n, m = wf_temp.shape
    rank = np.min([min_rank, n])
    max_rank = np.min([max_rank, n])
    pca = PCA_original(n_components=rank)
    pca.fit(wf_temp)
    feature_data = pca.transform(wf_temp)
    resid = pca.inverse_transform(pca.transform(wf_temp)) - wf_temp
    stds = robust_stds(resid)
    keep = np.abs(resid).max(1) < resid_th
    while np.any(stds > std_th):
        rank += 1
        pca = PCA_original(n_components=rank)
        pca.fit(wf_temp)
        feature_data = pca.transform(wf_temp)
        resid = pca.inverse_transform(feature_data) - wf_temp
        stds = robust_stds(resid)
        keep = np.abs(resid).max(1) < resid_th

    if rank > max_rank:
        feature_data = feature_data[:, :max_rank]

    # convert index back to integers
    keep = np.where(keep)[0]

    return keep, feature_data
    
def featurize_residual_triage_cat(wf, robust_stds, feat_chans, max_chan, 
                                  n_feat_chans,
                                  triage_th=0.1, noise_th=4, 
                                  min_rank=2, max_rank=5):
    
    # select argrelmax of mad metric greater than trehsold
    n_feat_chans = np.min((n_feat_chans, len(feat_chans)))

    n_features_per_channel = 2
    wf_final = []
    # select up to 2 features from max amplitude chan;
    trace = robust_stds[:,max_chan]
    idx = argrelmax(trace, axis=0, mode='clip')[0]
    if idx.shape[0]>0:
        idx_sorted = np.argsort(trace[idx])[::-1]
        idx_thresh = idx[idx_sorted[:n_features_per_channel]]
        wf_final.append(wf[:,idx_thresh,max_chan])
        
    ## loop over all feat chans and select max 2 argrelmax time points as features
    for k in range(n_feat_chans):
        # don't pick max channel again
        if feat_chans[k]==max_chan: continue
        
        trace = robust_stds[:,feat_chans[k]]
        idx = argrelmax(trace, axis=0, mode='clip')[0]
        if idx.shape[0]>0:
            idx_sorted = np.argsort(trace[idx])[::-1]
            idx_thresh = idx[idx_sorted[:n_features_per_channel]]
            wf_final.append(wf[:,idx_thresh,feat_chans[k]])
    
    # Cat: TODO: this may crash if weird data goes in
    wf_final = np.array(wf_final).swapaxes(0,1).reshape(wf.shape[0],-1)

    # run PCA on argrelmax points    
    selected_rank = 5
    pca = PCA_original(n_components=min(selected_rank, wf_final.shape[1]))
    pca.fit(wf_final)
    feature_data = pca.transform(wf_final)
    
    # convert boolean to integer indexes
    keep = np.arange(wf_final.shape[0])

    return keep, feature_data
    
    
    
def featurize_residual_triage(wf, robust_stds, triage_th=0.1, noise_th=4, 
                    min_rank=2, max_rank=5):
    
    # Cat: some suggestions for this step
    #   1. fix the number of features to some value, e.g. 5-10, not arbitrary number
    #   2. try to pick single time points from multipole channels rather 
    #       than multiple time points from the same channel
    #      - of course within some threshold
    #      - so we could write an argrelmax-based algorithm step for this
    #   3. this time point selection should not be independent from
    #       the pca reconstruction error below;
    #      - maybe we want to set the 1.2 threshold dynamically based on            
    #       PCA reconstruction error
    #   4. A bigger issue is that it's not clear to me why PCA rank is the 
    #       correct way to find feautrization dimension; 
    #      - so here it's possible that we might underpresent small clusters
    #       that are different than 90% of the data
    #      - does this triage step remove good spikes? (e.g. somas if data is 90% axons)
    #   5. PCA dimensionality issue: we currently limit to max of 3D for mfm and downstream
    #       clustering; 
    #
    
    # select only time points where rstds are over fixed threshold
    if np.sum(robust_stds > 1.2) >= min_rank:
        wf_temp = wf[:, robust_stds > 1.2]
    # if there aren't at least min # timepoints, find the largest ones
    else:
        temp_threshold = np.sort(robust_stds.reshape(-1))[-(min_rank+1)]
        wf_temp = wf[:, robust_stds > temp_threshold]

    # - compute difference between waveforms and pca-reconstruction
    # - compute index of spikes that have max single-time point reconstruction error
    #   over some treshold (where does this threshold come from?)
    n, m = wf_temp.shape
    rank = np.min([min_rank, n])
    max_rank = np.min([max_rank, n])
    pca = PCA_original(n_components=rank)
    pca.fit(wf_temp)
    feature_data = pca.transform(wf_temp)
    resid = np.abs(pca.inverse_transform(pca.transform(wf_temp)) - wf_temp)
    keep = resid.max(1) < noise_th
    
    # loop over reconstruction error from PCA reconstruction while increasing rank
    #  until minimum number of spikes are removed
    while (np.mean(keep) < (1 - triage_th)) and (rank <= max_rank):
        rank += 1
        pca = PCA_original(n_components=rank)
        pca.fit(wf_temp)
        feature_data = pca.transform(wf_temp)
        resid = np.abs(pca.inverse_transform(feature_data) - wf_temp)
        keep =  resid.max(1) < noise_th
    
    # convert boolean indexes to integer indexes
    keep = np.where(keep)[0]
    
    return keep, feature_data
    
    


def recover_spikes(vbParam, pca, CONFIG, maha_dist = 1):
    
    N, D = pca.shape
    C = 1
    maskedData = mfm.maskData(pca[:,:,np.newaxis], np.ones([N, C]), np.arange(N))
    
    vbParam.update_local(maskedData)
    assignment = mfm.cluster_triage(vbParam, pca[:,:,np.newaxis], D*maha_dist)
    
    return vbParam, assignment

def clustering_annealing():
    ''' annealing function
        currently not used; might be needed later
    ''' 
    
    pass
    #print("annealing")
    #annealing_thresholds = np.arange(0.0, 1.01, 0.01)  # set threshold for annealing clusters together
    #network_threshold = 0.0 # set very low threshold for assigning spikes to a particular unit
    
    ##for network_threshold in network_thresholds:
    #network = np.zeros((vbParam.rhat.shape[1],vbParam.rhat.shape[1]),'float32')

    ## use compute 
    #for k in range(vbParam.rhat.shape[1]):
        #indexes = np.where(vbParam.rhat[:,k]>network_threshold)[0]

        #temp = vbParam.rhat.copy()
        #matches = np.average(temp[indexes], axis=0)

        #network[k]=matches
    
    ## add 1 to ensure 
    #network+=1  
    #network_pd = pd.DataFrame(network)

    ## search for minimum annealing threshold that genrates 2 groups
    #for ctr, threshold in enumerate(annealing_thresholds):
        ## Cat: add 1.0 to correlation matrix ranging -1.0 .. +1.0
        ## TODO: this may be problematic; find more robust metric of overlap
        #corr = network_pd.corr() 
        #links = corr.stack().reset_index()
        #links.columns = ['var1', 'var2','value']

        #links_filtered=links.loc[ (links['value'] >= threshold) & (links['var1'] != links['var2']) ]

        #G=nx.from_pandas_dataframe(links_filtered, 'var1', 'var2')

        ## find groups
        #l = list(G.edges())
        #taken=[False]*len(l)
        #l=map(set,l)

        #groups = merge_all(l, taken)
        
        ## compute # of groups by considering total grouped units vs. all units
        ## try to find pairing where all units are in 2 gruops, and no isolated clusters
        #flattened = np.int32([val for sublist in groups for val in sublist])
        #n_groups = len(groups)+np.max(assignment)+1-len(flattened)
    
        #if n_groups==2:
            #print ("found 2 groups, exiting")
            #break

    #if n_groups==2:
        ## loop over 2 groups and recluster
        #lengths = []
        #for group in groups: 
            #lengths.append(np.where(np.in1d(assignment, np.int32(group)))[0].shape[0])
        #print ("groups: ", lengths)
        
        #for group in groups: 
            #idx = np.where(np.in1d(assignment, np.int32(group)))[0]
        
            #print("reclustering annealed group ", wf[idx_keep][idx].shape, group)
            #RRR3_noregress(channel, wf[idx_keep][idx], sic[idx_keep][idx], gen+1, fig, grid, 
                 #False, alignflag, plotting, chans, n_mad_chans, n_max_chans, 
                 #n_dim_pca, wf_start, wf_end, mfm_threshold, CONFIG, upsample_factor,
                 #nshifts, assignment_global, spike_index)
                 

def regress(wf, mc):
    template = wf.mean(0)
    channels = np.where(template.ptp(0)>0)[0]
    wf_x = wf[:,:,mc]
    wf_y = wf[:,:, channels]
    A = np.matmul(np.matmul(wf_y.transpose([2,1,0]), wf_x)/2+np.matmul(wf_x.T,wf_y.transpose([2,0,1]))/2\
                  ,np.linalg.inv(np.matmul(wf_x.T, wf_x)))
    residual = wf_y - np.matmul(A, wf_x.T).transpose([2,1,0])
    return residual



def make_CONFIG2(CONFIG):
    ''' Makes a copy of several attributes of original config parameters
        to be sent into parmap function; original CONFIG can't be pickled;
    '''
    
    # make a copy of the original CONFIG object;
    # multiprocessing doesn't like the methods in original CONFIG        
    CONFIG2 = empty()
    CONFIG2.recordings=empty()
    CONFIG2.resources=empty()
    CONFIG2.data=empty()
    CONFIG2.cluster=empty()
    CONFIG2.cluster.prior=empty()
    CONFIG2.cluster.min_spikes = CONFIG.cluster.min_spikes

    CONFIG2.recordings.spike_size_ms = CONFIG.recordings.spike_size_ms
    CONFIG2.recordings.sampling_rate = CONFIG.recordings.sampling_rate
    CONFIG2.recordings.n_channels = CONFIG.recordings.n_channels
    
    CONFIG2.resources.n_processors = CONFIG.resources.n_processors
    CONFIG2.resources.multi_processing = CONFIG.resources.multi_processing
    CONFIG2.resources.n_sec_chunk = CONFIG.resources.n_sec_chunk

    CONFIG2.data.root_folder = CONFIG.data.root_folder
    CONFIG2.data.geometry = CONFIG.data.geometry
    CONFIG2.geom = CONFIG.geom
    
    CONFIG2.cluster.prior.a = CONFIG.cluster.prior.a
    CONFIG2.cluster.prior.beta = CONFIG.cluster.prior.beta
    CONFIG2.cluster.prior.lambda0 = CONFIG.cluster.prior.lambda0
    CONFIG2.cluster.prior.nu = CONFIG.cluster.prior.nu
    CONFIG2.cluster.prior.V = CONFIG.cluster.prior.V

    CONFIG2.recordings.n_channels = CONFIG.recordings.n_channels
    CONFIG2.neigh_channels = CONFIG.neigh_channels
    CONFIG2.cluster.max_n_spikes = CONFIG.cluster.max_n_spikes
    CONFIG2.merge_threshold = CONFIG.cluster.merge_threshold

    return CONFIG2


def run_cluster_features_chunks(spike_index_clear, spike_index_all,
                         n_dim_pca_compression, 
                         n_dim_pca, wf_start, wf_end, 
                         n_feat_chans, CONFIG, out_dir,
                         mfm_threshold, upsample_factor, nshifts):
    
    ''' New voltage feature based clustering; parallel version
    ''' 
    # Cat: TODO: Edu said the CONFIG file can be passed as a dictionary
    CONFIG2 = make_CONFIG2(CONFIG)
    
    # loop over chunks 
    gen = 0     #Set default generation for starting clustering stpe
    assignment_global = []
    spike_index = []
    
    # parallelize over chunks of data
    #res_file = CONFIG.data.root_folder+'tmp/spike_train_cluster.npy'
    #if os.path.exists(res_file)==False: 
    
    # Cat: TODO: link spike_size in CONFIG param
    spike_size = int(CONFIG.recordings.spike_size_ms*
                     CONFIG.recordings.sampling_rate//1000)
    n_processors = CONFIG.resources.n_processors
    n_channels = CONFIG.recordings.n_channels
    sampling_rate = CONFIG.recordings.sampling_rate
    root_folder = CONFIG.data.root_folder
    geometry_file = os.path.join(CONFIG.data.root_folder, 
                                 CONFIG.data.geometry)

    # select length of recording to chunk data for processing;
    # Cat: TODO: read this value from CONFIG; use initial_batch_size
    n_sec_chunk = 1200
    #n_sec_chunk = 300
    
    #min_spikes_local = int(n_sec_chunk * 0.25)
    min_spikes_local = CONFIG.cluster.min_spikes
    
    # determine length of processing chunk based on lenght of rec
    standardized_filename = os.path.join(CONFIG.data.root_folder, out_dir,
                                         'standarized.bin')
    fp = np.memmap(standardized_filename, dtype='float32', mode='r')
    fp_len = fp.shape[0]
    fp_len = int(20000*60*5*512)
    # make index list for chunk/parallel processing
    # Cat: TODO: read buffer size from CONFIG file
    # Cat: TODO: ensure all data read including residuals (there are multiple
    #                places to fix this)
    buffer_size = 200
    indexes = np.arange(0, fp_len / n_channels, sampling_rate * n_sec_chunk)
    if indexes[-1] != fp_len / n_channels:
        indexes = np.hstack((indexes, fp_len / n_channels))

    idx_list = []
    for k in range(len(indexes) - 1):
        idx_list.append([
            indexes[k], indexes[k + 1], buffer_size,
            indexes[k + 1] - indexes[k] + buffer_size
        ])

    idx_list = np.int64(np.vstack(idx_list))
    proc_indexes = np.arange(len(idx_list))

    #if CONFIG.resources.multi_processing:
    # Cat: TODO: the logic below is hardcoded for clustering a single chunk
        
    idx = idx_list[0]
    proc_index = proc_indexes[0]
    # read chunk of data
    print ("Clustering initial chunk: ", 
            idx[0]/CONFIG.recordings.sampling_rate, "(sec)  to  ", 
            idx[1]/CONFIG.recordings.sampling_rate, "(sec)")

    # make chunk directory if not available:
    # save chunk in own directory to enable cumulative recovery 
    chunk_dir = os.path.join(CONFIG.data.root_folder,'tmp/cluster/chunk_'+str(proc_index).zfill(6))
    
    if not os.path.isdir(chunk_dir):
        os.makedirs(chunk_dir)
       
    # check to see if chunk is done
    global recording_chunk
    recording_chunk = None
    
    # select which spike index to use:
    if True:
        print ("  using spike_index_all for clustering step")
        spike_index = spike_index_all.copy()
    else:
        print ("  using spike_index_clear for clustering step")
        spike_index = spike_index_clear.copy()
    
    if os.path.exists(chunk_dir+'/complete.npy')==False:
        # read recording chunk and share as global variable
        # Cat: TODO: recording_chunk should be a shared variable in 
        #            multiprocessing module;
        
        buffer_size = 200
        standardized_filename = os.path.join(CONFIG.data.root_folder,
                                            'tmp', 'standarized.bin')
        n_channels = CONFIG.recordings.n_channels
        root_folder = CONFIG.data.root_folder
        
        print ("  loading recording chunk")
        #recording_chunk = binary_reader(idx, buffer_size, 
        #            standardized_filename, n_channels)

        # select only spike_index_clear that is in the chunk
        indexes_chunk = np.where(
                    np.logical_and(spike_index[:,0]>=idx[0], 
                    spike_index[:,0]<idx[1]))[0]
        
        spike_index_chunk = spike_index[indexes_chunk]    
        
        # Cat: TODO: this parallelization may not be optimally asynchronous
        # make arg list first
        channels = np.arange(CONFIG.recordings.n_channels)
        args_in = []
        for channel in channels:
        #for channel in [31,32,15,45]:
        #for channel in [6,15,45,31,32]:
            args_in.append([channel, idx, proc_index,CONFIG2, 
                spike_index_chunk, n_dim_pca, n_dim_pca_compression,
                wf_start, wf_end, n_feat_chans, out_dir, 
                mfm_threshold, upsample_factor, nshifts, min_spikes_local,
                standardized_filename, 
                geometry_file,
                n_channels])

        # Cat: TODO: have single-core option also here     
        print ("  starting clustering")
        if CONFIG.resources.multi_processing:
            p = mp.Pool(CONFIG.resources.n_processors)
            res = p.map_async(cluster_channels_chunks_args, args_in).get(988895)
            p.close()

        else:
            res = []
            for arg_in in args_in:
                res.append(cluster_channels_chunks_args(arg_in))

        ## save simple flag that chunk is done
        ## Cat: TODO: fix this; or run chunk wise-global merge
        np.save(chunk_dir+'/complete.npy',np.arange(10))
    
    else:
        print ("... clustering previously completed...")

    
    # Cat: TODO: this logic isn't quite correct; should merge with above
    fname = os.path.join(CONFIG.data.root_folder, 
                         'tmp/cluster/spike_train_post_cluster_post_merge_post_cutoff.npy')
    if os.path.exists(fname)==False: 

        # reload recording chunk if not already in memory
        if recording_chunk is None: 
            buffer_size = 200
            standardized_filename = os.path.join(CONFIG.data.root_folder,
                                                'tmp', 
                                                'standarized.bin')
            n_channels = CONFIG.recordings.n_channels
            root_folder = CONFIG.data.root_folder
            recording_chunk = binary_reader(idx, 
                                            buffer_size, 
                                            standardized_filename, 
                                            n_channels)
                    
        # run global merge function
        # Cat: TODO: may wish to clean up these flags; goal is to use same
        #            merge function for both clustering and deconv
        out_dir='cluster'
        units = None    # this flag is for deconvolution clusters
        global_merge_max_dist(chunk_dir,
                              CONFIG2,
                              out_dir,
                              units)


def binary_reader(idx_list, buffer_size, standardized_filename,
                  n_channels):
    # New indexes
    idx_start = idx_list[0]
    idx_stop = idx_list[1]
    idx_local = idx_list[2]

    data_start = idx_start
    data_end = idx_stop
    offset = idx_local

    # ***** LOAD RAW RECORDING *****
    with open(standardized_filename, "rb") as fin:
        if data_start == 0:
            # Seek position and read N bytes
            recordings_1D = np.fromfile(
                fin,
                dtype='float32',
                count=(data_end + buffer_size) * n_channels)
            recordings_1D = np.hstack((np.zeros(
                buffer_size * n_channels, dtype='float32'), recordings_1D))
        else:
            fin.seek((data_start - buffer_size) * 4 * n_channels, os.SEEK_SET)
            recordings_1D = np.fromfile(
                fin,
                dtype='float32',
                count=((data_end - data_start + buffer_size * 2) * n_channels))

        if len(recordings_1D) != (
              (data_end - data_start + buffer_size * 2) * n_channels):
            recordings_1D = np.hstack((recordings_1D,
                                       np.zeros(
                                           buffer_size * n_channels,
                                           dtype='float32')))
    fin.close()

    # Convert to 2D array
    recording = recordings_1D.reshape(-1, n_channels)
    
    return recording
    

#def mfm_binary_split(muhat, assignment_orig):
    #centers = muhat[:,:,0].T
    #label = AgglomerativeClustering(n_clusters=2).fit(centers).labels_
    #assignment = np.zeros(len(assignment_orig), 'int16')
    #for j in range(2):
        #clusters = np.where(label==j)[0]
        #for k in clusters:
            #assignment[assignment_orig==k] = j
        
    #return assignment
    
    
def mfm_binary_split2(muhat, assignment_orig, cluster_index=None):
    
    centers = muhat[:,:,0].T

    K, D = cetners.reshape
    if cluster_index is None:
        cluster_index = np.arange(K)

    label = AgglomerativeClustering(n_clusters=2).fit(centers).labels_
    assignment = np.zeros(len(assignment_orig), 'int16')
    for j in range(2):
        clusters = cluster_index[np.where(label==j)[0]]
        for k in clusters:
            assignment[assignment_orig==k] = j

    return assignment

def connected_channels(channel_list, ref_channel, neighbors, keep=None):
    if keep is None:
        keep = np.zeros(len(neighbors), 'bool')
    if keep[ref_channel] == 1:
        return keep
    else:
        keep[ref_channel] = 1
        chans = channel_list[neighbors[ref_channel][channel_list]]
        for c in chans:
            keep = connected_channels(channel_list, c, neighbors, keep=keep)
        return keep
    
    
def cluster_channels_chunks_args(data_in):

    ''' Clustering wrapper function run chunks in parallel for each channel
    
        spike_indexes_chunk:  only spikes in the current chunk
                         Note; this is not offest to zero yet
    '''
    #data_in = data_in.get() 
    channel = data_in[0]
    idx_list = data_in[1]
    proc_index = data_in[2]
    CONFIG = data_in[3]
    spike_indexes_chunk = data_in[4]
    n_dim_pca = data_in[5]
    n_dim_pca_compression = data_in[6]
    wf_start = data_in[7]
    wf_end = data_in[8]
    n_feat_chans = data_in[9]
    out_dir = data_in[10]
    mfm_threshold = data_in[11]
    upsample_factor = data_in[12]
    nshifts = data_in[13]
    min_spikes_local = data_in[14]
    
    standardized_filename = data_in[15] 
    geometry_file = data_in[16]
    n_channels = data_in[17]
                

    data_start = idx_list[0]
    data_end = idx_list[1]
    offset = idx_list[2]
    
    # save chunk in own directory to enable cumulative recovery 
    chunk_dir = CONFIG.data.root_folder+"/tmp/cluster/chunk_"+ \
                                                str(proc_index).zfill(6)
    if not os.path.isdir(chunk_dir):
        os.makedirs(chunk_dir)

    # check to see if chunk + channel already completed
    filename_postclustering = (chunk_dir + "/channel_"+
                                                    str(channel)+".npz")
    if os.path.exists(filename_postclustering)==False: 
        
        # starting params
        # Cat: TODO: read all these from CONFIG
        spike_size = 111
        scale = 10 
        triageflag = False
        alignflag = True
        plotting = True

        gen = 0     #Set default generation for starting clustering stpe
        assignment_global = []
        spike_index = []
        templates = []
        feat_chans_cumulative = []
        shifts = []
        aligned_wfs_cumulative = []
        
        
        # Cat: TODO: Is this index search expensive for hundreds of chans and many 
        #       millions of spikes?  Might want to do once rather than repeat
        indexes = np.where(spike_indexes_chunk[:,1]==channel)[0]
        
        # Cat: TODO: legacy code fix; don't really need indexes subsampled here
        #       Subsammpling is done inside clustering function.
        indexes_subsampled = np.arange(indexes.shape[0])
        #indexes_subsampled = np.random.choice(indexes,min(10000, indexes.shape[0]))

        spike_train = spike_indexes_chunk[indexes]
        #print ('Starting channel: '+str(channel)+ ', events: '+
        #                                            str(spike_train.shape[0]))

        # read waveforms from recording chunk in memory
        # load waveforms with some padding then clip them
        # Cat: TODO: spike_padding to be read/fixed in CONFIG
<<<<<<< HEAD
        spike_padding = 5
=======
        #spike_padding = 25
>>>>>>> 9590dcb4
        knn_triage_threshold = 0.90
        
        # Cat: TODO: recording_chunk is a global variable; 
        #            this might cause problems eventually
<<<<<<< HEAD

        wf = load_waveforms_from_memory(recording_chunk, 
                                        data_start, 
                                        offset, 
                                        spike_train, 
                                        spike_size)
       
=======
        if False: 
            wf = load_waveforms_from_memory(recording_chunk, 
                                            data_start, 
                                            offset, 
                                            spike_train, 
                                            spike_size)
        else:
            wf = load_waveforms_from_disk(standardized_filename, 
                                          geometry_file,
                                          n_channels, 
                                          spike_train, 
                                          spike_size)    

>>>>>>> 9590dcb4
        ''' *****************************************************
            ************* PCA Based spike triage ****************
            *****************************************************
        '''
        # Project waveforms on feature channels back onto 
        if False:
            #print (wf.shape)
            indexes_subsampled = pca_triage_spikes(wf,
                                                   CONFIG, 
                                                   channel,
                                                   spike_padding)
        else:
            indexes_subsampled=np.arange(wf.shape[0])
            
        # plotting parameters
        if plotting:
            # Cat: TODO: this global x is not necessary, should make it local
            x = np.zeros(100, dtype = int)
            fig = plt.figure(figsize =(100,100))
            grid = plt.GridSpec(20,20,wspace = 0.0,hspace = 0.2)
            ax_t = fig.add_subplot(grid[13:, 6:])
        else:
            fig = []
            grid = []
            x = []
            ax_t = []

        
        # indicate whether running the RRR3 function initially or post deconv
        deconv_flag = False
        
        neighbors = n_steps_neigh_channels(CONFIG.neigh_channels, 1)             
        mean_wf = np.mean(wf_align, axis=0)
        active_chans = np.where(mean_wf.ptp(0) > 0.5)[0]
        active_chans = np.where(connected_channels(active_chans, channel, neighbors))[0]
        if verbose:
            print("chan "+str(channel)+' gen: '+str(gen)+", number of active chans: "+
                      str(len(active_chans)))     
            if len(active_chans) == 512:
                print(np.sum(mean_wf.ptp(0) > 0.5))
               
        RRR3_noregress_recovery_dynamic_features(channel, 
             wf[indexes_subsampled], 
             spike_train[indexes_subsampled], gen, fig, grid, x, ax_t, 
             triageflag, alignflag, plotting, n_feat_chans, 
             n_dim_pca, wf_start, wf_end, mfm_threshold, CONFIG, 
             upsample_factor, nshifts, assignment_global, spike_index, scale,
             knn_triage_threshold, deconv_flag, templates, min_spikes_local,
             feat_chans_cumulative)
             
        # finish plotting 
        if plotting: 
            #ax_t = fig.add_subplot(grid[13:, 6:])
            for i in range(CONFIG.recordings.n_channels):
                ax_t.text(CONFIG.geom[i,0], CONFIG.geom[i,1], str(i), alpha=0.4, 
                                                                fontsize=30)
                # fill bewteen 2SUs on each channel
                ax_t.fill_between(CONFIG.geom[i,0] + np.arange(-61,0,1)/3.,
                    -scale + CONFIG.geom[i,1], scale + CONFIG.geom[i,1], 
                    color='black', alpha=0.05)
                
            # plot max chan with big red dot                
            ax_t.scatter(CONFIG.geom[channel,0], CONFIG.geom[channel,1], s = 2000, 
                                                    color = 'red')
            # if at least 1 cluster is found:
            if len(spike_index)>0: 
                sic_temp = np.concatenate(spike_index, axis = 0)
                assignment_temp = np.concatenate(assignment_global, axis = 0)
                idx = sic_temp[:,1] == channel
                clusters, sizes = np.unique(assignment_temp[idx], return_counts= True)
                clusters = clusters.astype(int)

                labels=[]
                for i, clust in enumerate(clusters):
                    patch_j = mpatches.Patch(color = sorted_colors[clust%100], label = "size = {}".format(sizes[i]))
                    labels.append(patch_j)
                ax_t.legend(handles = labels, fontsize=30)

            # plto title
            fig.suptitle("Channel: "+str(channel), fontsize=25)
            fig.savefig(chunk_dir+"/channel_{}.png".format(channel))
            plt.close(fig)

        # Cat: TODO: note clustering is done on PCA denoised waveforms but
        #            templates are computed on original raw signal
        # recompute templates to contain full width information... 
        #aligned_wide_templates = []
        #for k in range(len(spike_index)):
            #indexes = np.in1d(spike_train[indexes_subsampled,0], 
                                                #spike_index[k][:,0])            
            ## realign spikes before saving
            #mc = wf[indexes].mean(0).ptp(0).argmax(0)
            #best_shifts = align_get_shifts(wf[indexes_subsampled][indexes,:,mc], CONFIG) 
            #wf_align = shift_chans(wf[indexes_subsampled][indexes], best_shifts, CONFIG)
            #template = wf_align[indexes_subsampled][indexes].mean(0)
            #aligned_wide_templates.append(template)
        
        np.savez(filename_postclustering, 
                        spike_index=spike_index, 
                        indexes_subsampled=indexes_subsampled,
                        templates=templates)


        print ("**** Channel ", str(channel), " starting spikes: ", wf.shape[0],
            ", pca triaged down to: ", indexes_subsampled.shape[0], 
            ", found # clusters: ", len(spike_index))

    # overwrite this variable just in case garbage collector doesn't
    wf = None
    
    return channel

def pca_triage_spikes(wf,CONFIG, channel, spike_padding):

    # compute feature channels
    n_feat_chans = 5
    feat_chans, mc = get_feat_channels_diptest(wf, n_feat_chans)
    #print (' featchans, max chan ', feat_chans, mc)

    # compute best interpolated alignemt using feature channel templates
    fit_chans = np.concatenate((feat_chans, [channel]),axis=0)
    template= wf[:,:,fit_chans].mean(0)
    #print (template.shape)

    upsample_factor = 5
    template_align, best_shifts = align_singletrace_lastchan(template, CONFIG, upsample_factor = upsample_factor, nshifts = 15, ref = None)

    # use template feat_channel shifts to interpolate shift of all spikes on all other chans
    wf_shifted = []
    for ctr,feat_chan in enumerate(feat_chans):
        shift_ = best_shifts[ctr]/upsample_factor
        if int(shift_)==shift_:
            ceil = int(shift_)
            temp = np.roll(wf[:,:,feat_chan],ceil,axis=1)
        else:
            ceil = math.ceil(shift_)
            floor = math.floor(shift_)
            temp = np.roll(wf[:,:,feat_chan],ceil,axis=1)*(shift_-floor)+np.roll(wf[:,:,feat_chan],floor, axis=1)*(ceil-shift_)
        wf_shifted.append(temp)

    wf_shifted = np.array(wf_shifted).swapaxes(0,1).swapaxes(1,2)[:,spike_padding:-spike_padding]

    # compute pca project per channel
    # project interpolation aligned waveforms into same space
    n_pca = 5
    
    # new method pca projection per channel
    wf_shifted_PCA = []
    for k in range(feat_chans.shape[0]):
        _, wf_temp, _ = PCA(wf_shifted[:,:,k], n_pca)
        wf_shifted_PCA.append(wf_temp)

    wf_shifted_PCA=np.array(wf_shifted_PCA).swapaxes(0,1).swapaxes(1,2)

    # triage out spikes with substantial reconstruction error
    start = 18
    end = start+20
    diff = wf_shifted_PCA[:,start:end,:] - wf_shifted[:,start:end,:]

    diff = diff.swapaxes(1,2)#.reshape(diff.shape[2],-1)

    # don't remove spikes due to residual difference in centre part of spike
    lock_start = 5
    lock_end = lock_start+5
    diff_local = diff.copy()
    diff_local[:,:,lock_start:lock_end]=0

    max_error = diff_local.max(2).max(1)
    idx_bad = np.where(max_error>2.0)[0]

    idx_good = np.delete(np.arange(diff.shape[0]),idx_bad)
    #print ('  chan: ', channel, '  tot idx_good:', idx_good.shape, " total: ", diff.shape)

    indexes_subsampled = idx_good
    
    return indexes_subsampled
    
    
def pca_triage_spikes_old(wf,CONFIG):

    # compute feature channels
    n_feat_chans = 5
    feat_chans, mc = get_feat_channels_diptest(wf, n_feat_chans)
    #print (' featchans, max chan ', feat_chans, mc)

    # compute best interpolated alignemt using feature channel templates
    fit_chans = np.concatenate((feat_chans, [channel]),axis=0)
    template= wf[:,:,fit_chans].mean(0)
    #print (template.shape)

    upsample_factor = 5
    template_align, best_shifts = align_singletrace_lastchan(template, CONFIG, upsample_factor = upsample_factor, nshifts = 15, ref = None)
        
    #print (template_align.shape)
    #print (best_shifts.shape)
    #print (best_shifts/upsample_factor)

    # use template feat_channel shifts to interpolate shift of all spikes on all other chans
    wf_shifted = []
    for ctr,feat_chan in enumerate(feat_chans):
        shift_ = best_shifts[ctr]/upsample_factor
        if int(shift_)==shift_:
            ceil = int(shift_)
            temp = np.roll(wf[:,:,feat_chan],ceil,axis=1)
        else:
            ceil = math.ceil(shift_)
            floor = math.floor(shift_)
            temp = np.roll(wf[:,:,feat_chan],ceil,axis=1)*(shift_-floor)+np.roll(wf[:,:,feat_chan],floor, axis=1)*(ceil-shift_)
        wf_shifted.append(temp)

    wf_shifted = np.array(wf_shifted).swapaxes(0,1).swapaxes(1,2)[:,spike_padding:-spike_padding]
    #print (wf_shifted.shape)


    # project interpolation aligned waveforms into same space
    n_pca = 5
    pca_object, pca_object2 = get_template_PCA_rotation(
                                                wf_shifted, n_pca)
    #pca_object=pca_object2

    # apply template based PCA rotation to aligned raw wfs 
    wf_shifted_PCA= []
    for k in range(wf_shifted.shape[2]):
        X = pca_object.transform(wf_shifted[:,:,k])
        wf_shifted_PCA.append(pca_object.inverse_transform(X))

    wf_shifted_PCA=np.array(wf_shifted_PCA).swapaxes(0,1).swapaxes(1,2)
    #print (wf_shifted_PCA.shape)

    # triage out spikes with substantial reconstruction error
    start = 18
    end = -25
    ptps = wf_shifted[:,start:end].ptp(1).max(1)

    diffs = np.abs(wf_shifted[:,start:end] - wf_shifted_PCA[:,start:end])

    if True:
        diffs[:,6:13]=0
        
    diffs_max = diffs.max(1).max(1)
    diffs_max_arg_ch = diffs.max(1).argmax(1)
    diffs_max_arg_time = diffs.argmax(1)

    min_diff = 2.5
    idx_bad_abs = np.where(diffs_max>min_diff)[0]

    min_diff_rel = 0.35
    idx_bad_rel = np.where(diffs_max/ptps>min_diff_rel)[0]
    #print ('idx_bad_rel', idx_bad_rel.shape)

    idx_bad = np.union1d(np.intersect1d(idx_bad_abs, idx_bad_rel), idx_bad_abs)
    #print ("tot idx_bad", idx_bad.shape)

    idx_good = np.delete(np.arange(diffs_max.shape[0]),idx_bad)
    print ('  chan: ', channel, '  tot idx_good:', idx_good.shape, " total: ", diffs.shape)

    indexes_subsampled = idx_good
    
    return indexes_subsampled


def global_merge_max_dist(chunk_dir, CONFIG, out_dir, units):

    ''' Function that cleans low spike count templates and merges the rest 
    '''
   
    n_channels = CONFIG.recordings.n_channels

    # convert clusters to templates; keep track of weights
    templates = []
    weights = []
    spike_ids = []
    spike_indexes = []
    channels = np.arange(n_channels)
    
    # Cat: TODO: load from config
    n_pca = 3
    
    # this step loads either cluster or unit data so that both clustering 
    # and post-deconv unit-based reclusteirng can work with same routine
    # Cat: TODO: make sure this step is correct
    if out_dir == 'cluster':
        for channel in range(CONFIG.recordings.n_channels):
            data = np.load(chunk_dir+'/channel_{}.npz'.format(channel))
            temp_temp = data['templates']

            if (temp_temp.shape[0]) !=0:
                templates.append(temp_temp)
                temp = data['spike_index']
                for s in range(len(temp)):
                    spike_times = temp[s][:,0]
                    spike_indexes.append(spike_times)
                    weights.append(spike_times.shape[0])
 
    else: 
        for unit in units:
            data = np.load(chunk_dir+'/unit_'+str(unit).zfill(6)+'.npz')
            temp_temp = data['templates']

            if (temp_temp.shape[0]) !=0:
                templates.append(temp_temp)
                temp = data['spike_index']
                for s in range(len(temp)):
                    spike_times = temp[s][:,0]
                    spike_indexes.append(spike_times)
                    weights.append(spike_times.shape[0])

    spike_indexes = np.array(spike_indexes)
    templates = np.vstack(templates)
    weights = np.hstack(weights)

    print ("  templates: ", templates.shape)
    
    # rearange spike indees from id 0..N
    spike_train = np.zeros((0,2),'int32')
    for k in range(spike_indexes.shape[0]):    
        temp = np.zeros((spike_indexes[k].shape[0],2),'int32')
        temp[:,0] = spike_indexes[k]
        temp[:,1] = k
        spike_train = np.vstack((spike_train, temp))
    spike_indexes = spike_train


    np.save('/media/cat/1TB/liam/49channels/data1_allset/tmp/temps_align.npy', templates)
    np.save('/media/cat/1TB/liam/49channels/data1_allset/tmp/spike_times_align.npy', spike_indexes)

    # delete templates below certain treshold; and collision templates
    # Cat: TODO: note, can't centre post-deconv rclustered tempaltes as they are tooshort
    
    
    # centre spikes
    if False: 
    #if out_dir=='cluster': 
        # centre spikes in case misaligned and centre 
        # Cat: TODO read from CONFIG
        spike_padding = 25
        spike_width = 61        
        templates, spike_indexes = centre_templates(templates, 
                                                    spike_indexes,
                                                    CONFIG, 
                                                    spike_padding, 
                                                    spike_width)

        np.save(chunk_dir  + '/templates_centred.npy', templates)

    # delete templates below certain treshold; and collision templates
    if True: 
        templates, spike_indexes = clean_templates(templates.swapaxes(0,2),
                                                   spike_indexes,
                                                   CONFIG)
        templates = templates.swapaxes(0,2).swapaxes(1,2)

    print("  "+out_dir+ " templates/spiketrain before merge/cutoff: ", templates.shape, spike_indexes.shape)

    np.save(chunk_dir  + '/templates_post_'+out_dir+'_before_merge_before_cutoff.npy', templates)
    np.save(chunk_dir + '/spike_train_post_'+out_dir+'_before_merge_before_cutoff.npy', spike_indexes)

    #quit()

    # option to skip merge step
    if True:
        ''' ************************************************
            ********** COMPUTE SIMILARITY METRICS **********
            ************************************************
        '''
        # ************** GET SIM_MAT ****************
        # initialize cos-similarty matrix and boolean version 
        # Cat: TODO: it seems most safe for this matrix to be recomputed 
        #            everytime whenever templates.npy file doesn't exist
        # Cat: TODO: this should be parallized, takes several mintues for 49chans, 
        #            should take much less
        
        abs_max_file = (chunk_dir+'/abs_max_vector_post_cluster.npy')
        if os.path.exists(abs_max_file)==False:
            # first denoise/smooth all templates in global template space;
            # then use temps_PCA for cos_sim_test; this removes many bumps
            spike_width = templates.shape[1]
            temps_stack = np.swapaxes(templates, 1,0)
            temps_stack = np.reshape(temps_stack, (temps_stack.shape[0], 
                                     temps_stack.shape[1]*temps_stack.shape[2])).T
            _, temps_PCA, pca_object = PCA(temps_stack, n_pca)

            temps_PCA = temps_PCA.reshape(templates.shape[0],templates.shape[2],templates.shape[1])
            temps_PCA = np.swapaxes(temps_PCA,1,2)
            
            sim_mat = abs_max_dist(temps_PCA, CONFIG)
            np.save(abs_max_file, sim_mat)
            
        else:
            sim_mat = np.load(abs_max_file)        

        ''' ************************************************
            ************* MERGE SELECTED UNITS *************
            ************************************************
        '''

        # compute connected nodes and sum spikes over them
        #G = nx.from_numpy_array(sim_mat_sum)
        G = nx.from_numpy_array(sim_mat)
        final_spike_indexes = []
        final_template_indexes = []
        for i, cc in enumerate(nx.connected_components(G)):
            final_template_indexes.append(list(cc))
            sic = np.zeros(0, dtype = int)
            for j in cc:
                idx = np.where(spike_indexes[:,1]==j)[0]
                sic = np.concatenate([sic, spike_indexes[:,0][idx]])
            temp = np.concatenate([sic[:,np.newaxis], i*np.ones([sic.size,1],dtype = int)],axis = 1)
            final_spike_indexes.append(temp)

        final_spike_train = np.vstack(final_spike_indexes)
        
        # recompute tmp_loc from weighted templates
        templates_final = []
        weights_final = []
        for t in final_template_indexes:
            # compute average weighted template and find peak
            idx = np.int32(t)

            # compute weighted template
            weighted_average = np.average(templates[idx],axis=0,weights=weights[idx])
            templates_final.append(weighted_average)

        # convert templates to : (n_channels, waveform_size, n_templates)
        templates = np.float32(templates_final)
        #templates = np.swapaxes(templates, 1,2)
         
        np.save(chunk_dir+'/templates_post_'+out_dir+'_post_merge.npy', templates)
        np.save(chunk_dir+'/spike_train_post_'+out_dir+'_post_merge.npy', final_spike_train)

        print("  "+out_dir+" templates/spike train after merge cutoff: ", templates.shape, final_spike_train.shape)

    else:
        print ("  *** Skipped merge step *** ")
        final_spike_train = spike_indexes
        templates = templates
    
    if out_dir=='cluster':
        fname = CONFIG.data.root_folder + '/tmp/spike_train_cluster.npy'
        np.save(fname, final_spike_train)
        
        fname = CONFIG.data.root_folder + '/tmp/templates_cluster.npy'
        templates = templates.swapaxes(0,2).swapaxes(1,2)
        np.save(fname, templates)
    
    return final_spike_train, templates


def centre_templates(templates, spike_train_cluster, CONFIG, spike_padding, spike_width):
    ''' Function centres templates to the mean of all tempaltes on max channel;
        - deals with duplicate detected templates    
    '''

    print ("  centering and clipping templates ")
    print (templates.shape)
    # grab max channel templates and make mean
    max_chan_templates = []
    #print (templates.shape)
    templates = templates.swapaxes(0,2)
    for k in range(templates.shape[2]):
        temp = templates[:,:,k]
        max_chan = temp.ptp(1).argmax(0)
        trace = temp[max_chan]
        max_chan_templates.append(trace/trace.ptp(0))

    mean = np.array(max_chan_templates).mean(0)
    min_loc_all = np.argmin(mean)

    # compute shifts for all templates based on max channel trough location
    # clip and centred data on 61 timesteps
    # Cat: TODO: read 61 teimsteps from file
    shifts = []
    indexes = []
    templates_centred = []
    for k in range(len(max_chan_templates)):
        min_loc = np.argmin(max_chan_templates[k])
        shift = min_loc_all-min_loc
        if abs(shift)<=spike_padding:
            indexes.append(k)
            trace = templates[:,
                max_chan_templates[k].shape[0]//2-spike_width//2-shift:
                max_chan_templates[k].shape[0]//2+spike_width//2+1-shift,k]
            templates_centred.append(trace)

    templates_centred = np.array(templates_centred).swapaxes(1,2)
    #np.save('/media/cat/1TB/liam/49channels/data1_allset/tmp/cluster/chunk_000000/templates_centred2.npy'  , templates_centred)


    # delete spike indexes for templates that are shifted outside the window
    # Note: this could possibly delete good templates; but very unlikely
    spike_train_cluster_new = []
    for ctr,k in enumerate(indexes):
        temp = np.where(spike_train_cluster[:,1]==k)[0]
        temp_train = spike_train_cluster[temp]
        temp_train[:,1]=ctr
        spike_train_cluster_new.append(temp_train)
        
    spike_train_cluster_new = np.vstack(spike_train_cluster_new)

    return templates_centred, spike_train_cluster_new        


def abs_max_dist(temp, CONFIG):
        
    ''' Compute absolute max distance using denoised templates
        Distances are computed between absolute value templates, but
        errors are normalized
    '''

    # Cat: TODO: don't compare all pair-wise templates, but just those
    #           with main chan + next 3-6 largest shared channels
    #      - not sure if this is necessary though, may be already fast enough
    print ("  computing merge matrix")
    print ("  temp shape (temps, times, chans):" , temp.shape)
    
    dist_max = np.zeros((temp.shape[0],temp.shape[0]), 'float32')
    
    if CONFIG.resources.multi_processing:
        ids = np.array_split(np.arange(temp.shape[0]), CONFIG.resources.n_processors)
        res = parmap.map(parallel_abs_max_dist, ids, temp, 
                         processes=CONFIG.resources.n_processors,
                         pm_pbar=True)                
    else:
        ids = np.arange(temp.shape[0])
        res = parallel_abs_max_dist(ids, temp)
                
    # sum all results
    for k in range(len(res)):
        dist_max +=res[k]
           
    return dist_max

def parallel_abs_max_dist(ids, temp):
    
    # Cat: TODO: read spike_padding from CONFIG
    spike_padding = 15
    
    dist_max = np.zeros((temp.shape[0],temp.shape[0]),'float32')

    # Cat: TODO read the overlap # of chans from CONFIG    
    n_chans = 3
    for id1 in ids:
        max_chans_id1 = temp[id1].ptp(0).argsort(0)[::-1][:n_chans]
        for id2 in range(id1+1,temp.shape[0],1):
            max_chans_id2 = temp[id2].ptp(0).argsort(0)[::-1][:n_chans]
            if np.intersect1d(max_chans_id1, max_chans_id2).shape[0]==0: 
                continue

            # load both templates into an array and align them to the max
            temps = []
            template1 = temp[id1]
            temps.append(template1)
            ptp_1=template1.ptp(0).max(0)

            template2 = temp[id2]
            ptp_2=template2.ptp(0).max(0)
            temps.append(template2)
                        
            if ptp_1>=ptp_2:
                mc = template1.ptp(0).argmax(0)
            else:
                mc = template2.ptp(0).argmax(0)
                
            temps = np.array(temps)
            
            wf_out = align_mc_templates(temps, mc, spike_padding, 
                                        upsample_factor = 5, nshifts = 15)
            
            # Cat: TODO: is ravel step required?
            len1 = wf_out[0].T.ravel()
            len2 = wf_out[1].T.ravel()
            
            # compute distances and noramlize by largest template ptp
            # note this makes sense for max distance, but not sum;
            #  for sum should be dividing by total area
            diff = len1-len2
            diff = diff/(max(ptp_1,ptp_2))

            # compute max distance
            dist_m = np.max(abs(diff),axis=0)
            if dist_m < 0.15:
                dist_max[id1,id2] = 1.0
                
    return dist_max

def global_merge_all_ks(chunk_dir, recording_chunk, CONFIG, min_spikes,
                         out_dir, units):

    ''' Function that cleans low spike count templates and merges the rest 
    '''
   
    n_channels = CONFIG.recordings.n_channels

    # convert clusters to templates; keep track of weights
    templates = []
    templates_std = []
    weights = []
    spike_ids = []
    spike_indexes = []
    channels = np.arange(n_channels)
    tmp_loc = []
    
    # Cat: TODO: load from config
    n_pca = 3
    
    #ctr_id = 0 
    # Cat: TODO: make sure this step is correct
    if out_dir == 'cluster':
        
        for channel in range(CONFIG.recordings.n_channels):
            data = np.load(chunk_dir+'/channel_{}.npz'.format(channel))
            templates.append(data['templates'])
            templates_std.append(data['templates_std'])
            weights.append(data['weights'])
           
            #spike_index = data['spike_train_merged']
            temp = data['spike_index']
            for s in range(len(temp)):
                spike_times = temp[s][:,0]
                spike_indexes.append(spike_times)
    else: 
        for unit in units:
            data = np.load(chunk_dir+'/unit_'+str(unit).zfill(6)+'.npz')
            templates.append(data['templates'])
            templates_std.append(data['templates_std'])
            weights.append(data['weights'])
           
            #spike_index = data['spike_train_merged']
            temp = data['spike_index']
            for s in range(len(temp)):
                spike_times = temp[s][:,0]
                spike_indexes.append(spike_times)

    spike_indexes = np.array(spike_indexes)
    templates = np.vstack(templates)
    templates_std = np.vstack(templates_std)
    weights = np.hstack(weights)
    
    # rearange spike indees from id 0..N
    spike_train = np.zeros((0,2),'int32')
    for k in range(spike_indexes.shape[0]):    
        temp = np.zeros((spike_indexes[k].shape[0],2),'int32')
        temp[:,0] = spike_indexes[k]
        temp[:,1] = k
        spike_train = np.vstack((spike_train, temp))
    spike_indexes = spike_train

    print("  "+out_dir+ " templates/spiketrain before merge/cutoff: ", templates.shape, spike_indexes.shape)

    np.save(CONFIG.data.root_folder+'/tmp/'+out_dir+'/templates_post_'+out_dir+'_before_merge_before_cutoff.npy', templates)
    np.save(CONFIG.data.root_folder+'/tmp/'+out_dir+'/spike_train_post_'+out_dir+'_before_merge_before_cutoff.npy', spike_indexes)
    #print (np.unique(spike_indexes[:,1]))


    ''' ************************************************
        ********** COMPUTE SIMILARITY MATRIX ***********
        ************************************************
    '''

    # first denoise/smooth all templates in global template space;
    # then use temps_PCA for cos_sim_test; this removes many bumps
    spike_width = templates.shape[1]
    temps_stack = np.swapaxes(templates, 1,0)
    temps_stack = np.reshape(temps_stack, (temps_stack.shape[0], 
                             temps_stack.shape[1]*temps_stack.shape[2])).T
    _, temps_PCA, pca_object = PCA(temps_stack, n_pca)

    temps_PCA = temps_PCA.reshape(templates.shape[0],templates.shape[2],templates.shape[1])
    temps_PCA = np.swapaxes(temps_PCA, 1,2)

    # ************** GET SIM_MAT ****************
    # initialize cos-similarty matrix and boolean version 
    # Cat: TODO: it seems most safe for this matrix to be recomputed 
    #            everytime whenever templates.npy file doesn't exist
    # Cat: TODO: this should be parallized, takes several mintues for 49chans, 
    #            should take much less
    
    cos_sim_file = (CONFIG.data.root_folder+'/tmp/'+out_dir+'/cos_sim_vector_post_'+out_dir+'.npy')
    if os.path.exists(cos_sim_file)==False:
        sim_temp = calc_cos_sim_vector(temps_PCA, CONFIG)
        sim_temp[np.diag_indices(sim_temp.shape[0])] = 0
        sim_temp[np.tril_indices(sim_temp.shape[0])] = 0
        
        np.save(cos_sim_file, sim_temp)

    else:
        sim_temp = np.load(cos_sim_file)        
        sim_temp[np.diag_indices(sim_temp.shape[0])] = 0
        sim_temp[np.tril_indices(sim_temp.shape[0])] = 0
        
    # ************** RUN KS TEST ****************
    global_merge_file = (CONFIG.data.root_folder+'/tmp/'+out_dir+'/merge_matrix_post_'+out_dir+'.npz')
    if os.path.exists(global_merge_file)==False:
        sim_mat = run_KS_test_new(sim_temp, spike_indexes, recording_chunk, 
                                        CONFIG, chunk_dir, pca_object,
                                        spike_width, plotting = False)
        
        np.savez(global_merge_file, sim_mat = sim_mat)
        sim_mat = sim_mat

    else:
        data = np.load(global_merge_file)
        sim_mat = data['sim_mat']
                    

    ''' ************************************************
        ************* MERGE SELECTED UNITS *************
        ************************************************
    '''

    # compute connected nodes and sum spikes over them
    #G = nx.from_numpy_array(sim_mat_sum)
    G = nx.from_numpy_array(sim_mat)
    final_spike_indexes = []
    final_template_indexes = []
    for i, cc in enumerate(nx.connected_components(G)):
        final_template_indexes.append(list(cc))
        sic = np.zeros(0, dtype = int)
        for j in cc:
            idx = np.where(spike_indexes[:,1]==j)[0]
            sic = np.concatenate([sic, spike_indexes[:,0][idx]])
        temp = np.concatenate([sic[:,np.newaxis], i*np.ones([sic.size,1],dtype = int)],axis = 1)
        final_spike_indexes.append(temp)

    final_spike_train = np.vstack(final_spike_indexes)
    
    # recompute tmp_loc from weighted templates
    tmp_loc = []
    templates_final = []
    weights_final = []
    for t in final_template_indexes:
        # compute average weighted template and find peak
        idx = np.int32(t)

        # compute weighted template
        weighted_average = np.average(templates[idx],axis=0,weights=weights[idx])
        templates_final.append(weighted_average)

    # convert templates to : (n_channels, waveform_size, n_templates)
    templates = np.float32(templates_final)
    templates = np.swapaxes(templates, 2,0)
     
    np.save(CONFIG.data.root_folder+'/tmp/'+out_dir+'/templates_post_'+out_dir+'_post_merge_pre_cutoff.npy', templates)
    np.save(CONFIG.data.root_folder+'/tmp/'+out_dir+'/spike_train_post_'+out_dir+'_post_merge_pre_cutoff.npy', final_spike_train)

    print("  "+out_dir+" templates/spike train after merge, pre-spike cutoff: ", templates.shape, final_spike_train.shape)

    ''' ************************************************
        ************* DELETE TOO FEW SPIKES ************
        ************************************************
    '''

    # Cat: TODO: Read this threshold from CONFIG
    #            Maybe needs to be in fire rate (Hz) not absolute spike #s
    final_spike_train_cutoff = []
    del_ctr = []
    tmp_loc = []
    final_templates_cutoff = []
    print ("units: ", np.unique(final_spike_train[:,1]).shape[0])
    ctr = 0
    for unit in np.unique(final_spike_train[:,1]):
        idx_temp = np.where(final_spike_train[:,1]==unit)[0]
        if idx_temp.shape[0]>=min_spikes:
            temp_train = final_spike_train[idx_temp]
            temp_train[:,1]=ctr
            final_spike_train_cutoff.append(temp_train)
            final_templates_cutoff.append(templates[:,:,unit])

            max_chan = templates[:,:,unit].ptp(1).argmax(0)
            tmp_loc.append(max_chan)

            ctr+=1
                
    final_spike_train_cutoff = np.vstack(final_spike_train_cutoff)
    final_templates_cutoff = np.array(final_templates_cutoff).T

    # these are saved outside
    np.save(CONFIG.data.root_folder+'/tmp/'+out_dir+'/templates_post_'+out_dir+'_post_merge_post_cutoff.npy', final_templates_cutoff)
    np.save(CONFIG.data.root_folder+'/tmp/'+out_dir+'/spike_train_post_'+out_dir+'_post_merge_post_cutoff.npy', final_spike_train_cutoff)

    print("  "+out_dir+" templates & spike train post merge, post-spike cutoff: ", final_templates_cutoff.shape, final_spike_train_cutoff.shape)
    
    return final_spike_train_cutoff, tmp_loc, final_templates_cutoff

   
   
def calc_cos_sim_vector(temp, CONFIG):
    """
        Calculates cosine similarity for close enough templates
        input:
        ------
        temp: list of all templates
        
        output:
        -------
        sim_temp: cosine similarity for groups of close enough templates
    """
    print ("  calculating cos sim vector (todo: parallelize)...")
    
    ## find the top 5 channels for all templates
    top_chan = temp.ptp(1).argsort(1)[:,-5:][:,::-1]
    
    ## find the main channel for all templates
    mc = temp.ptp(1).argmax(1)
    
    #initialize cosine similarity matrix
    sim_temp = np.zeros([temp.shape[0], temp.shape[0]])
    
    #for temp_id in tqdm_notebook(range(temp.shape[0])):
    for temp_id in tqdm.tqdm(range(temp.shape[0])):
        
        ## select all templates whose main channel is in the 
        ## top channels for unit temp_id and for pairs which 
        ## haven't been compared
        idx = np.where(np.logical_and(np.in1d(mc, top_chan[temp_id]), sim_temp[temp_id] == 0.0))[0]
        idx = np.union1d(idx, np.asarray([temp_id]))
        if idx.size == 1:
            #print ("skipping cos sim")
            continue
            
        ## find max chan for alignment
        chan = temp[idx].mean(0).ptp(0).argmax(0)
        ## align templates
        aligned_temp = align_mc(temp[idx], chan, CONFIG, 5, 15)
        
        ## find feature channels (wherever the ptp of the template of template is >1SU)
        feat_channels = np.where(aligned_temp.mean(0).ptp(0)>1)[0]
        sim = (aligned_temp[:, np.newaxis, :, feat_channels] * aligned_temp[:, :, feat_channels]).sum((2,3))
        norm = np.sqrt((aligned_temp[:, :, feat_channels]**2).sum((1,2)))
        sim = sim/(norm[:,np.newaxis] * norm)
        sim_temp[idx[:,np.newaxis],idx] = sim
        
    return sim_temp

def calc_ks_dist(A, B, lin): 
    cdf2 = np.zeros(lin.shape[0]) 
    cdf = np.zeros(lin.shape[0])
    for i,j in enumerate(lin):
        cdf[i] = (A<j).sum()/A.size
        cdf2[i] = (B<j).sum()/B.size
    print(cdf.size)
    return np.abs(cdf - cdf2).max()
    

def run_KS_test_new(sim_temp, spike_train, recording_chunk, CONFIG, 
                    path_dir, pca_object, spike_width, plotting = False):
    """
        input:
        ------
        sim_temp: cosine similarity matrix for all templates (n_units x n_units np.ndarray)
        spike_train: Spike train post clustering
        CONFIG: config file
        plotting: binary flag to enable plotting
        
        output:
        -------
        sim_mat: adjacency matrix joining all pairs which are unimodal according to the dip test
        dip: dip test values for all pairwise comparisons
    
    """
    
    ## initialize parameters
    # Cat: TODO must export these params to CONFIG
    cos_sim_threshold = 0.85
    
    # Cat: TODO this must be linked to min_spikes threshold cutoff in previous
    #       step;
    N = 100
    n_chan = CONFIG.recordings.n_channels
    wf_start = 0
    wf_end = 31
    upsample_factor = 5
    nshifts = 15
    num_max_channels = 0
    num_mad_channels = 2
    num_pca_components = 3
    knn_triage_threshold = 90
    dip_test_threshold = 0.95
    
    #spike_train[:,0]+=200
    ## find every pair for which cos similarity is > some threshold
    row, column = np.where(sim_temp > cos_sim_threshold)
    
    ## initialize dip statistic and similarity matrix
    dip = np.zeros(row.size)
    sim_mat = np.zeros(sim_temp.shape, dtype = bool)
    print (sim_temp.shape)
    
    #for j in tqdm_notebook(range(row.size)):
    
    row_list = []
    for k in range(row.size):
        row_list.append([row[k], column[k]])
    
    args_in = []
    for k in range(len(row_list)):
        if os.path.exists(path_dir+'/pair_'+
                        str(row_list[k][0])+"_"+str(row_list[k][1])+'.npz')==False:
            args_in.append([
                [row_list[k], k],
                spike_train,
                N,
                sim_mat,
                dip,
                CONFIG,
                upsample_factor,
                nshifts,
                num_max_channels,
                num_mad_channels,
                wf_start, wf_end,
                num_pca_components,
                knn_triage_threshold,
                dip_test_threshold,
                path_dir,
                pca_object,
                spike_width])

    # run merge in parallel
    if len(args_in)>0:
        if CONFIG.resources.multi_processing:
        #if False:
            p = mp.Pool(processes = CONFIG.resources.n_processors)
            with tqdm.tqdm(total=len(args_in)) as pbar:
                for i, _ in tqdm.tqdm(enumerate(p.imap_unordered(parallel_merge, args_in))):
                    pbar.update()
        else:
            for arg_in in args_in:
                parallel_merge(arg_in)
                
    print ("... finished merge step...")
    
    sim_mat_final = np.zeros(sim_temp.shape, dtype = bool)
    for k in range(len(row_list)):
        data = np.load(path_dir+'/pair_'+str(row_list[k][0])+"_"+
                        str(row_list[k][1])+'.npz')
        sim_mat_final+=data['sim_mat']
        
    return sim_mat_final

def parallel_merge(data):
    
    pair = data[0][0]
    j = data[0][1]
    spike_train = data[1]
    N = data[2]
    sim_mat = data[3]
    dip = data[4]
    CONFIG = data[5]
    upsample_factor = data[6]
    nshifts = data[7]
    num_max_channels = data[8]
    num_mad_channels = data[9]
    wf_start = data[10]
    wf_end = data[11]
    num_pca_components = data[12]
    knn_triage_threshold = data[13]
    dip_test_threshold = data[14]
    path_dir = data[15]
    pca_object = data[16]
    spike_width = data[17]
    
    n_sample_spikes = 100
    
    #for j in range(pair_list):
    #pair = data[0]#[j]
    #j = data[1]
    #print(" comparing pair: ", pair)
    
    ## find all events belonging to pair[0] and pair[1]
    idx = np.where(np.in1d(spike_train[:,1], pair))[0]
    
    ## find all events belonging to pair[0]
    idx1 = np.where(spike_train[idx,1] == pair[0])[0]
    
    ## find all events belonging to pair[1]
    idx2 = np.where(spike_train[idx,1] == pair[1])[0]
    
    
    
    ## choose N events from pair; also ensure that we have sufficient
    #   spikes and no edge cases are occuring
    ## read waveforms
    # Cat: TODO: spike_size must be read from CONFIG or will crash
    re = RecordingExplorer(CONFIG.data.root_folder+'/tmp/standarized.bin', 
                   path_to_geom = CONFIG.data.root_folder+CONFIG.data.geometry, 
                   spike_size = spike_width//2, 
                   neighbor_radius = 100, 
                   dtype = 'float32',
                   n_channels = CONFIG.recordings.n_channels, 
                   data_order = 'samples')
                   
    ctr=0
    while True:
        idx1 = np.random.choice(idx1, min(N, idx1.size))
        idx2 = np.random.choice(idx2, min(N, idx2.size))
        
        idx = np.concatenate([idx[idx1], idx[idx2]])
        idx1 = np.where(spike_train[idx,1] == pair[0])[0]
        idx2 = np.where(spike_train[idx,1] == pair[1])[0]
        
        wf = re.read_waveforms(spike_train[idx,0])
        
        # Cat: TODO: this will eventually crash; need to save blank sim_mat for pair
        if wf.shape[0]==(N*2):
            break
        else:
            ctr+=1
        
        if ctr>5:
            print ("pair: ",pair, " --->>> too few spikes in cluster... need to fix this...<<<---")
            quit()


    # Cat: TODO: this routine can crash often whenever there are less than 2 x N spikes
    #       chosen; Need to fix this a bit better;
    #       One option, make N = min_spikes value - 2 or 3 spikes

    # denoise waveforms before clustering 
    template_ = wf.mean(0)
    max_chan = template_.ptp(0).argmax(0)
    
    #temps_max_chans = template_[:,max_chan]
    #_, wf_PCA = PCA(wf_PCA,num_pca_components)
    
    #print (wf.shape)
    wf_temp = np.swapaxes(wf, 1,2)
    wf_temp = np.reshape(wf_temp, (-1, wf_temp.shape[2]))
    #print (wf_temp.shape)
    X = pca_object.transform(wf_temp)
    wf_temp_PCA = pca_object.inverse_transform(X)
    
    wf_temp_PCA = wf_temp_PCA.reshape(wf.shape[0],wf.shape[2],wf.shape[1])
    wf_PCA = np.swapaxes(wf_temp_PCA, 1,2)
            
    # Cat: TODO: recording_chunk is a global variable; 
    #            this might cause problems eventually
    #data_start = 0
    #spike_size = 30
    #print (recording_chunk.shape)
    #print (spike_train)
    #wf = load_waveforms_from_memory_merge(recording_chunk, data_start, 
    #                                offset, spike_train[idx,0], 
    #                                spike_size)
    
    ## align waveforms
    align_wf = align_mc(wf_PCA, wf_PCA.mean(0).ptp(0).argmax(), CONFIG, upsample_factor, nshifts)
    
    ## create data to get feature channels by concatenating the templates of the two clusters
    to_get_feat = np.concatenate([align_wf[idx1].mean(0, keepdims =True), align_wf[idx2].mean(0, keepdims =True)], axis = 0)
    
    ## get feature channels using only the templates
    feat_channels, max_chans, mad_chans = get_feat_channels_union(to_get_feat, num_max_channels, num_mad_channels)
    
    # exit if no overlapping feature channels
    if len(feat_channels)==0:
        np.savez(path_dir+'/pair_'+str(pair[0])+"_"+str(pair[1]), 
             sim_mat=sim_mat, 
             dip= dip)
        return 0
        
    data_in = align_wf[:, wf_start:wf_end][:,:,feat_channels].swapaxes(1,2).reshape(align_wf.shape[0],-1)
    
    ## PCA on concatenated waveforms
    pca_wf, pca_reconstruct, _ = PCA(data_in, num_pca_components)
    
    ##triage to remove outliers to remove compression issues
    idx_keep = knn_triage(knn_triage_threshold, pca_wf)
    data_in = data_in[idx_keep]
    
    ## run PCA on triaged data
    pca_wf, pca_reconstruct, _ = PCA(data_in, num_pca_components)
    idx1 = spike_train[idx,1][idx_keep] == pair[0]
    idx2 = spike_train[idx,1][idx_keep] == pair[1]
    
    ## run LDA on remaining data
    lda = LDA(n_components = 1)
    
    trans = lda.fit_transform(pca_wf, spike_train[idx,1][idx_keep])
    
    ## run diptest
    diptest = dp(trans.ravel())
    dip[j] = diptest[1]
    
    if dip[j] > dip_test_threshold:
        #print(" pair: ", pair, '--> merged <--')
        sim_mat[pair[0], pair[1]] = sim_mat[pair[1], pair[0]]  = True
        
        np.savez(path_dir+'/pair_'+str(pair[0])+"_"+str(pair[1]), 
             sim_mat=sim_mat, 
             dip= dip)
        
        return 1

    else:     
        np.savez(path_dir+'/pair_'+str(pair[0])+"_"+str(pair[1]), 
             sim_mat=sim_mat, 
             dip= dip)

        # return no merge
        return 0

    

def get_feat_channels_union(templates, n_max_chans, n_mad_chans):
    """
        input:
        ------
        
        templates: pair of templates for feature channel calculation (2, R, C)
        n_max_chans: number of max channels (int)
        n_mad_chans: number of mad channels (int)
        
        output:
        -------
        
        feat_chans: feature channels (union of max and mad channels)
        max_chans: max channels
        mad_chans: mad channels
        
        
    """
    temp1 = templates[0]
    temp2 = templates[1]
    ptp1 = temp1.ptp(0)
    ptp2 = temp2.ptp(0)
    
    ## rank channels based on peak to peak values and choose top n_max_chans
    rank_amp_chans = (temp1+temp2).ptp(0).argsort()
    max_chans = rank_amp_chans[::-1][:n_max_chans]
    
    ## select all channels where either of the templates is > 2 peak to peak
    chan_indexes_2SU = np.where(np.logical_or(ptp1>2, ptp2>2))[0]
    
    ## rank channels based on maximum mad values and select top n_mad_chans
    mad_chans = chan_indexes_2SU[robust.mad(templates[:,:,chan_indexes_2SU], axis = 0).max(0).argsort()[::-1]][:n_mad_chans]
    
    feat_chans = np.union1d(max_chans, mad_chans)
    
    return feat_chans, max_chans, mad_chans
    
   
   
    
def chunk_merge(chunk_dir, channels, CONFIG):
    
    ''' Function that cleans noisy templates and merges the rest    
        
        1. local merge step: looks only at tempaltes with same
        max chan and tries to merge
        
        2. neighbour merge step: look at tempaltes on nearby chans
        and tries to merge 
    
    '''
    
    n_channels = CONFIG.recordings.n_channels

    # convert clusters to templates; keep track of weights
    templates = []
    weights = []
    spike_ids = []
    spike_indexes = []
    channels = np.arange(n_channels)
    tmp_loc = []
    
    for channel in channels:
        data = np.load(chunk_dir+'/channel_{}.npz'.format(channel), encoding='latin1')
        templates.append(data['templates'])
        weights.append(data['weights'])
        
        spike_index = data['spike_index']
        for s in spike_index:
            spike_indexes.append(s[:,0])
    
    spike_indexes = np.array(spike_indexes)        
    templates = np.vstack(templates)
    weights = np.hstack(weights)

    # delete clusters < 300 spikes
    # Cat: TODO: min_spikes should be re-read from CONFIG
    min_spikes = 300
    idx_delete = []
    for s in range(len(spike_indexes)):
        if spike_indexes[s].shape[0]<min_spikes:
            idx_delete.append(s)
    
    templates = np.delete(templates,idx_delete,axis=0)
    weights = np.delete(weights,idx_delete,axis=0)
    spike_indexes = np.delete(spike_indexes,idx_delete,axis=0)

    # compute merge matrix
    global_merge_file = (chunk_dir+ '/merge_matrix.npz')
    if os.path.exists(global_merge_file)==False:
        # initialize cos-similarty matrix and boolean version 
        sim_mat = np.zeros((templates.shape[0], templates.shape[0]), 'bool')    
        sim_temp = np.zeros((templates.shape[0], templates.shape[0]), 'float32')
        
        print ("Computing global merge over templates: ", templates.shape)
        if CONFIG.resources.multi_processing:
            n_processors = CONFIG.resources.n_processors
            indexes = np.array_split(np.arange(templates.shape[0]), 
                                max(n_processors, templates.shape[0]/20))
            res = parmap.map(
                calc_global_merge_parallel,
                indexes,
                templates,
                sim_mat,
                sim_temp,
                CONFIG,            
                processes=n_processors,
                pm_pbar=True)
        else:
            res = []
            for k in range(len(templates)):
                temp = calc_global_merge_parallel(
                    [k], 
                    templates,
                    sim_mat,
                    sim_temp,
                    CONFIG)
                res.append(temp)    
        
        # sum all matrices
        sim_mat_sum = np.zeros(sim_mat.shape, 'bool')
        sim_temp_sum = np.zeros(sim_temp.shape, 'float32')
        for k in range(len(res)):
            sim_mat_sum+=res[k][0]
            sim_temp_sum+=res[k][1]

        np.savez(global_merge_file, sim_mat=sim_mat_sum, sim_temp = sim_temp_sum)

    else:
        data = np.load(global_merge_file, encoding='latin1')
        sim_mat_sum = data['sim_mat']        
        sim_mat_temp = data['sim_temp']        

    # ********************************************************
    # compute connected nodes and sum spikes over them
    G = nx.from_numpy_array(sim_mat_sum)
    final_spike_indexes = []
    final_template_indexes = []
    for i, cc in enumerate(nx.connected_components(G)):
        final_template_indexes.append(list(cc))
        sic = np.zeros(0, dtype = int)
        for j in cc:
            sic = np.concatenate([sic, spike_indexes[j]])
        final_spike_indexes.append(np.concatenate([sic[:,np.newaxis], i*np.ones([sic.size,1],dtype = int)],axis = 1))

    # keep final spike train as stacked list, easier to parse on other end
    final_spike_train = final_spike_indexes
    
    # recompute tmp_loc from weighted templates
    tmp_loc = []
    templates_final= []
    weights_final = []
    for t in final_template_indexes:
        # compute average weighted template and find peak
        idx = np.int32(t)
        weighted_average = np.average(templates[idx],axis=0,weights=weights[idx])
        templates_final.append(weighted_average)
       
        # find max chan and append
        max_chan = weighted_average.ptp(0).argmax(0)
        tmp_loc.append(max_chan)
    
        # add weights of all templates for merged template
        weights_final.append(weights[idx].sum(0))

    # convert templates to : (n_channels, waveform_size, n_templates)
    templates = np.float32(templates_final)
    templates = np.swapaxes(templates, 2,0)

    # save chunk data
    np.savez(chunk_dir+'/channels_merged.npz',
             spike_train_merged = final_spike_train,
             tmp_loc = tmp_loc,
             templates = templates,
             weights = weights_final)        
        
def local_merge(channel, spike_index, sic, wf, CONFIG):
    ''' Function that cleans noisy templates and merges the rest    
    '''
    
    plotting = True
    
    n_chans = wf.shape[2]

    CONFIG.cluster.merge_threshold = 1.0

    # Cat: TODO: delete noisy/messy/lowSNR/few spike templates
    
    # make templates on all chans for each cluster from raw waveforms 
    temp = np.zeros((len(spike_index),wf.shape[1],wf.shape[2]),'float32')
    for t in range(len(spike_index)): 
        idx = np.in1d(sic[:,0], spike_index[t][:,0])
        temp[t] = np.mean(wf[idx],axis=0)

    # find merge matrix across all clusters
    sim_mat, sim_mat_floats, templates_aligned = calc_local_merge(channel, temp, temp, CONFIG)

    # plot matrix
    if plotting: 
            plot_merge_matrix(channel, n_chans, temp, CONFIG, sim_mat, 
                      sim_mat_floats, spike_index, templates_aligned, "premerge")

    # run merge until convergence
    # Cat: TODO: this technically should be inside loop below
    
    spike_index_new = merge_spikes(sim_mat, spike_index)

    while len(spike_index_new)!=temp.shape[0]:

        # compute templates again: 
        temp = np.zeros((len(spike_index_new),wf.shape[1],wf.shape[2]),'float32')
        for t in range(len(spike_index_new)): 
            idx = np.in1d(sic[:,0], spike_index_new[t][:,0])
            temp[t] = np.mean(wf[idx],axis=0)

        sim_mat, sim_mat_floats, templates_aligned = calc_local_merge(channel, temp, temp, CONFIG)

        spike_index_new = merge_spikes(sim_mat, spike_index_new)

    # compute final spike lists: 
    temp = np.zeros((len(spike_index_new),wf.shape[1],wf.shape[2]),'float32')
    for t in range(len(spike_index_new)): 
        idx = np.in1d(sic[:,0], spike_index_new[t][:,0])
        temp[t] = np.mean(wf[idx],axis=0)

    # recompute sim_mat_floats
    sim_mat, sim_mat_floats, templates_aligned = calc_local_merge(channel, temp, temp, CONFIG)

    # plot final merge table
    if plotting: 
            plot_merge_matrix(channel, n_chans, temp, CONFIG, sim_mat, sim_mat_floats, 
                      spike_index_new, templates_aligned, "postmerge")

    # save waveforms for merged clusters for each channel
    wf_array = []
    for k in range(len(spike_index_new)):
        idx = np.in1d(sic[:,0], spike_index_new[k][:,0])
        wf_array.append(wf[idx])
        
    np.save(CONFIG.data.root_folder+'tmp/cluster/channel_'+
                                            str(channel)+'_clusters.npy', wf_array)
    
    np.savez(CONFIG.data.root_folder+'tmp/cluster/channel_'+
                            str(channel)+'_weighted_templates', 
                            templates=temp, 
                            weights=np.asarray([sic.shape[0] for sic in spike_index_new]))
    
        
    return spike_index_new


def merge_spikes(sim_mat, spike_index):
    ''' Merge spikes from units together based on merge matrix sim_mat
    ''' 
        
    # find groups to be merged
    merge_list = []
    for k in range(sim_mat.shape[0]):
        merge_list.append(np.where(sim_mat[k]==True)[0].tolist())
    
    for i in range(2):
        for k in range(len(merge_list)):
            for p in range(k+1, len(merge_list), 1):
                if len(np.intersect1d(merge_list[k],merge_list[p]))>0:
                    merge_list[k]=np.union1d(merge_list[k],merge_list[p]).tolist()
                    merge_list[p]=np.union1d(merge_list[k],merge_list[p]).tolist()
    
    # generate unique groups to be merged, including singles 
    unique_data = [list(x) for x in set(tuple(x) for x in merge_list)]
    print ("unique merge lists: ", unique_data)
   
    # merge 
    spike_list = []
    ctr=0
    for k in range(len(unique_data)):
        temp_list=[]
        for p in range(len(unique_data[k])):
            idx = unique_data[k][p]
            temp_list.append(spike_index[idx])

        spike_index_new = np.vstack(temp_list)
        spike_index_new[:,1]=ctr    
        spike_list.append(spike_index_new)
        ctr+=1
        
    spike_index_new = spike_list
    return spike_index_new

def plot_merge_matrix(channel, n_chans, temp, CONFIG, sim_mat, sim_mat_floats, 
                      spike_index, templates_aligned, plot_string):

    fig = plt.figure(figsize =(50,50))

    merge_threshold = 2
    clrs = ['blue','red']
    ctr=0
    scale = 10
    for i in range(temp.shape[0]):
        for j in range(i, temp.shape[0]):
            ctr+=1
            ax=plt.subplot(sim_mat.shape[0],sim_mat.shape[0],i*temp.shape[0]+j+1)
            
            for k in range(n_chans):
                plt.text(CONFIG.geom[k,0], CONFIG.geom[k,1], str(k), fontsize=10)
            
            plt.scatter(CONFIG.geom[channel,0], CONFIG.geom[channel,1], c = 'red', s = 400, alpha=.6)

            if i==j: 
                plt.plot(CONFIG.geom[:,0] + np.arange(-temp.shape[1],0)[:,np.newaxis]/1.5, 
                                CONFIG.geom[:,1] + temp[i]*scale, c='black', alpha=1)

                plt.title("Unit: "+str(i)+ " " + str(spike_index[i].shape[0]), fontsize=10)

            else:                 
                
                plt.plot(CONFIG.geom[:,0] + np.arange(-templates_aligned[i,j,0].shape[0],0)[:,np.newaxis]/1.5, 
                                    CONFIG.geom[:,1] + templates_aligned[i,j,0]*scale, c=clrs[0], alpha=0.4)

                plt.plot(CONFIG.geom[:,0] + np.arange(-templates_aligned[i,j,1].shape[0],0)[:,np.newaxis]/1.5, 
                                    CONFIG.geom[:,1] + templates_aligned[i,j,1]*scale, c=clrs[1], alpha=0.4)

                # plot feat channel colours
                feat_chans = np.where(temp[i].ptp(0)>merge_threshold)[0]
                plt.scatter(CONFIG.geom[feat_chans,0], CONFIG.geom[feat_chans,1], c =clrs[0], s = 50,alpha=0.5)

                feat_chans = np.where(temp[j].ptp(0)>merge_threshold)[0]
                plt.scatter(CONFIG.geom[feat_chans,0]+5, CONFIG.geom[feat_chans,1], c = clrs[1], s = 50,alpha=0.5)
                 

                if sim_mat[i][j]==True:
                    plt.title(r"$\bf{TO MERGE}$" + "\n"+str(i) + " blue: "+
                            str(spike_index[i].shape[0])+"  " + str(j) + " red: "+
                            str(spike_index[j].shape[0])+" "+str(round(sim_mat_floats[i,j],2)),
                            fontsize=10)
                else:
                    plt.title(str(i) + " blue: "+str(spike_index[i].shape[0])+"  " + str(j) + " red: "+
                            str(spike_index[j].shape[0])+" "+str(round(sim_mat_floats[i,j],2)),
                            fontsize=10)

          
            plt.xticks([])
            plt.yticks([])
    plt.savefig(CONFIG.data.root_folder+"tmp/cluster/channel_"+
                str(channel)+'_'+plot_string+".png")
    plt.close('all')


def calc_sim_all_chan(channel, base_temp, com_temp, CONFIG, merge_threshold=0.8,
                      size_base=None, size_com=None, clusters_base=None, 
                      clusters_com=None):
    
    # Cat: TO FIX THIS
    n_chans = CONFIG.recordings.n_channels
    plotting = False
   
    sim_mat = np.zeros([base_temp.shape[0], com_temp.shape[0]], dtype = bool)
    
    # only matching units with identical max chans; NOT CORRECT / NOT NECESSARY
    # select feature channels as all chans over threshold
    feat_chan_thresh = 2
    base_ptp = base_temp.mean(0).ptp(0)
    feat_channels = np.where((base_ptp > feat_chan_thresh))[0]
    max_chan = np.argmax(base_ptp)

    print (feat_channels, "MAX CHAN: ", max_chan)
    
    mc = np.where(feat_channels==max_chan)[0][0]
    base_temp_aligned = align_mc(base_temp[:,:,feat_channels], mc,  
                                 CONFIG, upsample_factor=20, nshifts=7)
    com_temp_aligned = base_temp_aligned
    print ("alinged ", base_temp_aligned.shape)
    
    temp = (base_temp_aligned[:, np.newaxis] * com_temp_aligned).sum(2).sum(2)
    for i in range(temp.shape[0]):
        for j in range(temp.shape[1]):
            if (base_temp_aligned[i]**2).sum() > (com_temp_aligned[j]**2).sum():
                temp[i,j] = temp[i,j]/ (base_temp_aligned[i]**2).sum()
            else:
                temp[i,j] = temp[i,j]/ (com_temp_aligned[j]**2).sum()

    row, column = np.where(temp>merge_threshold)

    for i in range(row.size):
        sim_mat[row[i], column[i]] = True
    
    #if plotting: 
        #for i in range(temp.shape[0]):
            #plt.figure(figsize = (20,15))
            #plt.plot(CONFIG.geom[:,0] + np.arange(51)[:,np.newaxis], base_temp_aligned[where[i]]*5+CONFIG.geom[:,1], c = 'k')
            #plt.scatter(CONFIG.geom[mc,0], CONFIG.geom[mc,1], c = 'orange', s = 500)

            #labels = []
            #patch_j = mpatches.Patch(color = 'k', label = "ks cluster {}, size = {}".format(clusters_base[where[i]], size_base[where[i]]))
            #labels.append(patch_j)
            #for j in np.where(temp[i] > 0.90)[0]:
                #plt.plot(CONFIG.geom[:,0] + np.arange(51)[:,np.newaxis], com_temp_aligned[where2[j]]*5+CONFIG.geom[:,1], c = colors[where2[j]])
                #patch_j = mpatches.Patch(color = colors[where2[j]], label = "yass cluster {}, size = {}".format(clusters_com[where2[j]], size_com[where2[j]]))
                #labels.append(patch_j)
            
            #for j in range(n_chans):
                #plt.text(CONFIG.geom[j,0], CONFIG.geom[j,1], "{}".format(j), fontsize = 20)
            #plt.legend(handles = labels)    
            #plt.savefig("data/tmp3/temp_match_yass_ks_aclean/match_ks_template_{}.png".format(where[i]))
            #plt.close('all')
    return sim_mat, temp, feat_channels


    
    
# functions for finding groups
def dfs(node,index,taken,l):
    taken[index]=True
    ret=node
    for i,item in enumerate(l):
        if not taken[i] and not ret.isdisjoint(item):
            ret.update(dfs(item,i,taken,l))
    return ret

def merge_all(l, taken):
    ret=[]
    for i,node in enumerate(l):
        if not taken[i]:
            ret.append(list(dfs(node,i,taken,l)))
    return ret
   

def get_feat_channels_mad(wf_data, n_feat_chans):
    '''  Function that uses MAD statistic like robust variance estimator to select channels
    '''

    # compute robust stds over units
    stds = np.median(np.square(wf_data - np.median(wf_data, axis=0, keepdims=True)), axis=0)
   
    # max per channel
    std_max = stds.max(0)
    
    # order channels by largest diptest value
    feat_chans = np.argsort(std_max)[-n_feat_chans:][::-1]
    feat_chans = feat_chans[std_max[feat_chans] > 1]
        
    max_chan = wf_data.mean(0).ptp(0).argmax(0)

    return feat_chans, max_chan
    
    
def get_feat_channels_diptest(wf_data, n_feat_chans):
    '''  Function that uses Hartigan diptest to identify bimodal channels
        Steps:  denoise waveforms first, then find highest variance time point,
                then compute diptest and rank in order of max value;
    '''

    # denoise data before computing std
    #wf_data_PCA = []
    #for k in range(

    # compute stds over units
    stds = wf_data.std(0)

    # find location of highest variance time point in each channel (clip edges)
    # Cat: TODO: need to make this more robust to wider windows; ideally only look at 20-30pts in middle of spike
    time_pts = stds[5:-5].argmax(0)+5

    # compute diptest for each channel at the location of highest variance point
    diptests = np.zeros(wf_data.shape[2])
    for k in range(wf_data.shape[2]):
        diptests[k]=dp(wf_data[:,time_pts[k],k])[0]
        #print (k, dp(wf_data[:,time_pts[k],k]))

    # order channels by largest diptest value
    idx = np.argsort(diptests)[::-1]
    max_chan = wf_data.mean(0).ptp(0).argmax(0)
    feat_chans = idx[:n_feat_chans]
        
    max_chan = wf_data.mean(0).ptp(0).argmax(0)

    return feat_chans, max_chan

def get_feat_channels(template, wf_data, n_max_chans, n_mad_chans):

    rank_amp_chans = np.max(np.ptp(template, axis =0),axis=0)
    rank_indexes = np.argsort(rank_amp_chans)[::-1]
    max_chans = rank_indexes[:n_max_chans]      # select top chans
    ptps = np.ptp(template,axis=0)
    chan_indexes_2SU = np.where(ptps>2)[0]
    rank_chans_max = np.max(robust.mad(wf_data[:,:,chan_indexes_2SU],axis=0),axis=0)
    rank_indexes = np.argsort(rank_chans_max,axis=0)[::-1]
    mad_chans = chan_indexes_2SU[rank_indexes][:n_mad_chans]      # select top chans
    feat_chans = np.union1d(max_chans, mad_chans)
    
    return feat_chans, max_chans
    
def get_feat_channels_ks_test(template, wf_data, n_max_chans, n_mad_chans):

    rank_amp_chans = np.ptp(template, axis =0)
    rank_indexes = np.argsort(rank_amp_chans)[::-1] 
    max_chans = rank_indexes[:n_max_chans]      # select top chans
    ptps = np.ptp(template,axis=0)
    chan_indexes_2SU = np.where(ptps>2)[0]
    rank_chans_max = np.max(robust.mad(wf_data[:,:,chan_indexes_2SU],axis=1),axis=1)
    rank_indexes = np.argsort(rank_chans_max,axis=0)[::-1]
    mad_chans = chan_indexes_2SU[rank_indexes][:n_mad_chans]      # select top chans
    feat_chans = np.union1d(max_chans, mad_chans)
    
    return feat_chans, max_chans, mad_chans


def align_wf(data_in, upsample_factor, n_steps):
    ''' TODO parallelize this step
    '''
    data_aligned = np.zeros(data_in.shape)
    for k in range(data_in.shape[2]):
        data_aligned[:,:,k] = align_channelwise(data_in[:,:,k].T, upsample_factor=20, n_steps=7)
    return data_aligned


def knn_triage(th, pca_wf):
    #th = 90
#     # get distance to nearest neighbors
    tree = cKDTree(pca_wf)
    dist, ind = tree.query(pca_wf, k=11)
    dist = np.sum(dist, 1)
#     # triage far ones
    idx_keep1 = dist < np.percentile(dist, th)
    return idx_keep1

def run_mfm_2(kk, CONFIG):
    mask = np.ones((kk.shape[0], 1))
    group = np.arange(kk.shape[0])
    vbParam2 = mfm.spikesort(kk[:,:,np.newaxis],
                            mask,
                            group, CONFIG)
    
    vbParam2.rhat[vbParam2.rhat < 0.1] = 0 #Cat todo; look at this
    
    vbParam2.rhat = vbParam2.rhat/np.sum(vbParam2.rhat,
                                         1, keepdims=True)

    assignment2 = np.argmax(vbParam2.rhat, axis=1)
    return vbParam2, assignment2



def run_mfm_3(kk, CONFIG):
    mask = np.ones((kk.shape[0], 1))
    group = np.arange(kk.shape[0])
    vbParam2 = mfm.spikesort(kk[:,:,np.newaxis],
                            mask,
                            group, CONFIG)
    
    return vbParam2


def run_mfm3(kk, CONFIG):
    mask = np.ones((kk.shape[0], 1))
    group = np.arange(kk.shape[0])
    vbParam2 = mfm.spikesort(kk[:,:,np.newaxis],
                            mask,
                            group, CONFIG)
    vbParam2.rhat[vbParam2.rhat < 0.1] = 0
    vbParam2.rhat = vbParam2.rhat/np.sum(vbParam2.rhat,
                                         1, keepdims=True)

    assignment2 = np.argmax(vbParam2.rhat, axis=1)
    return vbParam2, assignment2

def binary_reader_from_memory(idx_list):

    # New indexes
    idx_start = idx_list[0]
    idx_stop = idx_list[1]
    idx_local = idx_list[2]

    data_start = idx_start
    data_end = idx_stop
    offset = idx_local

    
    return recording

def load_waveforms_from_memory(recording, data_start, offset, spike_train, 
                               spike_size):
                                          
    # offset spike train to t=0 to properly index into data 
    spike_train[:,0] = spike_train[:,0]-data_start
    #print ("  spike_train: ", spike_train)

    # load all waveforms at once - use offset 
    waveforms = recording[spike_train[:, [0]].astype('int32')+offset
                                 + np.arange(-spike_size//2, spike_size//2)]

    return waveforms    



def load_waveforms_from_memory_merge(recording, data_start, offset, spike_train, 
                               spike_size):
                                           
    # offset spike train to t=0 to properly index into data 
    spike_train = spike_train-data_start


    # load all waveforms at once - use offset 
    waveforms = recording[spike_train[:,np.newaxis]+offset
                  + np.arange(-spike_size, spike_size + 1)]

    return waveforms    


def load_waveforms_from_disk(standardized_file, 
                             geometry_file,
                             n_channels, 
                             spike_train, 
                             spike_size):

    #from yass.explore.explorers import RecordingExplorer
    #standardized_file = '/media/cat/250GB/liam/49chans/tmp/standarized.bin'
    #geometry_file = '/media/cat/250GB/liam/49chans/ej49_geometry1.txt'
    #n_channels = 49

    # initialize rec explorer
    # Cat: TODO is there a faster version of this?!
    re = RecordingExplorer(standardized_file, path_to_geom = geometry_file, 
                           spike_size = 30, neighbor_radius = 100, 
                           dtype = 'float32',n_channels = n_channels, 
                           data_order = 'samples')

    spikes = spike_train[:,0]
    wf_data = re.read_waveforms(spikes) #

    return (wf_data)

def align_singletrace_lastchan(wf, CONFIG, upsample_factor = 5, nshifts = 15, 
             ref = None):

    ''' Align all waveforms to the master channel
    
        wf = selected waveform matrix (# spikes, # samples, # featchans)
        mc = maximum channel from featchans; usually first channle, i.e. 0
    '''
    
    # convert nshifts from timesamples to  #of times in upsample_factor
    nshifts = (nshifts*upsample_factor)
    if nshifts%2==0:
        nshifts+=1    
    
    # or loop over every channel and parallelize each channel:
    wf_up = upsample_parallel(wf.T, upsample_factor)
   
    wlen = wf_up.shape[1]
    wf_start = int(.25 * (wlen-1))
    wf_end = -int(.35 * (wlen-1))
    #print (wf_start,wf_end)
    #print (wf_up.shape)
    wf_trunc = wf_up[:,wf_start:wf_end]
    #print ('wf_trunc: ', wf_trunc.shape)
    wlen_trunc = wf_trunc.shape[1]
    
    ref_upsampled = wf_up[-1]
    #print (ref_upsampled.shape)
    ref_shifted = np.zeros([wf_trunc.shape[1], nshifts])
    #print (ref_shifted.shape)

    for i,s in enumerate(range(-int((nshifts-1)/2), int((nshifts-1)/2)+1)):
        #print (i,s+wf_end, s+ wf_start, ref_upsampled[s+wf_start:s+wf_end].shape)
        ref_shifted[:,i] = ref_upsampled[s+wf_start:s+wf_end]

    bs_indices = np.matmul(wf_trunc[:,np.newaxis,:], ref_shifted).squeeze(1).argmax(1)
    best_shifts = (np.arange(-int((nshifts-1)/2), int((nshifts-1)/2+1)))[bs_indices]
    wf_final = np.zeros([wf.shape[1],wlen_trunc])
    for i,s in enumerate(best_shifts):
        wf_final[i] = wf_up[i,-s+ wf_start: -s+ wf_end]

    return np.float32(wf_final[:,::upsample_factor]), best_shifts



def get_template_PCA_rotation(wf_shifted=None, n_pca=3):
    #wf_shifted=None
    if wf_shifted is None:
        print ("... loading templates from disk... FIX THIS")
        templates = np.load('/media/cat/1TB/liam/49channels/data1_allset/tmp_noactive_recovery/cluster/templates_post_cluster_post_merge_post_cutoff.npy')
        templates = templates[:,15:-15,:]
        print (templates.shape)
    else:
        templates=wf_shifted.swapaxes(0,2)
    
    #print (templates.shape)

    max_chans = templates.ptp(1).argmax(0)
    #print (max_chans.shape)

    templates_maxchan_normalized = []
    for k in range(templates.shape[2]):
        templates_maxchan_normalized.append(templates[max_chans[k],:,k]/templates[max_chans[k],:,k].ptp(0))

    templates_maxchan_normalized = np.array(templates_maxchan_normalized)
    #print (templates_maxchan_normalized.shape)

    _, templates_maxchan_normalized_PCA, pca_object1 = PCA(templates_maxchan_normalized,n_pca)

    #print (templates_maxchan_normalized_PCA.shape)

    diffs = np.max(np.abs(templates_maxchan_normalized-templates_maxchan_normalized_PCA),axis=1)
    
    idx = np.where(diffs<0.15)[0]
    
    if idx.shape[0]>3:
        _, _, pca_object2 = PCA(templates_maxchan_normalized[idx],n_pca)
    else:
        print (" insufficient spikes in get_tempalte_PCA_rotation...")
        pca_object2 = pca_object1

    #if True: 
        ## plot all 
        #ax=plt.subplot(221)
        #plt.plot(templates_maxchan_normalized[:100].T)

        #ax=plt.subplot(222)
        #plt.plot(templates_maxchan_normalized[idx][:100].T)

        #ax=plt.subplot(223)
        #plt.plot(pca_object1.components_.T)


        #ax=plt.subplot(224)
        #plt.plot(pca_object2.components_.T)

        #plt.show()
    

    return pca_object1, pca_object2



def clean_templates(templates, spike_train_cluster, CONFIG):

    ''' ***************************************************
        ************* DELETE SMALL TEMPLATES **************
        ***************************************************
    '''
    # remove templates < 3SU

    #print (" cleaning templates: ", templates.shape)
    # Cat: TODO: read this threshold and flag from CONFIG
    template_threshold = 3

    # need to transpose axes for analysis below
    templates = templates.swapaxes(0,1)
    print ("cleaning templates (time, chan, temps): ", templates.shape)
    ptps = templates.ptp(0).max(0)
    idx = np.where(ptps>=template_threshold)[0]
    print ("  deleted # clusters < 3SU: ", templates.shape[2]-idx.shape[0])
    
    templates = templates[:,:,idx]
    
    #np.save('/media/cat/1TB/liam/49channels/data1_allset/tmp/cluster/chunk_000000/templates_ptp3SU.npy',templates)
    
    spike_train_cluster_new = []
    for ctr,k in enumerate(idx):
        temp = np.where(spike_train_cluster[:,1]==k)[0]
        temp_train = spike_train_cluster[temp]
        temp_train[:,1]=ctr
        spike_train_cluster_new.append(temp_train)
        
    spike_train_cluster_new = np.vstack(spike_train_cluster_new)
    
    
    ''' ***************************************************
        ************* DELETE COLLISION TEMPLATES **********
        ***************************************************
    '''
    if True:
        idx = find_clean_templates(templates, CONFIG)
        print ("  deleted # collsion clusters: ", templates.shape[2]-idx.shape[0])
        
        templates = templates[:,:,idx]
        spike_train_cluster_new = []
        for ctr,k in enumerate(idx):
            temp = np.where(spike_train_cluster[:,1]==k)[0]
            temp_train = spike_train_cluster[temp]
            temp_train[:,1]=ctr
            spike_train_cluster_new.append(temp_train)
            
        spike_train_cluster_new = np.vstack(spike_train_cluster_new)
    else:
        print ("  not deleting collision clusters ")
        
        
    #quit()
    
    return templates, spike_train_cluster_new


def find_clean_templates(templates, CONFIG):
    
    # normalize templates on max channels:
    print ("  clean_templates collisions shape (time, chan, temps): ", templates.shape)
    max_chans = templates.ptp(0).argmax(0)
    temps_normalized=[]
    for u in range(templates.shape[2]):
        trace = templates[:,max_chans[u],u]
        temps_normalized.append(trace/trace.ptp(0))
    temps_normalized = np.array(temps_normalized)
    
    # first 
    mean_template = temps_normalized.mean(0)
    templates = np.vstack((temps_normalized, mean_template))

    # Cat: TODO: limit # of shifts here, we don't want to correct bad templates using
    #           alignment
    #nshifts = 5 
    #upsample_factor = 5
    #templates_aligned, best_shifts = align_singletrace_lastchan(templates.T, 
    #                                                        CONFIG, 
    #                                                        upsample_factor, 
    #                                                        nshifts)
    
    templates_aligned = templates
    
    #np.save('/home/cat/templates_aligned.npy'  , templates_aligned)
    #print ("  templates_aligned: ", templates_aligned.shape)

    # find largest negative peak and the following one
    mean_template = templates_aligned.mean(0)
    #print (mean_template.shape)
    mean_template_centre = np.argmin(mean_template)
    
    template_ids = []
    ctr=0
    max_dist_to_trough = 3
    for k in range(templates_aligned.shape[0]-1):
        # find max trough location
        max_time = np.argmin(templates_aligned[k,mean_template_centre-max_dist_to_trough: 
                                    mean_template_centre+max_dist_to_trough])+mean_template_centre-max_dist_to_trough

        # if trough location too far from centre exclude
        if abs(max_time-mean_template_centre)>max_dist_to_trough:
            continue

        # find next largest trough 
        min_times = argrelmin(templates_aligned[k], axis=0, order=1, mode='clip')[0]
        del_idx = np.where(min_times==max_time)[0]
        min_times_nonlowest = np.delete(min_times, del_idx)

        # find next largest trough location
        if min_times_nonlowest.shape[0]!=0:
            nearest = min_times_nonlowest[np.argmin(templates_aligned[k][min_times_nonlowest])]
        else:
            # this is the case where template has only a single trough
            # it usually indicates a good template. 
            nearest = 0
        
        # if next largest trough is not too large, keep templates
        if templates_aligned[k][nearest]>=-0.15: # or abs(max_time-17)>4:
            template_ids.append(k)
            
    return np.array(template_ids)



















<|MERGE_RESOLUTION|>--- conflicted
+++ resolved
@@ -931,7 +931,7 @@
          n_dim_pca, wf_start, wf_end, mfm_threshold, CONFIG, 
          upsample_factor, nshifts, assignment_global, spike_index, 
          scale, knn_triage_threshold, deconv_flag, templates, 
-         min_spikes_local, feat_chans_cumulative):
+         min_spikes_local, active_chans):
     
     ''' Recursive clusteringn function
         channel: current channel being clusterd
@@ -981,23 +981,19 @@
     if verbose:
         print("chan/unit "+str(channel)+' gen: '+str(gen)+' getting feat chans')
     
-<<<<<<< HEAD
-    # try to keep more std information
-    feat_chans, mc, robust_stds = get_feat_channels_mad_cat(wf_align, n_feat_chans)
-=======
     # Cat: TODO: is 10k spikes enough? 
     # Cat: TODO: what do these metrics look like for 100 spikes!?; should we simplify for low spike count?
     feat_chans, mc, robust_stds = get_feat_channels_mad_cat(
                                             wf_align[:10000], n_feat_chans)
 
->>>>>>> 9590dcb4
     # featurize using latest alg
     idx_keep, pca_wf = featurize_residual_triage_cat(wf_align, robust_stds, 
                                                   feat_chans, mc, n_feat_chans)
 
     if verbose:
         print("chan "+str(channel)+' gen: '+str(gen)+", feat chans: "+
-                  str(feat_chans[:n_feat_chans]) + ", max_chan: "+ str(mc))
+                  str(active_chans[feat_chans[:np.min((n_feat_chans,len(feat_chans)))]])\
+              + ", max_chan: "+ str(active_chans[mc]))
 
     pca_wf = pca_wf[idx_keep][:,:5]
  
@@ -1085,8 +1081,8 @@
         #print ("chan "+str(channel)+' gen: '+str(gen)+ " CASE #1: converged cluster")
         # exclude units whose maximum channel is not on the current 
         # clustered channel; but only during clustering, not during deconv
-        if mc != channel and (deconv_flag==False): 
-            print ("  channel: ", channel, " template has maxchan: ", mc, 
+        if active_chans[mc] != channel and (deconv_flag==False): 
+            print ("  channel: ", channel, " template has maxchan: ", active_chans[mc], 
                     " skipping ...")
             
             # always plot scatter distributions
@@ -1112,7 +1108,10 @@
             
             assignment_global.append(N * np.ones(assignment2[idx_recovered].shape[0]))
             spike_index.append(sic[idx_recovered])
-            templates.append(wf_align[idx_recovered].mean(0))
+            
+            template = np.zeros((wf_align.shape[1], CONFIG.geom.shape[0]))
+            template[:, active_chans] = wf_align[idx_recovered].mean(0)
+            templates.append(template)
             
             ## Save only core of distribution
             #maha=2
@@ -1127,7 +1126,7 @@
             if plotting:
                 #plot_clustering_template(fig, grid, ax_t, gen, N, wf_align, idx_recovered, 
                 #                        CONFIG, colors, feat_chans, scale)
-                plot_clustering_template(fig, grid, ax_t, gen, N, wf_align[idx_recovered].mean(0), 
+                plot_clustering_template(fig, grid, ax_t, gen, N, template, 
                                          idx_recovered, 
                                          CONFIG, colors, feat_chans, scale)
 
@@ -1193,7 +1192,7 @@
                      plotting, n_feat_chans, n_dim_pca, wf_start, wf_end, 
                      mfm_threshold,  CONFIG, upsample_factor, nshifts, 
                      assignment_global, spike_index, scale, knn_triage_threshold, 
-                     deconv_flag, templates, min_spikes_local, feat_chans_cumulative)
+                     deconv_flag, templates, min_spikes_local, active_chans)
 
             # run mfm on remaining data
             idx = np.in1d(assignment2, np.where(stability<=mfm_threshold)[0])
@@ -1213,7 +1212,7 @@
                     plotting, n_feat_chans, n_dim_pca, wf_start, wf_end, 
                     mfm_threshold, CONFIG, upsample_factor, nshifts, 
                     assignment_global, spike_index, scale, knn_triage_threshold,
-                    deconv_flag, templates, min_spikes_local, feat_chans_cumulative)
+                    deconv_flag, templates, min_spikes_local, active_chans)
 
 
 
@@ -1300,8 +1299,8 @@
                 #assignment3[:]=0
 
                 # make sure cluster on max chan            
-                if mc != channel and (deconv_flag==False): 
-                    print ("  channel: ", channel, " template has maxchan: ", mc, 
+                if active_chans[mc] != channel and (deconv_flag==False): 
+                    print ("  channel: ", channel, " template has maxchan: ", active_chans[mc], 
                             " skipping ...")
                     
                     # always plot scatter distributions
@@ -1326,12 +1325,15 @@
                 
                 assignment_global.append(N * np.ones(assignment3.shape[0]))
                 spike_index.append(sic[idx_recovered])
-                templates.append(wf_align[idx_recovered].mean(0))
+                
+                template = np.zeros((wf_align.shape[1], CONFIG.geom.shape[0]))
+                template[:, active_chans] = wf_align[idx_recovered].mean(0)
+                templates.append(template)
 
                 # plot template if done
                 if plotting:
                     plot_clustering_template(fig, grid, ax_t, gen, N, 
-                                         wf_align[idx_recovered].mean(0), 
+                                         template, 
                                          idx_recovered, 
                                          CONFIG, colors, feat_chans, scale)
                                          
@@ -1387,7 +1389,7 @@
                          plotting, n_feat_chans, n_dim_pca, wf_start, wf_end, 
                          mfm_threshold,  CONFIG, upsample_factor, nshifts, 
                          assignment_global, spike_index, scale, knn_triage_threshold, 
-                         deconv_flag, templates, min_spikes_local, feat_chans_cumulative)
+                         deconv_flag, templates, min_spikes_local, active_chans)
 
         
         
@@ -2386,6 +2388,7 @@
         # Cat: TODO: have single-core option also here     
         print ("  starting clustering")
         if CONFIG.resources.multi_processing:
+        #if False:
             p = mp.Pool(CONFIG.resources.n_processors)
             res = p.map_async(cluster_channels_chunks_args, args_in).get(988895)
             p.close()
@@ -2593,24 +2596,11 @@
         # read waveforms from recording chunk in memory
         # load waveforms with some padding then clip them
         # Cat: TODO: spike_padding to be read/fixed in CONFIG
-<<<<<<< HEAD
-        spike_padding = 5
-=======
         #spike_padding = 25
->>>>>>> 9590dcb4
         knn_triage_threshold = 0.90
         
         # Cat: TODO: recording_chunk is a global variable; 
         #            this might cause problems eventually
-<<<<<<< HEAD
-
-        wf = load_waveforms_from_memory(recording_chunk, 
-                                        data_start, 
-                                        offset, 
-                                        spike_train, 
-                                        spike_size)
-       
-=======
         if False: 
             wf = load_waveforms_from_memory(recording_chunk, 
                                             data_start, 
@@ -2624,7 +2614,6 @@
                                           spike_train, 
                                           spike_size)    
 
->>>>>>> 9590dcb4
         ''' *****************************************************
             ************* PCA Based spike triage ****************
             *****************************************************
@@ -2656,24 +2645,19 @@
         # indicate whether running the RRR3 function initially or post deconv
         deconv_flag = False
         
+        # calculate active channels
         neighbors = n_steps_neigh_channels(CONFIG.neigh_channels, 1)             
-        mean_wf = np.mean(wf_align, axis=0)
+        mean_wf = np.mean(wf[indexes_subsampled], axis=0)
         active_chans = np.where(mean_wf.ptp(0) > 0.5)[0]
-        active_chans = np.where(connected_channels(active_chans, channel, neighbors))[0]
-        if verbose:
-            print("chan "+str(channel)+' gen: '+str(gen)+", number of active chans: "+
-                      str(len(active_chans)))     
-            if len(active_chans) == 512:
-                print(np.sum(mean_wf.ptp(0) > 0.5))
-               
+        active_chans = np.where(connected_channels(active_chans, channel, neighbors))[0]               
+        #active_chans = np.where(neighbors[channel])[0]
         RRR3_noregress_recovery_dynamic_features(channel, 
-             wf[indexes_subsampled], 
+             wf[indexes_subsampled][:, :, active_chans], 
              spike_train[indexes_subsampled], gen, fig, grid, x, ax_t, 
              triageflag, alignflag, plotting, n_feat_chans, 
              n_dim_pca, wf_start, wf_end, mfm_threshold, CONFIG, 
              upsample_factor, nshifts, assignment_global, spike_index, scale,
-             knn_triage_threshold, deconv_flag, templates, min_spikes_local,
-             feat_chans_cumulative)
+             knn_triage_threshold, deconv_flag, templates, min_spikes_local, active_chans)
              
         # finish plotting 
         if plotting: 
@@ -2947,9 +2931,12 @@
         spike_train = np.vstack((spike_train, temp))
     spike_indexes = spike_train
 
-
-    np.save('/media/cat/1TB/liam/49channels/data1_allset/tmp/temps_align.npy', templates)
-    np.save('/media/cat/1TB/liam/49channels/data1_allset/tmp/spike_times_align.npy', spike_indexes)
+    dir_templates = os.path.join(CONFIG.data.root_folder, 'tmp',
+                                         'temps_align.npy')
+    dir_spike_indexes = os.path.join(CONFIG.data.root_folder, 'tmp',
+                                         'spike_times_align.npy')
+    np.save(dir_templates, templates)
+    np.save(dir_spike_indexes, spike_indexes)
 
     # delete templates below certain treshold; and collision templates
     # Cat: TODO: note, can't centre post-deconv rclustered tempaltes as they are tooshort
