import numpy as np
import logging
import os
import tqdm
import parmap
from scipy import signal
from scipy import stats
from scipy.signal import argrelmax
from scipy.spatial import cKDTree
from copy import deepcopy
import math
from sklearn.cluster import AgglomerativeClustering

from yass.explore.explorers import RecordingExplorer
from yass.templates.util import strongly_connected_components_iterative
from yass.geometry import n_steps_neigh_channels
from yass import mfm
from yass.empty import empty
from scipy.sparse import lil_matrix
from statsmodels import robust
from scipy.signal import argrelmin
import matplotlib
from sklearn.mixture import GaussianMixture

import matplotlib.pyplot as plt
import matplotlib.patches as mpatches
import pandas as pd
import networkx as nx
import multiprocessing as mp
from sklearn.discriminant_analysis import LinearDiscriminantAnalysis as LDA
from diptest.diptest import diptest as dp

from sklearn.decomposition import PCA as PCA_original


#from matplotlib import colors as mcolors
#colors = dict(mcolors.BASE_COLORS, **mcolors.CSS4_COLORS)
#by_hsv = ((tuple(mcolors.rgb_to_hsv(mcolors.to_rgba(color)[:3])), name)
                 #for name, color in colors.items())
#sorted_colors = [name for hsv, name in by_hsv]

colors = [
'black','blue','red','green','cyan','magenta','brown','pink',
'orange','firebrick','lawngreen','dodgerblue','crimson','orchid','slateblue',
'darkgreen','darkorange','indianred','darkviolet','deepskyblue','greenyellow',
'peru','cadetblue','forestgreen','slategrey','lightsteelblue','rebeccapurple',
'darkmagenta','yellow','hotpink',
'black','blue','red','green','cyan','magenta','brown','pink',
'orange','firebrick','lawngreen','dodgerblue','crimson','orchid','slateblue',
'darkgreen','darkorange','indianred','darkviolet','deepskyblue','greenyellow',
'peru','cadetblue','forestgreen','slategrey','lightsteelblue','rebeccapurple',
'darkmagenta','yellow','hotpink',
'black','blue','red','green','cyan','magenta','brown','pink',
'orange','firebrick','lawngreen','dodgerblue','crimson','orchid','slateblue',
'darkgreen','darkorange','indianred','darkviolet','deepskyblue','greenyellow',
'peru','cadetblue','forestgreen','slategrey','lightsteelblue','rebeccapurple',
'darkmagenta','yellow','hotpink',
'black','blue','red','green','cyan','magenta','brown','pink',
'orange','firebrick','lawngreen','dodgerblue','crimson','orchid','slateblue',
'darkgreen','darkorange','indianred','darkviolet','deepskyblue','greenyellow',
'peru','cadetblue','forestgreen','slategrey','lightsteelblue','rebeccapurple',
'darkmagenta','yellow','hotpink']


sorted_colors=colors

        
def calculate_sparse_rhat(vbParam, tmp_loc, scores,
                          spike_index, neighbors):

    # vbParam.rhat calculation
    n_channels = np.max(spike_index[:, 1]) + 1
    n_templates = tmp_loc.shape[0]

    rhat = lil_matrix((scores.shape[0], n_templates))
    rhat = None
    for channel in range(n_channels):

        idx_data = np.where(spike_index[:, 1] == channel)[0]
        score = scores[idx_data]
        n_data = score.shape[0]

        ch_idx = np.where(neighbors[channel])[0]
        cluster_idx = np.zeros(n_templates, 'bool')
        for c in ch_idx:
            cluster_idx[tmp_loc == c] = 1
        cluster_idx = np.where(cluster_idx)[0]

        if n_data > 0 and cluster_idx.shape[0] > 0:

            local_vbParam = mfm.vbPar(None)
            local_vbParam.muhat = vbParam.muhat[:, cluster_idx]
            local_vbParam.Vhat = vbParam.Vhat[:, :, cluster_idx]
            local_vbParam.invVhat = vbParam.invVhat[:, :, cluster_idx]
            local_vbParam.nuhat = vbParam.nuhat[cluster_idx]
            local_vbParam.lambdahat = vbParam.lambdahat[cluster_idx]
            local_vbParam.ahat = vbParam.ahat[cluster_idx]

            mask = np.ones([n_data, 1])
            group = np.arange(n_data)
            masked_data = mfm.maskData(score, mask, group)

            local_vbParam.update_local(masked_data)
            local_vbParam.rhat[local_vbParam.rhat < 0.1] = 0
            local_vbParam.rhat = local_vbParam.rhat / \
                np.sum(local_vbParam.rhat, axis=1, keepdims=True)

            row_idx, col_idx = np.where(local_vbParam.rhat > 0)
            val = local_vbParam.rhat[row_idx, col_idx]
            row_idx = idx_data[row_idx]
            col_idx = cluster_idx[col_idx]
            rhat_local = np.hstack((row_idx[:, np.newaxis],
                                    col_idx[:, np.newaxis],
                                    val[:, np.newaxis]))
            if rhat is None:
                rhat = rhat_local
            else:
                rhat = np.vstack((rhat, rhat_local))

    return rhat


def calc_prob(data, means, precision): 

    #print data.shape
    #print means.shape
    #print precision.shape

    diff = data[:,np.newaxis] - means
    #print diff.shape
    maha = np.squeeze(np.matmul(diff[:, :, np.newaxis],
                                np.matmul(precision,
                                          diff[..., np.newaxis])),
                      axis=[2, 3])
    #print maha.shape
    
    log_prec = np.linalg.slogdet(precision)[1]/2
    #print (log_prec)
    constant = -np.log(2*np.pi)*precision.shape[1]/2
    prob = -maha/2 + log_prec + constant
    return prob

def calculate_maha_clusters(vbParam):
    diff = np.transpose(vbParam.muhat, [1, 2, 0]) - \
        vbParam.muhat[..., 0].T
    clustered_prec = np.transpose(vbParam.Vhat[:, :, :, 0] *
                                  vbParam.nuhat, [2, 0, 1])
    maha = np.squeeze(np.matmul(diff[:, :, np.newaxis],
                                np.matmul(clustered_prec[:, np.newaxis],
                                          diff[..., np.newaxis])),
                      axis=[2, 3])
    return maha


def merge_move_patches(cluster, neigh_clusters, scores, vbParam, maha, cfg):

    while len(neigh_clusters) > 0:
        i = neigh_clusters[-1]
        # indices = np.logical_or(clusterid == cluster, clusterid == i)
        indices, temp = vbParam.rhat[:, [cluster, i]].nonzero()
        indices = np.unique(indices)
        ka, kb = min(cluster, i), max(cluster, i)
        local_scores = scores[indices]
        local_vbParam = mfm.vbPar(
            vbParam.rhat[:, [cluster, i]].toarray()[indices])
        local_vbParam.muhat = vbParam.muhat[:, [cluster, i]]
        local_vbParam.Vhat = vbParam.Vhat[:, :, [cluster, i]]
        local_vbParam.invVhat = vbParam.invVhat[:, :, [cluster, i]]
        local_vbParam.nuhat = vbParam.nuhat[[cluster, i]]
        local_vbParam.lambdahat = vbParam.lambdahat[[cluster, i]]
        local_vbParam.ahat = vbParam.ahat[[cluster, i]]
        mask = np.ones([local_scores.shape[0], 1])
        group = np.arange(local_scores.shape[0])
        local_maskedData = mfm.maskData(local_scores, mask, group)
        # local_vbParam.update_local(local_maskedData)
        local_suffStat = mfm.suffStatistics(local_maskedData, local_vbParam)

        ELBO = mfm.ELBO_Class(local_maskedData, local_suffStat,
                              local_vbParam, cfg)
        L = np.ones(2)
        (local_vbParam, local_suffStat,
         merged, _, _) = mfm.check_merge(local_maskedData,
                                         local_vbParam,
                                         local_suffStat, 0, 1,
                                         cfg, L, ELBO)
        if merged:
            print("merging {}, {}".format(cluster, i))
            vbParam.muhat = np.delete(vbParam.muhat, kb, 1)
            vbParam.muhat[:, ka] = local_vbParam.muhat[:, 0]

            vbParam.Vhat = np.delete(vbParam.Vhat, kb, 2)
            vbParam.Vhat[:, :, ka] = local_vbParam.Vhat[:, :, 0]

            vbParam.invVhat = np.delete(vbParam.invVhat, kb, 2)
            vbParam.invVhat[:, :, ka] = local_vbParam.invVhat[:, :, 0]

            vbParam.nuhat = np.delete(vbParam.nuhat, kb, 0)
            vbParam.nuhat[ka] = local_vbParam.nuhat[0]

            vbParam.lambdahat = np.delete(vbParam.lambdahat, kb, 0)
            vbParam.lambdahat[ka] = local_vbParam.lambdahat[0]

            vbParam.ahat = np.delete(vbParam.ahat, kb, 0)
            vbParam.ahat[ka] = local_vbParam.ahat[0]

            vbParam.rhat[:, ka] = vbParam.rhat[:, ka] + vbParam.rhat[:, kb]
            n_data_all, n_templates_all = vbParam.rhat.shape
            to_keep = list(set(np.arange(n_templates_all))-set([kb]))
            vbParam.rhat = vbParam.rhat[:, to_keep]

            # clusterid[indices] = ka
            # clusterid[clusterid > kb] = clusterid[clusterid > kb] - 1
            neigh_clusters.pop()

            maha = np.delete(maha, kb, 1)
            maha = np.delete(maha, kb, 0)

            diff = vbParam.muhat[:, :, 0] - local_vbParam.muhat[:, :, 0]

            prec = local_vbParam.Vhat[..., 0] * local_vbParam.nuhat[0]
            maha[ka] = np.squeeze(
                np.matmul(
                    diff.T[:, np.newaxis, :],
                    np.matmul(prec[:, :, 0],
                              diff.T[..., np.newaxis])))

            prec = np.transpose(vbParam.Vhat[..., 0] * vbParam.nuhat,
                                [2, 0, 1])
            maha[:, ka] = np.squeeze(np.matmul(
                diff.T[:, np.newaxis, :],
                np.matmul(prec, diff.T[..., np.newaxis])))

            maha[ka, ka] = np.inf
            neigh_clusters = list(np.where(
                np.logical_or(maha[ka] < 15, maha.T[ka] < 15))[0])
            cluster = ka

        if not merged:
            maha[ka, kb] = maha[kb, ka] = np.inf
            neigh_clusters.pop()

    return vbParam, maha


def try_merge(k1, k2, scores, vbParam, maha, cfg):

    ka, kb = min(k1, k2), max(k1, k2)

    assignment = vbParam.rhat[:, :2].astype('int32')

    idx_ka = assignment[:, 1] == ka
    idx_kb = assignment[:, 1] == kb

    indices = np.unique(assignment[
        np.logical_or(idx_ka, idx_kb), 0])

    rhat = np.zeros((scores.shape[0], 2))
    rhat[assignment[idx_ka, 0], 0] = vbParam.rhat[idx_ka, 2]
    rhat[assignment[idx_kb, 0], 1] = vbParam.rhat[idx_kb, 2]
    rhat = rhat[indices]

    local_scores = scores[indices]
    local_vbParam = mfm.vbPar(rhat)
    local_vbParam.muhat = vbParam.muhat[:, [ka, kb]]
    local_vbParam.Vhat = vbParam.Vhat[:, :, [ka, kb]]
    local_vbParam.invVhat = vbParam.invVhat[:, :, [ka, kb]]
    local_vbParam.nuhat = vbParam.nuhat[[ka, kb]]
    local_vbParam.lambdahat = vbParam.lambdahat[[ka, kb]]
    local_vbParam.ahat = vbParam.ahat[[ka, kb]]

    mask = np.ones([local_scores.shape[0], 1])
    group = np.arange(local_scores.shape[0])
    local_maskedData = mfm.maskData(local_scores, mask, group)
    # local_vbParam.update_local(local_maskedData)
    local_suffStat = mfm.suffStatistics(local_maskedData, local_vbParam)

    ELBO = mfm.ELBO_Class(local_maskedData, local_suffStat, local_vbParam, cfg)
    L = np.ones(2)
    (local_vbParam, local_suffStat,
     merged, _, _) = mfm.check_merge(local_maskedData,
                                     local_vbParam,
                                     local_suffStat, 0, 1,
                                     cfg, L, ELBO)
    if merged:
        print("merging {}, {}".format(ka, kb))

        vbParam.muhat = np.delete(vbParam.muhat, kb, 1)
        vbParam.muhat[:, ka] = local_vbParam.muhat[:, 0]

        vbParam.Vhat = np.delete(vbParam.Vhat, kb, 2)
        vbParam.Vhat[:, :, ka] = local_vbParam.Vhat[:, :, 0]

        vbParam.invVhat = np.delete(vbParam.invVhat, kb, 2)
        vbParam.invVhat[:, :, ka] = local_vbParam.invVhat[:, :, 0]

        vbParam.nuhat = np.delete(vbParam.nuhat, kb, 0)
        vbParam.nuhat[ka] = local_vbParam.nuhat[0]

        vbParam.lambdahat = np.delete(vbParam.lambdahat, kb, 0)
        vbParam.lambdahat[ka] = local_vbParam.lambdahat[0]

        vbParam.ahat = np.delete(vbParam.ahat, kb, 0)
        vbParam.ahat[ka] = local_vbParam.ahat[0]

        idx_delete = np.where(np.logical_or(idx_ka, idx_kb))[0]
        vbParam.rhat = np.delete(vbParam.rhat, idx_delete, 0)
        vbParam.rhat[vbParam.rhat[:, 1] > kb, 1] -= 1

        rhat_temp = np.hstack((indices[:, np.newaxis],
                               np.ones((indices.size, 1))*ka,
                               np.sum(rhat, 1, keepdims=True)))
        vbParam.rhat = np.vstack((vbParam.rhat, rhat_temp))

        maha = np.delete(maha, kb, 1)
        maha = np.delete(maha, kb, 0)

        diff = vbParam.muhat[:, :, 0] - local_vbParam.muhat[:, :, 0]

        prec = local_vbParam.Vhat[..., 0] * local_vbParam.nuhat[0]
        maha[ka] = np.squeeze(
            np.matmul(
                diff.T[:, np.newaxis, :],
                np.matmul(prec[:, :, 0],
                          diff.T[..., np.newaxis])))

        prec = np.transpose(vbParam.Vhat[..., 0] * vbParam.nuhat,
                            [2, 0, 1])
        maha[:, ka] = np.squeeze(
            np.matmul(diff.T[:, np.newaxis, :],
                      np.matmul(prec, diff.T[..., np.newaxis])))

        maha[ka, ka] = np.inf

    if not merged:
        maha[ka, kb] = maha[kb, ka] = np.inf

    return vbParam, maha


def global_cluster_info(vbParam, main_channel,
                        score, spike_index,
                        global_vbParam, global_tmp_loc,
                        global_score, global_spike_index):
    """
    Gather clustering information from each run
    Parameters
    ----------
    vbParam, maskedData: class
        cluster information output from MFM
    score: np.array (n_data, n_features, 1)
        score used for each clustering
    spike_time: np.array (n_data, 1)
        spike time that matches with each score
    global_vbParam, global_maskedData: class
        a class that contains cluster information from all
        previous run,
    global_score: np.array (n_data_all, n_features, 1)
        all scores from previous runs
    global_spike_times: np.array (n_data_all, 1)
        spike times matched to global_score
    global_cluster_id: np.array (n_data_all, 1)
        cluster id matched to global_score
    Returns
    -------
    global_vbParam, global_maskedData: class
        a class that contains cluster information after
        adding the current one
    global_score: np.array (n_data_all, n_features, 1)
        all scores after adding the current one
    global_spike_times: np.array (n_data_all, 1)
        spike times matched to global_score
    global_cluster_id: np.array (n_data_all, 1)
        cluster id matched to global_score
    """

    n_idx, k_idx = np.where(vbParam.rhat > 0)
    prob_val = vbParam.rhat[n_idx, k_idx]
    vbParam.rhat = np.hstack((n_idx[:, np.newaxis],
                              k_idx[:, np.newaxis],
                              prob_val[:, np.newaxis]))

    if global_vbParam is None:
        global_vbParam = vbParam
        global_tmp_loc = np.ones(
            vbParam.muhat.shape[1], 'int16')*main_channel
        global_score = score
        global_spike_index = spike_index

    else:

        # append global_vbParam
        global_vbParam.muhat = np.concatenate(
            [global_vbParam.muhat, vbParam.muhat], axis=1)
        global_vbParam.Vhat = np.concatenate(
            [global_vbParam.Vhat, vbParam.Vhat], axis=2)
        global_vbParam.invVhat = np.concatenate(
            [global_vbParam.invVhat, vbParam.invVhat],
            axis=2)
        global_vbParam.lambdahat = np.concatenate(
            [global_vbParam.lambdahat, vbParam.lambdahat],
            axis=0)
        global_vbParam.nuhat = np.concatenate(
            [global_vbParam.nuhat, vbParam.nuhat],
            axis=0)
        global_vbParam.ahat = np.concatenate(
            [global_vbParam.ahat, vbParam.ahat],
            axis=0)

        n_max, k_max = np.max(global_vbParam.rhat[:, :2], axis=0)
        vbParam.rhat[:, 0] += n_max + 1
        vbParam.rhat[:, 1] += k_max + 1
        global_vbParam.rhat = np.concatenate(
            [global_vbParam.rhat, vbParam.rhat],
            axis=0)

        global_tmp_loc = np.hstack((global_tmp_loc,
                                    np.ones(vbParam.muhat.shape[1],
                                            'int16')*main_channel))

        # append score
        global_score = np.concatenate([global_score,
                                       score], axis=0)

        # append spike_index
        global_spike_index = np.concatenate([global_spike_index,
                                             spike_index], axis=0)

    return (global_vbParam, global_tmp_loc,
            global_score, global_spike_index)


def clean_empty_cluster(vbParam, min_spikes=20):

    n_hat = np.sum(vbParam.rhat, 0)
    Ks = n_hat > min_spikes

    vbParam.muhat = vbParam.muhat[:, Ks]
    vbParam.Vhat = vbParam.Vhat[:, :, Ks]
    vbParam.invVhat = vbParam.invVhat[:, :, Ks]
    vbParam.lambdahat = vbParam.lambdahat[Ks]
    vbParam.nuhat = vbParam.nuhat[Ks]
    vbParam.ahat = vbParam.ahat[Ks]
    vbParam.rhat = vbParam.rhat[:, Ks]

    return vbParam


def usample_resample2(wf, upsample_factor):
    n_spikes = wf.shape[1]
    traces=[]
    for j in range(n_spikes):
        traces.append(signal.resample(wf[:,j],91))
        
    return wfs_upsampled
    
    
def upsample_template(wf,upsample_factor,n_steps):

    # reduce waveform to 5 time_steps
    wf = wf[wf.shape[0]//2-n_steps: wf.shape[0]//2+n_steps+1]
    # get shapes
    waveform_size, n_spikes = wf.shape

    # upsample using cubic interpolation
    x = np.linspace(0, waveform_size - 1, num=waveform_size, endpoint=True)
    shifts = np.linspace(0, 1, upsample_factor, endpoint=False)
    xnew = np.sort(np.reshape(x[:, np.newaxis] + shifts, -1))
    wfs_upsampled = np.zeros((waveform_size * upsample_factor, n_spikes))
    
    # compute template and interpolate it
    template = np.mean(wf,axis=1)
    ff = interp1d(x, template, kind='cubic')
    idx_good = np.logical_and(xnew >= 0, xnew <= waveform_size - 1)
    template_upsampled = ff(xnew[idx_good])
        
    return template_upsampled


def shift_template(template_upsampled, n_shifts, window):
    ''' Select n_shifts version of the tempalte shifting from
        -n_shifts/2 to + n_shifts/2 in the original waveform
        
        Cat TODO: this should be done pythonically
    '''
    
    temp_array = []
    for s in range(-n_shifts//2, n_shifts//2, 1):
        temp_array.append(template_upsampled[template_upsampled.shape[0]//2-window+s:
                                             template_upsampled.shape[0]//2+window+s])
    return np.array(temp_array)


def return_shifts(wfs_upsampled, template_shifted, window):
    
    shift_array = []
    out_array = []
    waveform_len = wfs_upsampled.shape[0]

    for k in range(wfs_upsampled.shape[1]):
        temp = np.matmul(wfs_upsampled[waveform_len//2-window:waveform_len//2+window,k],
                        template_shifted.T)
        
        shift_array.append(np.argmax(temp))
    
    return np.array(shift_array) #, out_array


# PCA function return PCA and reconstructed data
def PCA(X, n_components):
    from sklearn import decomposition

    pca = decomposition.PCA(n_components)
    pca.fit(X)
    X = pca.transform(X)
    Y = pca.inverse_transform(X)
    return X, Y, pca





def align_channelwise3(wf, upsample_factor = 20, nshifts = 7):

    wf_up = upsample_resample(wf.T, upsample_factor)
    wlen = wf_up.shape[1]
    wf_start = int(.2 * (wlen-1))
    wf_end = -int(.3 * (wlen-1))
    wf_trunc = wf_up[:,wf_start:wf_end]
    wlen_trunc = wf_trunc.shape[1]
   
    #if type(ref) == 'ndarray':
    #    ref_upsampled = upsample_resample(ref,20)
    #else:
    ref_upsampled = wf_up.mean(0)
    
    ref_shifted = np.zeros([wf_trunc.shape[1], nshifts])
    for i,s in enumerate(range(-int((nshifts-1)/2), int((nshifts-1)/2+1))):
        ref_shifted[:,i] = ref_upsampled[s+ wf_start: s+ wf_end]
    bs_indices = np.matmul(wf_trunc[:,np.newaxis,:], ref_shifted).squeeze(1).argmax(1)
    best_shifts = (np.arange(-int((nshifts-1)/2), int((nshifts-1)/2+1)))[bs_indices]
    
    wf_final = np.zeros([wf.shape[0], (wlen-1)//2 +1])
    for i,s in enumerate(best_shifts):
        wf_final[i] = wf_up[i,-s+ wf_start: -s+ wf_end]
    return wf_final[:,::upsample_factor]


def align_last_chan_linear(wf, CONFIG, channel):
    ''' Align all waveforms to the master channel; 
    
        wf = selected waveform matrix (# spikes, # samples, # featchans)
        max_channel: is the last channel provided in wf 
        
        Use linear interpolation for all otehr chans aside from master chan;

    '''
    
    # compute feature channels
    n_feat_chans = 5
    feat_chans, mc = get_feat_channels_diptest(wf, n_feat_chans)
    #print (' featchans, max chan ', feat_chans, mc)

    # compute best interpolated alignemt using feature channel templates
    fit_chans = np.concatenate((feat_chans, [channel]),axis=0)
    template= wf[:,:,fit_chans].mean(0)
    #print (template.shape)

    upsample_factor = 5
    template_align, best_shifts = align_singletrace_lastchan(template, CONFIG, upsample_factor = upsample_factor, nshifts = 15, ref = None)

    # use template feat_channel shifts to interpolate shift of all spikes on all other chans
    wf_shifted = []
    for ctr,feat_chan in enumerate(feat_chans):
        shift_ = best_shifts[ctr]/upsample_factor
        if int(shift_)==shift_:
            ceil = int(shift_)
            temp = np.roll(wf[:,:,feat_chan],ceil,axis=1)
        else:
            ceil = math.ceil(shift_)
            floor = math.floor(shift_)
            temp = np.roll(wf[:,:,feat_chan],ceil,axis=1)*(shift_-floor)+np.roll(wf[:,:,feat_chan],floor, axis=1)*(ceil-shift_)
        wf_shifted.append(temp)

    wf_shifted = np.array(wf_shifted).swapaxes(0,1).swapaxes(1,2)[:,spike_padding:-spike_padding]
    print (wf_shifted.shape)
    
    return wf_shifted
    
    
    
def align_last_chan(wf, CONFIG, upsample_factor = 5, nshifts = 15):

    ''' Align all waveforms to the master channel
    
        wf = selected waveform matrix (# spikes, # samples, # featchans)
        max_channel: is the last channel provided in wf 
    '''
    
    # convert nshifts from timesamples to  #of times in upsample_factor
    nshifts = (nshifts*upsample_factor)
    if nshifts%2==0:
        nshifts+=1    
    
    # or loop over every channel and parallelize each channel:
    wf_up = []
    for k in range(wf.shape[2]): 
        #print ("aligning : ", k)
        wf_up.append(upsample_resample_parallel_channel(wf[:,:,k], upsample_factor))
    wf_up = np.array(wf_up).swapaxes(1,2).swapaxes(0,2)

    wlen = wf_up.shape[1]
    wf_start = int(.2 * (wlen-1))
    wf_end = -int(.3 * (wlen-1))
    
    wf_trunc = wf_up[:,wf_start:wf_end]
    wlen_trunc = wf_trunc.shape[1]
    
    # align to last chanenl which is largest amplitude channel appended
    ref_upsampled = wf_up[:,:,-1].mean(0)
    
    ref_shifted = np.zeros([wf_trunc.shape[1], nshifts])
    
    for i,s in enumerate(range(-int((nshifts-1)/2), int((nshifts-1)/2+1))):
        ref_shifted[:,i] = ref_upsampled[s+ wf_start: s+ wf_end]

    bs_indices = np.matmul(wf_trunc[:,np.newaxis,:, -1], ref_shifted).squeeze(1).argmax(1)
    best_shifts = (np.arange(-int((nshifts-1)/2), int((nshifts-1)/2+1)))[bs_indices]
    wf_final = np.zeros([wf.shape[0],wlen_trunc, wf.shape[2]])
    for i,s in enumerate(best_shifts):
        wf_final[i] = wf_up[i,-s+ wf_start: -s+ wf_end][:, np.arange(wf.shape[2])]

    return np.float32(wf_final[:,::upsample_factor])


def align_mc(wf, mc, CONFIG, upsample_factor = 5, nshifts = 15, 
             ref = None):

    ''' Align all waveforms to the master channel
    
        wf = selected waveform matrix (# spikes, # samples, # featchans)
        mc = maximum channel from featchans; usually first channle, i.e. 0
    '''
    
    # convert nshifts from timesamples to  #of times in upsample_factor
    nshifts = (nshifts*upsample_factor)
    if nshifts%2==0:
        nshifts+=1    
    
    # or loop over every channel and parallelize each channel:
    wf_up = []
    for k in range(wf.shape[2]): 
        #print ("aligning : ", k)
        wf_up.append(upsample_resample_parallel_channel(wf[:,:,k], upsample_factor))
    wf_up = np.array(wf_up).swapaxes(1,2).swapaxes(0,2)

    wlen = wf_up.shape[1]
    wf_start = int(.2 * (wlen-1))
    wf_end = -int(.3 * (wlen-1))
    
    wf_trunc = wf_up[:,wf_start:wf_end]
    wlen_trunc = wf_trunc.shape[1]
    
    if ref is not None:
        ref_upsampled = upsample_resample(ref[:,np.newaxis],upsample_factor)[0]
    else:
        ref_upsampled = wf_up[:,:,mc].mean(0)
    
    ref_shifted = np.zeros([wf_trunc.shape[1], nshifts])
    
    for i,s in enumerate(range(-int((nshifts-1)/2), int((nshifts-1)/2+1))):
        ref_shifted[:,i] = ref_upsampled[s+ wf_start: s+ wf_end]

    bs_indices = np.matmul(wf_trunc[:,np.newaxis,:, mc], ref_shifted).squeeze(1).argmax(1)
    best_shifts = (np.arange(-int((nshifts-1)/2), int((nshifts-1)/2+1)))[bs_indices]
    wf_final = np.zeros([wf.shape[0],wlen_trunc, wf.shape[2]])
    for i,s in enumerate(best_shifts):
        wf_final[i] = wf_up[i,-s+ wf_start: -s+ wf_end][:, np.arange(wf.shape[2])]

    return np.float32(wf_final[:,::upsample_factor])


def align_mc_templates(wf, mc, spike_padding, upsample_factor = 5, 
                       nshifts = 15):

    ''' Align all waveforms to the master channel
        wf = selected waveform matrix (# spikes, # samples, # featchans)
        mc = maximum channel from featchans; usually first channle, i.e. 0
    '''
    
    # convert nshifts from timesamples to  #of times in upsample_factor
    nshifts = (nshifts*upsample_factor)
    if nshifts%2==0:
        nshifts+=1    
    
    # or loop over every channel and parallelize each channel:
    wf_up = []
    for k in range(wf.shape[2]): 
        #print ("aligning : ", k)
        wf_up.append(upsample_resample_parallel_channel(wf[:,:,k], upsample_factor))
    wf_up = np.array(wf_up).swapaxes(1,2).swapaxes(0,2)

    wlen = wf_up.shape[1]
    wf_start = spike_padding*upsample_factor
    wf_end = -spike_padding*upsample_factor
    
    wf_trunc = wf_up[:,wf_start:wf_end]
    wlen_trunc = wf_trunc.shape[1]
    
    ref_upsampled = wf_up[:,:,mc].mean(0)
    ref_shifted = np.zeros([wf_trunc.shape[1], nshifts])
    
    for i,s in enumerate(range(-int((nshifts-1)/2), int((nshifts-1)/2+1))):
        ref_shifted[:,i] = ref_upsampled[s+ wf_start: s+ wf_end]

    bs_indices = np.matmul(wf_trunc[:,np.newaxis,:, mc], ref_shifted).squeeze(1).argmax(1)
    best_shifts = (np.arange(-int((nshifts-1)/2), int((nshifts-1)/2+1)))[bs_indices]
    wf_final = np.zeros([wf.shape[0],wlen_trunc, wf.shape[2]])
    for i,s in enumerate(best_shifts):
        wf_final[i] = wf_up[i,-s+ wf_start: -s+ wf_end][:, np.arange(wf.shape[2])]

    # plot original waveforms
    #print ("Plotting align_mc")
    #ax = plt.subplot(131)
    #plt.plot(wf[:1000,:,mc].T,alpha=0.1)

    ## plot aligned waveforms
    #ax = plt.subplot(132)
    #plt.plot(wf_final[:1000,::upsample_factor,mc].T, alpha=0.1)

    #plt.savefig('/media/cat/1TB/liam/49channels/data1_allset/tmp/cluster/chunk_000000/channel_31_aligning.png')

    #quit()
    return wf_final[:,::upsample_factor]


def align_mc_cumulative(wf, mc, CONFIG, upsample_factor = 20, nshifts = 7, 
             ref = None):
    ''' Align all waveforms to the master channel
    
        wf = selected waveform matrix (# spikes, # samples, # featchans)
        mc = maximum channel from featchans; usually first channle, i.e. 0
        
    '''
    
    # convert nshifts from timesamples to  #of times in upsample_factor
    nshifts = (nshifts*upsample_factor)
    if nshifts%2==0:
        nshifts+=1
    
    # or loop over every channel and parallelize each channel:
    wf_up = []
    for k in range(wf.shape[2]): 
        #print (" upsampling chan (parallel): ", k)
        wf_up.append(upsample_resample_parallel_channel(wf[:,:,k], upsample_factor))
    wf_up = np.array(wf_up).swapaxes(1,2).swapaxes(0,2)
    #print ('wf_upsampled: ', wf_up.shape)

    wlen = wf_up.shape[1]
    wf_start = int(.2 * (wlen-1))
    wf_end = -int(.3 * (wlen-1))
    
    wf_trunc = wf_up[:,wf_start:wf_end]
    wlen_trunc = wf_trunc.shape[1]
    
    if ref is not None:
        ref_upsampled = upsample_resample(ref[:,np.newaxis],upsample_factor)[0]
    else:
        ref_upsampled = wf_up[:,:,mc].mean(0)
    
    ref_shifted = np.zeros([wf_trunc.shape[1], nshifts])
    #print (ref_shifted.shape)
    for i,s in enumerate(range(-int((nshifts-1)/2), int((nshifts-1)/2+1))):
        ref_shifted[:,i] = ref_upsampled[s+ wf_start: s+ wf_end]
    bs_indices = np.matmul(wf_trunc[:,np.newaxis,:, mc], ref_shifted).squeeze(1).argmax(1)
    best_shifts = (np.arange(-int((nshifts-1)/2), int((nshifts-1)/2+1)))[bs_indices]
    wf_final = np.zeros([wf.shape[0],wlen_trunc, wf.shape[2]])
    for i,s in enumerate(best_shifts):
        wf_final[i] = wf_up[i,-s+ wf_start: -s+ wf_end][:, np.arange(wf.shape[2])]
    
    return wf_final[:,::upsample_factor]
    
def align_channelwise3_parallel(wf, upsample_factor = 20, nshifts = 7):
    ''' NOT IN USE
    ''' 
    wf_up = upsample_resample(wf.T, upsample_factor)
    wlen = wf_up.shape[1]
    wf_start = int(.2 * (wlen-1))
    wf_end = -int(.3 * (wlen-1))
    wf_trunc = wf_up[:,wf_start:wf_end]
    wlen_trunc = wf_trunc.shape[1]
   
    #if type(ref) == 'ndarray':
    #    ref_upsampled = upsample_resample(ref,20)
    #else:
    ref_upsampled = wf_up.mean(0)
    
    ref_shifted = np.zeros([wf_trunc.shape[1], nshifts])
    for i,s in enumerate(range(-int((nshifts-1)/2), int((nshifts-1)/2+1))):
        ref_shifted[:,i] = ref_upsampled[s+ wf_start: s+ wf_end]
    bs_indices = np.matmul(wf_trunc[:,np.newaxis,:], ref_shifted).squeeze(1).argmax(1)
    best_shifts = (np.arange(-int((nshifts-1)/2), int((nshifts-1)/2+1)))[bs_indices]
    
    wf_final = np.zeros([wf.shape[0], (wlen-1)//2 +1])
    for i,s in enumerate(best_shifts):
        wf_final[i] = wf_up[i,-s+ wf_start: -s+ wf_end]
    return wf_final[:,::upsample_factor]    
    
def upsample_resample(wf, upsample_factor):
    waveform_len, n_spikes = wf.shape
    traces = np.zeros((n_spikes, (waveform_len-1)*upsample_factor+1),'float32')
    for j in range(n_spikes):
        traces[j] = signal.resample(wf[:,j],(waveform_len-1)*upsample_factor+1)
    return traces

def upsample_resample_parallel(wf, upsample_factor):
    waveform_len, n_spikes = wf.shape
    traces = np.zeros((n_spikes, (waveform_len-1)*upsample_factor+1),'float32')
    for j in range(n_spikes):
        traces[j] = signal.resample(wf[:,j],(waveform_len-1)*upsample_factor+1)
    return traces
    
def upsample_resample_parallel_channel(wf, upsample_factor):
    n_spikes, _ = wf.shape
    
    # dont' parallize alignment - unless seems ok otherwise
    # Cat: TODO: can we parallize recursively and to this?

    wf_up = upsample_parallel(wf, upsample_factor)
        
    return wf_up


def shift_chans(wf, best_shifts, CONFIG):
    # use template feat_channel shifts to interpolate shift of all spikes on all other chans
    # Cat: TODO read this from CNOFIG
    upsample_factor = 5.
    wf_shifted = []
    all_shifts = best_shifts/upsample_factor
    wfs_final=[]
    for k, shift_ in enumerate(all_shifts):
        if int(shift_)==shift_:
            ceil = int(shift_)
            temp = np.roll(wf[k],ceil,axis=0)
        else:
            ceil = int(math.ceil(shift_))
            floor = int(math.floor(shift_))
            temp = np.roll(wf[k],ceil,axis=0)*(shift_-floor)+np.roll(wf[k],floor, axis=0)*(ceil-shift_)
        wfs_final.append(temp)
    wf_shifted = np.array(wfs_final)
    
    return wf_shifted
 
    
def align_get_shifts(wf, CONFIG, upsample_factor = 5, nshifts = 15):

    ''' Align all waveforms on a single channel
    
        wf = selected waveform matrix (# spikes, # samples)
        max_channel: is the last channel provided in wf 
        
        Returns: superresolution shifts required to align all waveforms
                 - used downstream for linear interpolation alignment
    '''
    
    # convert nshifts from timesamples to  #of times in upsample_factor
    nshifts = (nshifts*upsample_factor)
    if nshifts%2==0:
        nshifts+=1    
    
    # or loop over every channel and parallelize each channel:
    #wf_up = []
    wf_up = upsample_resample_parallel_channel(wf, upsample_factor)

    wlen = wf_up.shape[1]
    wf_start = int(.2 * (wlen-1))
    wf_end = -int(.3 * (wlen-1))
    
    wf_trunc = wf_up[:,wf_start:wf_end]
    wlen_trunc = wf_trunc.shape[1]
    
    # align to last chanenl which is largest amplitude channel appended
    ref_upsampled = wf_up.mean(0)
    
    ref_shifted = np.zeros([wf_trunc.shape[1], nshifts])
    
    for i,s in enumerate(range(-int((nshifts-1)/2), int((nshifts-1)/2+1))):
        ref_shifted[:,i] = ref_upsampled[s+ wf_start: s+ wf_end]

    bs_indices = np.matmul(wf_trunc[:,np.newaxis], ref_shifted).squeeze(1).argmax(1)
    best_shifts = (np.arange(-int((nshifts-1)/2), int((nshifts-1)/2+1)))[bs_indices]

    return best_shifts
    
    
    
def upsample_parallel(wf, upsample_factor):
    wf = wf.T
    waveform_len, n_spikes = wf.shape
    traces = np.zeros((n_spikes, (waveform_len-1)*upsample_factor+1),'float32')
    for j in range(wf.shape[1]):
        traces[j] = signal.resample(wf[:,j],(waveform_len-1)*upsample_factor+1)
    return traces


        

def RRR3_noregress_recovery(channel, wf, sic, gen, fig, grid, x, ax_t, triageflag, 
         alignflag, plotting, n_feat_chans, n_dim_pca, 
         wf_start, wf_end, mfm_threshold, CONFIG, upsample_factor, nshifts, 
         assignment_global, spike_index, scale, knn_triage_threshold, deconv_flag,
         templates):
    
    ''' Recursive clusteringn function
        channel: current channel being clusterd
        wf = wf_PCA: denoised waveforms (# spikes, # time points, # chans)
        sic = spike_indexes of spikes on current channel
        gen = generation of cluster; increases with each clustering step        
    '''

    # Cat: TODO read from CONFIG File
    verbose=True
    

def RRR3_noregress_recovery_dynamic_features(channel, current_indexes, gen, fig, 
         grid, x, ax_t, triageflag, alignflag, plotting, n_feat_chans, 
         n_dim_pca, wf_start, wf_end, mfm_threshold, CONFIG, 
         upsample_factor, nshifts, assignment_global, spike_index, 
         scale, knn_triage_threshold, deconv_flag, templates, 
         min_spikes_local, active_chans):
    
    ''' Recursive clusteringn function
        channel: current channel being clusterd
        wf = wf_PCA: denoised waveforms (# spikes, # time points, # chans)
        sic = spike_indexes of spikes on current channel
        gen = generation of cluster; increases with each clustering step        
    '''


    # Cat: TODO read from CONFIG File
    verbose=True
    
    # load correct waveforms from disk
    #wf = np.load(wf_fname)[current_indexes]
    wf = wf_global[current_indexes]
    
    # ************* CHECK SMALL CLUSTERS *************
    # Exit clusters that are too small
    if wf.shape[0] < CONFIG.cluster.min_spikes:
        return
    if verbose:
        print("chan/unit "+str(channel)+' gen: '+str(gen)+' # spikes: '+
              str(wf.shape[0]))
    
    ''' *************************************************       
        ** ALIGN ALL CHANS TO MAX CHAN - LINEAR INTERP **
        *************************************************
    '''
    # align, note: aligning all channels to max chan which is appended to the end
    # note: max chan is first from feat_chans above, ensure order is preserved
    
    if alignflag:
        if verbose:
            print ("chan "+str(channel)+' gen: '+str(gen)+" - aligning")

        mc = wf.mean(0).ptp(0).argmax(0)
        best_shifts = align_get_shifts(wf[:,:,mc], CONFIG) 
        wf_align = shift_chans(wf, best_shifts, CONFIG)

    else:
        wf_align = wf
    
    # Cat: TODO: so we force all subsequent generations to use gen0 alignment
    #wf=wf_align
        
    ''' ************************************************        
        ****** FIND FEATURE CHANNELS & FEATURIZE *******
        ************************************************
    '''
    
    if verbose:
        print("chan/unit "+str(channel)+' gen: '+str(gen)+' getting feat chans')
    
    # Cat: TODO: is 10k spikes enough? 
    # Cat: TODO: what do these metrics look like for 100 spikes!?; should we simplify for low spike count?
    feat_chans, mc, robust_stds = get_feat_channels_mad_cat(
                                            wf_align[:10000][:, :, active_chans], n_feat_chans)

    # featurize using latest alg
<<<<<<< HEAD
    idx_keep, pca_wf = featurize_residual_triage_cat(wf_align[:, :, active_chans], robust_stds, 
=======
    idx_keep_feature, pca_wf = featurize_residual_triage_cat(wf_align, robust_stds, 
>>>>>>> c52a8767
                                                  feat_chans, mc, n_feat_chans)

    if verbose:
        print("chan "+str(channel)+' gen: '+str(gen)+", feat chans: "+
                  str(active_chans[feat_chans[:np.min((n_feat_chans,len(feat_chans)))]])\
              + ", max_chan: "+ str(active_chans[mc]))

    pca_wf = pca_wf[idx_keep_feature][:,:5]
 
    ''' ************************************************        
        ******** KNN TRIAGE & PCA #2 *******************
        ************************************************
    '''
    # Cat: TODO: this is hardwired now
    ## knn triage outliars; e.g. remove 2%
    if True:
        idx_keep = knn_triage(95, pca_wf)
        idx_keep = np.where(idx_keep==1)[0]
        if verbose:
            print("chan "+str(channel)+' gen: '+str(gen) + 
                  " triaged, remaining spikes "+ 
                  str(idx_keep.shape[0]))

        pca_wf = pca_wf[idx_keep]
        
        #idx_keep = idx_keep[idx_keep]
    
    else:
        idx_keep = np.arange(pca_wf.shape[0])

    # do another min spike check in case triage killed too many spikes
    if wf.shape[0] < CONFIG.cluster.min_spikes:
        return
        
    pca_wf_all = pca_wf.copy() 
    
    
    ''' ************************************************        
        ************** SUBSAMPLE STEP ****************** 
        ************************************************
    '''
    # subsmaple 10,000 spikes 
    if not deconv_flag and (pca_wf.shape[0]> CONFIG.cluster.max_n_spikes):
        idx_subsampled = np.random.choice(np.arange(pca_wf.shape[0]),
                         size=CONFIG.cluster.max_n_spikes,
                         replace=False)
    
        pca_wf = pca_wf[idx_subsampled]


    ''' ************************************************        
        ************ CLUSTERING STEP *******************
        ************************************************        
    '''
    # clustering
    if verbose:
        print("chan "+ str(channel)+' gen: '+str(gen)+" - clustering ", 
                                                          pca_wf.shape)
    vbParam, assignment = run_mfm3(pca_wf, CONFIG)
    
    
    ''' *************************************************        
        ************* RECOVER SPIKES ********************
        *************************************************        
    '''
    # if we subsampled then recover soft-assignments using above:
    # Note: for post-deconv reclustering, we can safely cluster only 10k spikes or less
    if not deconv_flag and (pca_wf.shape[0] <= CONFIG.cluster.max_n_spikes):
        vbParam2 = deepcopy(vbParam)
        vbParam2, assignment2 = recover_spikes(vbParam2, 
                                               pca_wf_all, 
                                               CONFIG)
    else:
        vbParam2, assignment2 = vbParam, assignment


    idx_recovered = np.where(assignment2!=-1)[0]
    if verbose:
        print ("chan "+ str(channel)+' gen: '+str(gen)+" - recovered ",
                                            str(idx_recovered.shape[0]))
    
    # make a template that in case the cluster is saved, can be used below
    # Cat: TODO: can take template to be just core of cluster 
    template = wf_align[idx_keep][idx_recovered].mean(0)
    sic_current = sic_global[current_indexes][idx_keep][idx_recovered]
    
    # zero out all wf arrays; not required below here any longer
    wf = None
    wf_align = None

    '''*************************************************        
       *********** REVIEW AND SAVE RESULTS *************
       *************************************************        
    '''
                                
    # First, check again that triage steps above didn't drop below min_spikes
    # Cat: TODO: 
    if (pca_wf.shape[0] < CONFIG.cluster.min_spikes):
        return
        
    # Case #1: single cluster found
    if vbParam.rhat.shape[1] == 1:
        #print ("chan "+str(channel)+' gen: '+str(gen)+ " CASE #1: converged cluster")
        # exclude units whose maximum channel is not on the current 
        # clustered channel; but only during clustering, not during deconv
        if active_chans[mc] != channel and (deconv_flag==False): 
            print ("  channel: ", channel, " template has maxchan: ", active_chans[mc], 
                    " skipping ...")
            
            # always plot scatter distributions
            if gen<20:
                split_type = 'mfm non_max-chan'
                end_flag = 'cyan'
                plot_clustering_scatter(fig, 
                            grid, x, gen,  
                            assignment2[idx_recovered],
                            pca_wf_all[idx_recovered], 
                            vbParam2.rhat[idx_recovered],
                            channel,
                            split_type,
                            end_flag)
                            
            return 
        else:         
            N= len(assignment_global)
            if verbose:
                print("chan "+str(channel)+' gen: '+str(gen)+" >>> cluster "+
                    str(N)+" saved, size: "+str(idx_recovered.shape)+"<<<")
                print ("")
            
            assignment_global.append(N * np.ones(assignment2[idx_recovered].shape[0]))
<<<<<<< HEAD
            spike_index.append(sic[idx_recovered])
            
            template = wf_align[idx_recovered].mean(0)
=======
            spike_index.append(sic_current)
>>>>>>> c52a8767
            templates.append(template)
            
            ## Save only core of distribution
            #maha=2
            #vbParam_temp, assignment_core = recover_spikes(vbParam2, 
                                                           #pca_wf_all, 
                                                           #CONFIG,
                                                           #maha)
            #idx_core = np.where(assignment_core!=-1)[0]
            #print ("***************  saving core", idx_core.shape, idx_recovered.shape)

            # plot template if done
            if plotting:
                #plot_clustering_template(fig, grid, ax_t, gen, N, wf_align, idx_recovered, 
                #                        CONFIG, colors, feat_chans, scale)
                plot_clustering_template(fig, grid, ax_t, gen, N, template, 
                                         idx_recovered, 
                                         CONFIG, colors, feat_chans, scale)

                # always plot scatter distributions
                if gen<20:
                    split_type = 'mfm'
                    end_flag = 'red'
                    plot_clustering_scatter(fig, 
                            grid, x, gen,  
                            assignment2[idx_recovered],
                            pca_wf_all[idx_recovered], 
                            vbParam2.rhat[idx_recovered],
                            channel,
                            split_type,
                            end_flag)
                            
    # Case #2: multiple clusters
    else:
        mask = vbParam2.rhat[idx_recovered]>0
        stability = np.average(mask * vbParam2.rhat[idx_recovered], axis = 0, weights = mask)
        clusters, sizes = np.unique(assignment2[idx_recovered], return_counts = True)
        
        if verbose:
            print("chan "+str(channel)+' gen: '+str(gen) + 
                  " multiple clusters, stability " + str(np.round(stability,2)) + 
                  " size: "+str(sizes))

        # if at least one stable cluster
        if np.any(stability>mfm_threshold):      

            # always plot scatter distributions
            if plotting and gen<20:
                split_type = 'mfm multi split'
                plot_clustering_scatter(fig, 
                            grid, x, gen,  
                            assignment2[idx_recovered],
                            pca_wf_all[idx_recovered], 
                            vbParam2.rhat[idx_recovered],
                            channel,
                            split_type)
                            

            # remove stable clusters 
            for clust in np.where(stability>mfm_threshold)[0]:

                idx = np.where(assignment2[idx_recovered]==clust)[0]
                
                if idx.shape[0]<CONFIG.cluster.min_spikes: 
                    continue    # cluster too small
                
                if verbose:
                    print("chan "+str(channel)+' gen: '+str(gen)+
                        " reclustering stable cluster"+ 
                        str(idx.shape))
                
                triageflag = False
                alignflag = True
                RRR3_noregress_recovery_dynamic_features(channel, 
                     current_indexes[idx_keep][idx_recovered][idx], 
                     gen+1, fig, grid, x, ax_t, triageflag, alignflag, 
                     plotting, n_feat_chans, n_dim_pca, wf_start, wf_end, 
                     mfm_threshold,  CONFIG, upsample_factor, nshifts, 
                     assignment_global, spike_index, scale, knn_triage_threshold, 
                     deconv_flag, templates, min_spikes_local, active_chans)

            # run mfm on remaining data
            idx = np.in1d(assignment2[idx_recovered], np.where(stability<=mfm_threshold)[0])
            if idx.sum()>CONFIG.cluster.min_spikes:
                #print ("chan "+str(channel)+' gen: '+str(gen)+ " CASE #4: clustering residuals")
                if verbose:
                    print("chan "+str(channel)+" reclustering residuals "+
                                            str(idx.shape))
                triageflag = False
                alignflag = True
                
                # overwrite wf with current index to remove data from memory
                RRR3_noregress_recovery_dynamic_features(channel, 
                    current_indexes[idx_keep][idx_recovered][idx],
                    gen+1, fig, grid, x, ax_t, triageflag, alignflag, 
                    plotting, n_feat_chans, n_dim_pca, wf_start, wf_end, 
                    mfm_threshold, CONFIG, upsample_factor, nshifts, 
                    assignment_global, spike_index, scale, knn_triage_threshold,
                    deconv_flag, templates, min_spikes_local, active_chans)



        # ********** if all clusters are unstable ****************
        # ********** check diptest 
        else:

            ctr=0 
            dp = 1.0
            idx_temp_keep = np.arange(idx_recovered.shape[0])
            cluster_idx_keep = np.arange(vbParam2.muhat.shape[0])
            # loop over cluster until at least 3 loops and take lowest dp value
            while True:    
                # use EM aglorithm to get labels for 2 clusters
                if True: 
                    # split using EM
                    gmm = GaussianMixture(n_components=2)
                    gmm.fit(pca_wf_all[idx_recovered])
                    labels = gmm.predict_proba(pca_wf_all[idx_recovered])

                    temp_rhat = labels
                    temp_assignment = np.zeros(labels.shape[0], 'int32')
                    idx = np.where(labels[:,1]>0.5)[0]
                    temp_assignment[idx]=1
                
                else:
                   # split using mfm 
                    temp_assignment = mfm_binary_split2(
                                        vbParam2.muhat[cluster_idx_keep], 
                                        assignment2[idx_recovered],
                                        cluster_idx_keep)
                                        
                    
                # check if any clusters smaller than min spikes
                counts = np.unique(temp_assignment, return_counts=True)[1]

                # update indexes if some clusters too small
                if min(counts)<CONFIG.cluster.min_spikes:
                    bigger_cluster_id = np.argmax(counts)
                    idx_temp_keep = np.where(temp_assignment==bigger_cluster_id)[0]
                    idx_recovered = idx_recovered[idx_temp_keep]

                    cluster_idx_keep = np.unique(assignment2[idx_recovered])
                    
                    # exit if cluster gets decimated below threshld
                    if idx_recovered.shape[0]<CONFIG.cluster.min_spikes:
                        return
                    
                else:
                    # test EM for unimodality
                    dp_new = test_unimodality(pca_wf_all[idx_recovered], temp_assignment)
                    
                    # set initial values
                    if ctr==0:
                        assignment3 = temp_assignment
                    
                    # reset values for lower scores
                    if dp_new <dp:
                        dp= dp_new
                        assignment3 = temp_assignment
                    
                    if ctr>2:
                        # need to also ensure that we've not deleted any spikes after we
                        #  saved the last lowest-dp avlue assignment
                        if assignment3.shape[0] != temp_assignment.shape[0]:
                            assignment3 = temp_assignment
                        break
                    
                    ctr+=1
            
            # cluster is unimodal, save it: 
            # Cat: TODO : read values from file
            diptest_thresh = 0.995
            norm_thresh = 1E-4
            # don' exit on gen0 split ever
            if (dp> diptest_thresh and gen!=0):
            #if (dp> diptest_thresh) and (norm>norm_thresh):
                # make sure cluster on max chan            
                if active_chans[mc] != channel and (deconv_flag==False): 
                    print ("  channel: ", channel, " template has maxchan: ", active_chans[mc], 
                            " skipping ...")
                    
                    # always plot scatter distributions
                    if gen<20:
                        split_type = 'mfm-binary - non max chan'
                        end_flag = 'cyan'                       
                        plot_clustering_scatter(fig, 
                            grid, x, gen,  
                            assignment2[idx_recovered],
                            pca_wf_all[idx_recovered], 
                            vbParam2.rhat[idx_recovered],
                            channel,
                            split_type,
                            end_flag)
                                
                    return 
                
                N= len(assignment_global)
                if verbose:
                    print("chan "+str(channel)+' gen: '+str(gen)+" >>> cluster "+
                        str(N)+" saved, size: "+str(idx_recovered.shape)+"<<<")
                
                assignment_global.append(N * np.ones(assignment3.shape[0]))
<<<<<<< HEAD
                spike_index.append(sic[idx_recovered])
                
                template = wf_align[idx_recovered].mean(0)
=======
                spike_index.append(sic_current)
>>>>>>> c52a8767
                templates.append(template)

                # plot template if done
                if plotting:
                    plot_clustering_template(fig, grid, ax_t, gen, N, 
                                         template, 
                                         idx_recovered, 
                                         CONFIG, colors, feat_chans, scale)
                                         
                    # always plot scatter distributions
                    if gen<20:
                        # hack to expand the assignments back out to size of original
                        # data stream
                        assignment3 = np.zeros(pca_wf_all[idx_recovered].shape[0],'int32')
                        split_type = 'mfm-binary, dp: '+ str(round(dp,5))
                        end_flag = 'green'
                        plot_clustering_scatter(fig, 
                            grid, x, gen,  
                            assignment3,
                            pca_wf_all[idx_recovered], 
                            vbParam2.rhat[idx_recovered],
                            channel,
                            split_type,
                            end_flag)       
                                        
            # cluster is not unimodal, split it along binary split and recluster 
            else:
                # plot EM labeled data
                if gen<20 and plotting:
                    split_type = 'mfm-binary, dp: '+ str(round(dp,5))
                    plot_clustering_scatter(fig, 
                            grid, x, gen,  
                            assignment3,
                            pca_wf_all[idx_recovered], 
                            vbParam2.rhat[idx_recovered],
                            channel,
                            split_type)

                if verbose:
                    print("chan "+str(channel)+' gen: '+str(gen)+ 
                                    " no stable clusters, binary split "+
                                    str(idx_recovered.shape))

                # loop over binary split
                for clust in np.unique(assignment3): #np.where(stability>mfm_threshold)[0]:
                    idx = np.where(assignment3==clust)[0]
                    
                    if idx.shape[0]<CONFIG.cluster.min_spikes: 
                        continue    # cluster too small
                    
                    if verbose:
                        print("chan "+str(channel)+' gen: '+str(gen)+
                            " reclustering cluster"+ 
                            str(idx.shape))
                    
                    triageflag = False
                    alignflag = True
                    RRR3_noregress_recovery_dynamic_features(channel, 
                         current_indexes[idx_keep][idx_recovered][idx], 
                         gen+1, fig, grid, x, ax_t, triageflag, alignflag, 
                         plotting, n_feat_chans, n_dim_pca, wf_start, wf_end, 
                         mfm_threshold,  CONFIG, upsample_factor, nshifts, 
                         assignment_global, spike_index, scale, knn_triage_threshold, 
                         deconv_flag, templates, min_spikes_local, active_chans)

        
        
#def cluster_iterative_dynamic_features_connected_components(channel, wf, sic, gen, fig, 
         #grid, x, ax_t, triageflag, alignflag, plotting, n_feat_chans, 
         #n_dim_pca, wf_start, wf_end, mfm_threshold, CONFIG, 
         #upsample_factor, nshifts, assignment_global, spike_index, 
         #scale, knn_triage_threshold, deconv_flag, templates, 
         #min_spikes_local):
    
    #''' Recursive clusteringn function
        #channel: current channel being clusterd
        #wf = wf_PCA: denoised waveforms (# spikes, # time points, # chans)
        #sic = spike_indexes of spikes on current channel
        #gen = generation of cluster; increases with each clustering step        
    #'''

   ## wf = wf[:15000]

    ## Cat: TODO read from CONFIG File
    #verbose=True
    
    ##if gen>0: return
    ## ************* CHECK SMALL CLUSTERS *************
    ## Exit clusters that are too small
    #if wf.shape[0] < CONFIG.cluster.min_spikes:
        #return
    #if verbose:
        #print("chan/unit "+str(channel)+' gen: '+str(gen)+' # spikes: '+
              #str(wf.shape[0]))
    
    #''' *************************************************       
        #** ALIGN ALL CHANS TO MAX CHAN - LINEAR INTERP **
        #*************************************************
    #'''
    ## align, note: aligning all channels to max chan which is appended to the end
    ## note: max chan is first from feat_chans above, ensure order is preserved
    
    ##if alignflag:
    #if True:
        #if verbose:
            #print ("chan "+str(channel)+' gen: '+str(gen)+" - aligning")

        #mc = wf.mean(0).ptp(0).argmax(0)
        #best_shifts = align_get_shifts(wf[:,:,mc], CONFIG) 
        #wf_align = shift_chans(wf, best_shifts, CONFIG)
        ##wf_align = shift_chans(wf, best_shifts, CONFIG)
    #else:
        #wf_align = wf
    

    #''' ************************************************        
        #****** FIND FEATURE CHANNELS & FEATURIZE *******
        #************************************************
    #'''
    
    #if verbose:
        #print("chan/unit "+str(channel)+' gen: '+str(gen)+' getting feat chans')
    
    ## try to keep more std information    
    ##feat_chans, mc, robust_stds = get_feat_channels_mad4(wf_align, 
    ##                                                     n_feat_chans)
    ## featurize using latest alg
    ##idx_keep, pca_wf = featurize_residual_triage4(wf_align[:,:,feat_chans], 
    ##                                              robust_stds[:,feat_chans])
                                                         
    #feat_chans, mc, robust_stds = get_feat_channels_mad_cat(wf_align, 
                                                            #n_feat_chans)

    #idx_keep, pca_wf = featurize_residual_triage_cat(wf_align, 
                                                     #robust_stds, 
                                                     #feat_chans, 
                                                     #mc, 
                                                     #n_feat_chans)

    #if verbose:
        #print("chan "+str(channel)+' gen: '+str(gen)+", feat chans: "+
                  #str(feat_chans[:n_feat_chans]) + ", max_chan: "+ str(mc))

    #idx_keep = np.arange(pca_wf.shape[0])
    #pca_wf = pca_wf[idx_keep]
 
    #''' ************************************************        
        #******** KNN TRIAGE & PCA #2 *******************
        #************************************************
    #'''
    ## Cat: TODO: this is hardwired now
    ### knn triage outliars; e.g. remove 2%
    #if True:
        #idx_keep_triage = knn_triage(95, pca_wf)
        #idx_keep_triage = np.where(idx_keep_triage==1)[0]
        #if verbose:
            #print("chan "+str(channel)+' gen: '+str(gen) + 
                  #" triaged, remaining spikes "+ 
                  #str(idx_keep[idx_keep_triage].shape[0]))

        #pca_wf = pca_wf[idx_keep_triage]
        
        #idx_keep = idx_keep[idx_keep_triage]

    ## do another min spike check in case triage killed too many spikes
    #if wf.shape[0] < CONFIG.cluster.min_spikes:
        #return
        
    #pca_wf_all = pca_wf.copy()
        
    #''' ************************************************        
        #************** SUBSAMPLE STEP ****************** 
        #************************************************
    #'''
    ## subsmaple 10,000 spikes 
    #if not deconv_flag and (pca_wf.shape[0]> CONFIG.cluster.max_n_spikes):
        #idx_subsampled = np.random.choice(np.arange(pca_wf.shape[0]),
                         #size=CONFIG.cluster.max_n_spikes,
                         #replace=False)
    
        #pca_wf = pca_wf[idx_subsampled]


    #''' ************************************************        
        #************ CLUSTERING STEP *******************
        #************************************************        
    #'''
    ## clustering
    #if verbose:
        #print("chan "+ str(channel)+' gen: '+str(gen)+" - clustering ", 
                                                          #pca_wf.shape)
    #vbParam, assignment = run_mfm3(pca_wf, CONFIG)
    
    
    #''' *************************************************        
        #************* RECOVER SPIKES ********************
        #*************************************************        
    #'''
    ## if we subsampled then recover soft-assignments using above:
    ## Note: for post-deconv reclustering, we can safely cluster only 10k spikes or less
    #if not deconv_flag and (pca_wf.shape[0] <= CONFIG.cluster.max_n_spikes):
        #vbParam2 = deepcopy(vbParam)
        #vbParam2, assignment2 = recover_spikes(vbParam2, 
                                               #pca_wf_all, 
                                               #CONFIG)
    #else:
        #vbParam2, assignment2 = vbParam, assignment

    #idx_recovered = np.where(assignment2!=-1)[0]
    
    #if verbose:
        #print ("chan "+ str(channel)+' gen: '+str(gen)+" - recovered ",
                                            #str(idx_recovered.shape[0]))

    
    #'''*************************************************        
       #*********** SINGLE CLUSTER CASE *****************
       #*************************************************        
    ##'''
                               
    ## First, check again that triage steps above didn't drop below min_spikes
    #if (pca_wf.shape[0] < CONFIG.cluster.min_spikes): # or
                                ##(idx_recovered.shape[0]<min_spikes_local)):
        #print ("EXITING EARLY:  pca_wf.shape: ", pca_wf.shape, 
               #"  idx_recovered.shape: ", idx_recovered.shape)
        #return
        
    ## Case #1: single cluster found
    #if vbParam.rhat.shape[1] == 1:
        ## exclude units whose maximum channel is not on the current 
        ## clustered channel; but only during clustering, not during deconv
        #if mc != channel and (deconv_flag==False): 
            #print ("  channel: ", channel, 
                   #" template has maxchan: ", mc, 
                   #" skipping ...")
            
            ## always plot scatter distributions
            #if gen<20:
                #split_type = 'mfm non_max-chan'
                #end_point = 'cyan'
                #plot_clustering_scatter(fig, 
                            #grid, x, gen,  
                            #assignment2[idx_recovered],
                            #pca_wf_all[idx_recovered], 
                            #vbParam2.rhat[idx_recovered],
                            #channel,
                            #split_type,
                            #end_point)                        
            #return 
        #else:         
            #N= len(assignment_global)
            #if verbose:
                #print("chan "+str(channel)+' gen: '+str(gen)+" >>> cluster "+
                    #str(N)+" saved, size: "+str(wf[idx_recovered].shape)+"<<<")
                #print ("")
            
            #assignment_global.append(N * np.ones(assignment2[idx_recovered].shape[0]))
            #spike_index.append(sic[idx_recovered])
            #templates.append(wf_align[idx_recovered].mean(0))
            
            #print ("   TODO: save cores") 
            ### Save only core of distribution
            ##maha=1
            ##vbParam_temp, assignment_core = recover_spikes(vbParam2, 
                                                           ##pca_wf_all[idx_recovered?!?!], 
                                                           ##CONFIG,
                                                           ##maha)
            ##idx_core = np.where(assignment_core!=-1)[0]
            ##print ("***************  saving core", idx_core.shape, idx_recovered.shape)

            ## plot template if done
            #if plotting:
                #plot_clustering_template(fig, grid, ax_t, gen, N, wf_align, idx_recovered, 
                                         #CONFIG, colors, feat_chans, scale)

                ## always plot scatter distributions
                #if gen<20:
                    #split_type = 'mfm'
                    #end_point = 'red'
                    #plot_clustering_scatter(fig, grid, x, gen,  
                                            #assignment2[idx_recovered],
                                            #pca_wf_all[idx_recovered], 
                                            #vbParam2.rhat[idx_recovered],
                                            #channel,
                                            #split_type,
                                            #end_point)

    ##'''*************************************************        
    ##   *********** MULTIPLE CLUSTERS *******************
    ##   *************************************************        
    ##'''
    ## Case #2: multiple clusters
    #else:
        #ccomps, rhat_cc = get_connected_components(vbParam2.rhat[idx_recovered], 
                                          #assignment2[idx_recovered])
        
        #clusters, sizes = np.unique(ccomps, return_counts = True)
        
        #if verbose:
            #print("chan "+str(channel)+' gen: '+str(gen) + " multiple clusters")

        #if clusters.shape[0]>1:

            ## always plot scatter distributions
            #if plotting and gen<20:
                #split_type = 'mfm split'
                #end_point = 'false'
                #plot_clustering_scatter(fig, grid, x, gen,                             
                            #ccomps, 
                            #pca_wf_all[idx_recovered], 
                            #rhat_cc,
                            #channel,
                            #split_type,
                            #end_point)   
                            
            ## select stable clusters and recluster
            #for clust in clusters:

                #idx = np.where(ccomps==clust)[0]
                
                #if wf[idx_keep][idx].shape[0]<CONFIG.cluster.min_spikes: 
                    #continue    # cluster too small
                
                #if verbose:
                    #print("chan "+str(channel)+' gen: '+str(gen)+
                        #" reclustering connected componenet cluster"+ 
                        #str(wf[idx_keep][idx].shape))
                
                #triageflag = False
                #alignflag = True
                #cluster_iterative_dynamic_features_connected_components(channel, 
                     #wf[idx_keep][idx_recovered][idx], 
                     #sic[idx_keep][idx_recovered][idx], 
                     #gen+1, fig, grid, x, ax_t, triageflag, alignflag, 
                     #plotting, n_feat_chans, n_dim_pca, wf_start, wf_end, 
                     #mfm_threshold,  CONFIG, upsample_factor, nshifts, 
                     #assignment_global, spike_index, scale, knn_triage_threshold, 
                     #deconv_flag, templates, min_spikes_local)


    ##'''*************************************************        
    ##   *********** MULTIPLE CLUSTERS UNSTABLE **********
    ##   *************************************************        
    ##'''
    
        ## connected components returst single cluster - run EM for now
        #else: 

            ## split using EM
            #gmm = GaussianMixture(n_components=2)
            #gmm.fit(pca_wf_all[idx_recovered])
            #labels = gmm.predict_proba(pca_wf_all[idx_recovered])

            #vbParam2.rhat = labels
            #assignment3 = np.zeros(labels.shape[0], 'int32')
            #idx = np.where(labels[:,1]>0.5)[0]
            #assignment3[idx]=1
            
            ## test EM for unimodality
            #dp = test_unimodality(pca_wf_all[idx_recovered], assignment3)
            
            ## Cat: TODO : read this from file
            #diptest_thresh = 0.995
            
            ## save cluster if unimodal
            #if (dp > diptest_thresh):
            ##if (dp> diptest_thresh) and (norm>norm_thresh):
                #assignment3[:]=0

                ## make sure cluster on max chan            
                #if mc != channel and (deconv_flag==False): 
                    #print ("  channel: ", channel, " template has maxchan: ", mc, 
                            #" skipping ...")
                    
                    ## always plot scatter distributions
                    #if gen<20:
                        #split_type = 'EM non_max-chan'
                        #end_point = 'cyan'
                        #plot_clustering_scatter(fig, grid, x, gen, 
                                    #assignment2[idx_recovered], 
                                    #pca_wf_all[idx_recovered],
                                    #vbParam2.rhat,  
                                    #channel,
                                    #split_type,
                                    #end_point)
                                    
                    #return 
                
                #N= len(assignment_global)
                #if verbose:
                    #print("chan "+str(channel)+' gen: '+str(gen)+" >>> EM saved cluster "+
                        #str(N)+" saved, size: "+str(wf[idx_recovered].shape)+"<<<")
                
                #assignment_global.append(N * np.ones(assignment3.shape[0]))
                #spike_index.append(sic[idx_recovered])
                #templates.append(wf_align[idx_recovered].mean(0))

                ## plot template if done
                #if plotting:
                    #plot_clustering_template(fig, grid, ax_t, gen, N, wf_align, idx_recovered, 
                                            #CONFIG, colors, feat_chans, scale)

                    ## always plot scatter distributions
                    #if gen<20:
                        ## hack to expand the assignments back out to size of original
                        ## data stream
                        #split_type = 'EM saved cluster'
                        #end_point = 'red'
                        #plot_clustering_scatter(fig, grid, x, gen, 
                                    #assignment3, 
                                    #pca_wf_all[idx_recovered],
                                    #vbParam2.rhat,  
                                    #channel,
                                    #split_type,
                                    #end_point)

            ## split based on EM binary split; TODO update this function
            #else:
                ## plot EM labeled data
                #if gen<20 and plotting:
                    #split_type = 'EM'
                    #end_point = 'false'
                    #plot_clustering_scatter(fig, grid, x, gen, 
                                    #assignment3, 
                                    #pca_wf_all[idx_recovered],
                                    #vbParam2.rhat,  
                                    #channel,
                                    #split_type,
                                    #end_point)
                                    
                #if verbose:
                    #print("chan "+str(channel)+' gen: '+str(gen)+ 
                                    #" no stable clusters, binary split "+
                                    #str(wf[idx_keep][idx_recovered].shape))

                ## loop over dual split
                #for clust in np.unique(assignment3): #np.where(stability>mfm_threshold)[0]:
                    #idx = np.where(assignment3==clust)[0]
                    
                    #if idx.shape[0]<CONFIG.cluster.min_spikes: 
                        #continue    # cluster too small
                    
                    #if verbose:
                        #print("chan "+str(channel)+' gen: '+str(gen)+
                            #" reclustering cluster"+ 
                            #str(wf[idx_keep][idx].shape))
                    
                    #triageflag = False
                    #alignflag = True
                    #cluster_iterative_dynamic_features_connected_components(channel, 
                         #wf[idx_keep][idx_recovered][idx], 
                         #sic[idx_keep][idx_recovered][idx], 
                         #gen+1, fig, grid, x, ax_t, triageflag, alignflag, 
                         #plotting, n_feat_chans, n_dim_pca, wf_start, wf_end, 
                         #mfm_threshold,  CONFIG, upsample_factor, nshifts, 
                         #assignment_global, spike_index, scale, knn_triage_threshold, 
                         #deconv_flag, templates, min_spikes_local)

        
                    
                    

def test_unimodality(pca_wf, assignment, max_spikes = 10000):
    
    n_samples = np.max(np.unique(assignment, return_counts=True)[1])

    # compute diptest metric on current assignment+LDA
    #lda = LDA(n_components = 1)
    #trans = lda.fit_transform(pca_wf[:max_spikes], assignment[:max_spikes])
    #diptest = dp(trans.ravel())
    
    ## find indexes of data
    idx1 = np.where(assignment==0)[0]
    idx2 = np.where(assignment==1)[0]
    min_spikes = min(idx1.shape, idx2.shape)[0]

    # limit size difference between clusters to maximum of 5 times
    ratio = 1
    idx1=idx1[:min_spikes*ratio][:max_spikes]
    idx2=idx2[:min_spikes*ratio][:max_spikes]

    idx_total = np.concatenate((idx1,idx2))

    ## run LDA on remaining data
    lda = LDA(n_components = 1)
    #print (pca_wf[idx_total].shape, assignment[idx_total].shape) 
    trans = lda.fit_transform(pca_wf[idx_total], assignment[idx_total])
    diptest = dp(trans.ravel())

    ## also compute gaussanity of distributions
    ## first pick the number of bins; this metric is somewhat sensitive to this
    # Cat: TODO number of bins is dynamically set; need to work on this
    #n_bins = int(np.log(n_samples)*3)
    #y1 = np.histogram(trans, bins = n_bins)
    #normtest = stats.normaltest(y1[0])

    return diptest[1] #, normtest[1]


def KMEANS(data, n_clusters):
    from sklearn import cluster, datasets
    clusters = cluster.KMeans(n_clusters, max_iter=1000, n_jobs=-1, random_state = 121)
    clusters.fit(data)
    return clusters.labels_


def plot_clustering_template(fig, grid, ax_t, gen, N, wf_mean, idx_recovered, CONFIG, 
                             colors, feat_chans, scale):
        # plot templates 
        #wf_mean = wf[idx_recovered].mean(0)
        
        # plot template
        temp_clrs = []
        ax_t.plot(CONFIG.geom[:,0]+
                  np.arange(-wf_mean.shape[0]//2,wf_mean.shape[0]//2,1)[:,np.newaxis]/1.5, 
                  CONFIG.geom[:,1] + wf_mean[:,:]*scale, c=colors[N%100], 
                  alpha=min(max(0.4, idx_recovered.shape[0]/1000.),1))

        # plot feature channels as scatter dots
        for i in feat_chans:
             ax_t.scatter(CONFIG.geom[i,0]+gen, CONFIG.geom[i,1]+N, 
                                                    s = 30, 
                                                    color = colors[N%50],
                                                    alpha=1)


def get_connected_components(rhat, assignment):
    
    KK = rhat.shape[1]
    mask = rhat > 0.1
    connection = np.zeros((KK, KK))
    for k in range(KK):
        temp = rhat[mask[:, k]]
        connection[k] = np.mean(temp[:, [k]]/(temp + temp[:, [k]]), 0) < 0.9
    connection = (connection + connection.T) > 0

    edges = {x: np.where(connection[x])[0] for x in range(KK)}
    groups = list()
    for scc in strongly_connected_components_iterative(np.arange(KK), edges):
        groups.append(np.array(list(scc)))

    ccomps = np.zeros(len(assignment), 'int16')
    rhat_new = np.zeros((rhat.shape[0], len(groups)))
    for k in range(len(groups)):
        for j in groups[k]:
            ccomps[assignment==j] = k

        rhat_new[:, k] = np.sum(rhat[:, groups[k]], axis=1)

    return ccomps, rhat_new

   
                            
def plot_clustering_scatter(fig, grid, x, gen, 
                            assignment2, 
                            pca_wf, 
                            rhat,
                            channel,
                            split_type,
                            end_point='false'):
                                                       
                            
    if np.all(x[gen]<20) and (gen <20):

        # add generation index
        ax = fig.add_subplot(grid[gen, x[gen]])
        x[gen] += 1

        # compute cluster memberships
        mask = rhat>0
        stability = np.average(mask * rhat, axis = 0, weights = mask)

        clusters, sizes = np.unique(assignment2, return_counts=True)
        # make legend
        labels = []
        for clust in clusters:
            patch_j = mpatches.Patch(color = sorted_colors[clust%100], 
                                    label = "size = "+str(int(sizes[clust])))
            
            labels.append(patch_j)
        
        # make list of colors; this could be done simpler
        temp_clrs = []
        for k in assignment2:
            temp_clrs.append(sorted_colors[k])

        # make scater plots
        if pca_wf.shape[1]>1:
            print (pca_wf.shape, len(temp_clrs))
            ax.scatter(pca_wf[:,0], pca_wf[:,1], 
                c = temp_clrs, edgecolor = 'k',alpha=0.1)
            
            # add red dot for converged clusters; cyan to off-channel
            if end_point!='false':
                ax.scatter(pca_wf[:,0].mean(), pca_wf[:,1].mean(), c= end_point, s = 2000,alpha=.5)
        else:
            for clust in clusters:
                ax.hist(pca_wf[np.where(assignment2==clust)[0]], 100)

        # finish plotting
        ax.legend(handles = labels, fontsize=5)
        ax.set_title(str(sizes.sum())+", "+split_type+'\nmfm stability '+
                     str(np.round(stability,2)))
       
    
    
def get_feat_channels_mad_cat(wf, n_feat_chans):
    '''  Function that uses MAD statistic like robust variance estimator to select channels
    '''

    # compute robust stds over units
    stds = np.median(np.abs(wf - np.median(wf, axis=0, keepdims=True)), axis=0)*1.4826
   
    # max per channel
    std_max = stds.max(0)
    
    # order channels by largest diptest value
    feat_chans = np.argsort(std_max)[::-1]
    #feat_chans = feat_chans[std_max[feat_chans] > 1.2]

    max_chan = wf.mean(0).ptp(0).argmax(0)
    #if len(feat_chans) == 0:
    #    feat_chans = np.array([std_max.argmax()])

    return feat_chans, max_chan, stds
    

def robust_stds(data):
    return np.median(np.abs(data - np.median(data, axis=0, keepdims=True)), axis=0)*1.4826
    
def get_feat_channels_mad4(wf, n_feat_chans):
    '''  Function that uses MAD statistic like robust variance estimator to select channels
    '''

    # compute robust stds over units
    stds = robust_stds(wf)
   
    # max per channel
    std_max = stds.max(0)
    
    # order channels 
    feat_chans = np.argsort(std_max)[-n_feat_chans:][::-1]
    feat_chans = feat_chans[std_max[feat_chans] > 1.05]
    
    max_chan = wf.mean(0).ptp(0).argmax(0)
    
    if max_chan not in feat_chans: 
        feat_chans = np.concatenate((feat_chans, [max_chan]))

    #if len(feat_chans) == 0:
    #    feat_chans = np.array([std_max.argmax()])

    return feat_chans, max_chan, stds
            

def featurize_residual_triage4(wf, stds, std_th=1.05, resid_th=4, min_rank=2, max_rank=5):
                              
    print (stds.shape, std_th, min_rank)
    if np.sum(stds > std_th) >= min_rank:
        wf_temp = wf[:, stds > std_th]
    else:
        temp_threshold = np.sort(stds.reshape(-1))[-(min_rank+1)]
        wf_temp = wf[:, stds > temp_threshold]

    n, m = wf_temp.shape
    rank = np.min([min_rank, n])
    max_rank = np.min([max_rank, n])
    pca = PCA_original(n_components=rank)
    pca.fit(wf_temp)
    feature_data = pca.transform(wf_temp)
    resid = pca.inverse_transform(pca.transform(wf_temp)) - wf_temp
    stds = robust_stds(resid)
    keep = np.abs(resid).max(1) < resid_th
    while np.any(stds > std_th):
        rank += 1
        pca = PCA_original(n_components=rank)
        pca.fit(wf_temp)
        feature_data = pca.transform(wf_temp)
        resid = pca.inverse_transform(feature_data) - wf_temp
        stds = robust_stds(resid)
        keep = np.abs(resid).max(1) < resid_th

    if rank > max_rank:
        feature_data = feature_data[:, :max_rank]

    # convert index back to integers
    keep = np.where(keep)[0]

    return keep, feature_data
    
def featurize_residual_triage_cat(wf, robust_stds, feat_chans, max_chan, 
                                  n_feat_chans,
                                  triage_th=0.1, noise_th=4, 
                                  min_rank=2, max_rank=5):
    
    # select argrelmax of mad metric greater than trehsold
    n_feat_chans = np.min((n_feat_chans, len(feat_chans)))

    n_features_per_channel = 2
    wf_final = []
    # select up to 2 features from max amplitude chan;
    trace = robust_stds[:,max_chan]
    idx = argrelmax(trace, axis=0, mode='clip')[0]
    if idx.shape[0]>0:
        idx_sorted = np.argsort(trace[idx])[::-1]
        idx_thresh = idx[idx_sorted[:n_features_per_channel]]
        wf_final.append(wf[:,idx_thresh,max_chan])
        
    ## loop over all feat chans and select max 2 argrelmax time points as features
    for k in range(n_feat_chans):
        # don't pick max channel again
        if feat_chans[k]==max_chan: continue
        
        trace = robust_stds[:,feat_chans[k]]
        idx = argrelmax(trace, axis=0, mode='clip')[0]
        if idx.shape[0]>0:
            idx_sorted = np.argsort(trace[idx])[::-1]
            idx_thresh = idx[idx_sorted[:n_features_per_channel]]
            wf_final.append(wf[:,idx_thresh,feat_chans[k]])
    
    # Cat: TODO: this may crash if weird data goes in
    wf_final = np.array(wf_final).swapaxes(0,1).reshape(wf.shape[0],-1)

    # run PCA on argrelmax points    
    selected_rank = 5
    pca = PCA_original(n_components=min(selected_rank, wf_final.shape[1]))
    pca.fit(wf_final)
    feature_data = pca.transform(wf_final)
    
    # convert boolean to integer indexes
    keep = np.arange(wf_final.shape[0])

    return keep, feature_data
    
    
    
def featurize_residual_triage(wf, robust_stds, triage_th=0.1, noise_th=4, 
                    min_rank=2, max_rank=5):
    
    # Cat: some suggestions for this step
    #   1. fix the number of features to some value, e.g. 5-10, not arbitrary number
    #   2. try to pick single time points from multipole channels rather 
    #       than multiple time points from the same channel
    #      - of course within some threshold
    #      - so we could write an argrelmax-based algorithm step for this
    #   3. this time point selection should not be independent from
    #       the pca reconstruction error below;
    #      - maybe we want to set the 1.2 threshold dynamically based on            
    #       PCA reconstruction error
    #   4. A bigger issue is that it's not clear to me why PCA rank is the 
    #       correct way to find feautrization dimension; 
    #      - so here it's possible that we might underpresent small clusters
    #       that are different than 90% of the data
    #      - does this triage step remove good spikes? (e.g. somas if data is 90% axons)
    #   5. PCA dimensionality issue: we currently limit to max of 3D for mfm and downstream
    #       clustering; 
    #
    
    # select only time points where rstds are over fixed threshold
    if np.sum(robust_stds > 1.2) >= min_rank:
        wf_temp = wf[:, robust_stds > 1.2]
    # if there aren't at least min # timepoints, find the largest ones
    else:
        temp_threshold = np.sort(robust_stds.reshape(-1))[-(min_rank+1)]
        wf_temp = wf[:, robust_stds > temp_threshold]

    # - compute difference between waveforms and pca-reconstruction
    # - compute index of spikes that have max single-time point reconstruction error
    #   over some treshold (where does this threshold come from?)
    n, m = wf_temp.shape
    rank = np.min([min_rank, n])
    max_rank = np.min([max_rank, n])
    pca = PCA_original(n_components=rank)
    pca.fit(wf_temp)
    feature_data = pca.transform(wf_temp)
    resid = np.abs(pca.inverse_transform(pca.transform(wf_temp)) - wf_temp)
    keep = resid.max(1) < noise_th
    
    # loop over reconstruction error from PCA reconstruction while increasing rank
    #  until minimum number of spikes are removed
    while (np.mean(keep) < (1 - triage_th)) and (rank <= max_rank):
        rank += 1
        pca = PCA_original(n_components=rank)
        pca.fit(wf_temp)
        feature_data = pca.transform(wf_temp)
        resid = np.abs(pca.inverse_transform(feature_data) - wf_temp)
        keep =  resid.max(1) < noise_th
    
    # convert boolean indexes to integer indexes
    keep = np.where(keep)[0]
    
    return keep, feature_data
    
    


def recover_spikes(vbParam, pca, CONFIG, maha_dist = 1):
    
    N, D = pca.shape
    C = 1
    maskedData = mfm.maskData(pca[:,:,np.newaxis], np.ones([N, C]), np.arange(N))
    
    vbParam.update_local(maskedData)
    assignment = mfm.cluster_triage(vbParam, pca[:,:,np.newaxis], D*maha_dist)
    
    return vbParam, assignment

def clustering_annealing():
    ''' annealing function
        currently not used; might be needed later
    ''' 
    
    pass
    #print("annealing")
    #annealing_thresholds = np.arange(0.0, 1.01, 0.01)  # set threshold for annealing clusters together
    #network_threshold = 0.0 # set very low threshold for assigning spikes to a particular unit
    
    ##for network_threshold in network_thresholds:
    #network = np.zeros((vbParam.rhat.shape[1],vbParam.rhat.shape[1]),'float32')

    ## use compute 
    #for k in range(vbParam.rhat.shape[1]):
        #indexes = np.where(vbParam.rhat[:,k]>network_threshold)[0]

        #temp = vbParam.rhat.copy()
        #matches = np.average(temp[indexes], axis=0)

        #network[k]=matches
    
    ## add 1 to ensure 
    #network+=1  
    #network_pd = pd.DataFrame(network)

    ## search for minimum annealing threshold that genrates 2 groups
    #for ctr, threshold in enumerate(annealing_thresholds):
        ## Cat: add 1.0 to correlation matrix ranging -1.0 .. +1.0
        ## TODO: this may be problematic; find more robust metric of overlap
        #corr = network_pd.corr() 
        #links = corr.stack().reset_index()
        #links.columns = ['var1', 'var2','value']

        #links_filtered=links.loc[ (links['value'] >= threshold) & (links['var1'] != links['var2']) ]

        #G=nx.from_pandas_dataframe(links_filtered, 'var1', 'var2')

        ## find groups
        #l = list(G.edges())
        #taken=[False]*len(l)
        #l=map(set,l)

        #groups = merge_all(l, taken)
        
        ## compute # of groups by considering total grouped units vs. all units
        ## try to find pairing where all units are in 2 gruops, and no isolated clusters
        #flattened = np.int32([val for sublist in groups for val in sublist])
        #n_groups = len(groups)+np.max(assignment)+1-len(flattened)
    
        #if n_groups==2:
            #print ("found 2 groups, exiting")
            #break

    #if n_groups==2:
        ## loop over 2 groups and recluster
        #lengths = []
        #for group in groups: 
            #lengths.append(np.where(np.in1d(assignment, np.int32(group)))[0].shape[0])
        #print ("groups: ", lengths)
        
        #for group in groups: 
            #idx = np.where(np.in1d(assignment, np.int32(group)))[0]
        
            #print("reclustering annealed group ", wf[idx_keep][idx].shape, group)
            #RRR3_noregress(channel, wf[idx_keep][idx], sic[idx_keep][idx], gen+1, fig, grid, 
                 #False, alignflag, plotting, chans, n_mad_chans, n_max_chans, 
                 #n_dim_pca, wf_start, wf_end, mfm_threshold, CONFIG, upsample_factor,
                 #nshifts, assignment_global, spike_index)
                 

def regress(wf, mc):
    template = wf.mean(0)
    channels = np.where(template.ptp(0)>0)[0]
    wf_x = wf[:,:,mc]
    wf_y = wf[:,:, channels]
    A = np.matmul(np.matmul(wf_y.transpose([2,1,0]), wf_x)/2+np.matmul(wf_x.T,wf_y.transpose([2,0,1]))/2\
                  ,np.linalg.inv(np.matmul(wf_x.T, wf_x)))
    residual = wf_y - np.matmul(A, wf_x.T).transpose([2,1,0])
    return residual



def make_CONFIG2(CONFIG):
    ''' Makes a copy of several attributes of original config parameters
        to be sent into parmap function; original CONFIG can't be pickled;
    '''
    
    # make a copy of the original CONFIG object;
    # multiprocessing doesn't like the methods in original CONFIG        
    CONFIG2 = empty()
    CONFIG2.recordings=empty()
    CONFIG2.resources=empty()
    CONFIG2.data=empty()
    CONFIG2.cluster=empty()
    CONFIG2.cluster.prior=empty()
    CONFIG2.cluster.min_spikes = CONFIG.cluster.min_spikes

    CONFIG2.recordings.spike_size_ms = CONFIG.recordings.spike_size_ms
    CONFIG2.recordings.sampling_rate = CONFIG.recordings.sampling_rate
    CONFIG2.recordings.n_channels = CONFIG.recordings.n_channels
    
    CONFIG2.resources.n_processors = CONFIG.resources.n_processors
    CONFIG2.resources.multi_processing = CONFIG.resources.multi_processing
    CONFIG2.resources.n_sec_chunk = CONFIG.resources.n_sec_chunk

    CONFIG2.data.root_folder = CONFIG.data.root_folder
    CONFIG2.data.geometry = CONFIG.data.geometry
    CONFIG2.geom = CONFIG.geom
    
    CONFIG2.cluster.prior.a = CONFIG.cluster.prior.a
    CONFIG2.cluster.prior.beta = CONFIG.cluster.prior.beta
    CONFIG2.cluster.prior.lambda0 = CONFIG.cluster.prior.lambda0
    CONFIG2.cluster.prior.nu = CONFIG.cluster.prior.nu
    CONFIG2.cluster.prior.V = CONFIG.cluster.prior.V

    CONFIG2.recordings.n_channels = CONFIG.recordings.n_channels
    CONFIG2.neigh_channels = CONFIG.neigh_channels
    CONFIG2.cluster.max_n_spikes = CONFIG.cluster.max_n_spikes
    CONFIG2.merge_threshold = CONFIG.cluster.merge_threshold

    return CONFIG2


def run_cluster_features_chunks(spike_index_clear, spike_index_all,
                         n_dim_pca_compression, 
                         n_dim_pca, wf_start, wf_end, 
                         n_feat_chans, CONFIG, out_dir,
                         mfm_threshold, upsample_factor, nshifts):
    
    ''' New voltage feature based clustering; parallel version
    ''' 
    # Cat: TODO: Edu said the CONFIG file can be passed as a dictionary
    CONFIG2 = make_CONFIG2(CONFIG)
    
    # loop over chunks 
    gen = 0     #Set default generation for starting clustering stpe
    assignment_global = []
    spike_index = []
    
    # parallelize over chunks of data
    #res_file = CONFIG.data.root_folder+'tmp/spike_train_cluster.npy'
    #if os.path.exists(res_file)==False: 
    
    # Cat: TODO: link spike_size in CONFIG param
    spike_size = int(CONFIG.recordings.spike_size_ms*
                     CONFIG.recordings.sampling_rate//1000)
    n_processors = CONFIG.resources.n_processors
    n_channels = CONFIG.recordings.n_channels
    sampling_rate = CONFIG.recordings.sampling_rate
    root_folder = CONFIG.data.root_folder
    geometry_file = os.path.join(CONFIG.data.root_folder, 
                                 CONFIG.data.geometry)

    # select length of recording to chunk data for processing;
    # Cat: TODO: read this value from CONFIG; use initial_batch_size
    n_sec_chunk = 1200
    #n_sec_chunk = 300
    
    #min_spikes_local = int(n_sec_chunk * 0.25)
    min_spikes_local = CONFIG.cluster.min_spikes
    
    # determine length of processing chunk based on lenght of rec
    standardized_filename = os.path.join(CONFIG.data.root_folder, out_dir,
                                         'standarized.bin')
    fp = np.memmap(standardized_filename, dtype='float32', mode='r')
    fp_len = fp.shape[0]
    fp_len = int(20000*60*5*512)
    # make index list for chunk/parallel processing
    # Cat: TODO: read buffer size from CONFIG file
    # Cat: TODO: ensure all data read including residuals (there are multiple
    #                places to fix this)
    buffer_size = 200
    indexes = np.arange(0, fp_len / n_channels, sampling_rate * n_sec_chunk)
    if indexes[-1] != fp_len / n_channels:
        indexes = np.hstack((indexes, fp_len / n_channels))

    idx_list = []
    for k in range(len(indexes) - 1):
        idx_list.append([
            indexes[k], indexes[k + 1], buffer_size,
            indexes[k + 1] - indexes[k] + buffer_size
        ])

    idx_list = np.int64(np.vstack(idx_list))
    proc_indexes = np.arange(len(idx_list))

    #if CONFIG.resources.multi_processing:
    # Cat: TODO: the logic below is hardcoded for clustering a single chunk
        
    idx = idx_list[0]
    proc_index = proc_indexes[0]
    # read chunk of data
    print ("Clustering initial chunk: ", 
            idx[0]/CONFIG.recordings.sampling_rate, "(sec)  to  ", 
            idx[1]/CONFIG.recordings.sampling_rate, "(sec)")

    # make chunk directory if not available:
    # save chunk in own directory to enable cumulative recovery 
    chunk_dir = os.path.join(CONFIG.data.root_folder,'tmp/cluster/chunk_'+str(proc_index).zfill(6))
    
    if not os.path.isdir(chunk_dir):
        os.makedirs(chunk_dir)
       
    # check to see if chunk is done
    global recording_chunk
    recording_chunk = None
    
    # select which spike index to use:
    if True:
        print ("  using spike_index_all for clustering step")
        spike_index = spike_index_all.copy()
    else:
        print ("  using spike_index_clear for clustering step")
        spike_index = spike_index_clear.copy()
    
    if os.path.exists(chunk_dir+'/complete.npy')==False:
        # read recording chunk and share as global variable
        # Cat: TODO: recording_chunk should be a shared variable in 
        #            multiprocessing module;
        
        buffer_size = 200
        standardized_filename = os.path.join(CONFIG.data.root_folder,
                                            'tmp', 'standarized.bin')
        n_channels = CONFIG.recordings.n_channels
        root_folder = CONFIG.data.root_folder
        
        print ("  loading recording chunk")
        #recording_chunk = binary_reader(idx, buffer_size, 
        #            standardized_filename, n_channels)

        # select only spike_index_clear that is in the chunk
        indexes_chunk = np.where(
                    np.logical_and(spike_index[:,0]>=idx[0], 
                    spike_index[:,0]<idx[1]))[0]
        
        spike_index_chunk = spike_index[indexes_chunk]    
        
        # Cat: TODO: this parallelization may not be optimally asynchronous
        # make arg list first
        chunk_dir = CONFIG.data.root_folder+"/tmp/cluster/chunk_"+ \
                                                    str(proc_index).zfill(6)
        channels = np.arange(CONFIG.recordings.n_channels)
        args_in = []
        for channel in channels:
        #for channel in [31,32,15,45]:
        #for channel in [6,15,45,31,32]:

            # check to see if chunk + channel already completed
            filename_postclustering = (chunk_dir + "/channel_"+
                                                            str(channel)+".npz")
            # skip 
            if os.path.exists(filename_postclustering):
                #print ("skipping file: ", filename_postclustering)
                continue 
                
            args_in.append([channel, idx, proc_index,CONFIG2, 
                spike_index_chunk, n_dim_pca, n_dim_pca_compression,
                wf_start, wf_end, n_feat_chans, out_dir, 
                mfm_threshold, upsample_factor, nshifts, min_spikes_local,
                standardized_filename, 
                geometry_file,
                n_channels])

        # Cat: TODO: have single-core option also here     
        print ("  starting clustering")
        if CONFIG.resources.multi_processing:
        #if False:
            p = mp.Pool(CONFIG.resources.n_processors)
            res = p.map_async(cluster_channels_chunks_args, args_in).get(988895)
            p.close()

        else:
            res = []
            for arg_in in args_in:
                res.append(cluster_channels_chunks_args(arg_in))

        ## save simple flag that chunk is done
        ## Cat: TODO: fix this; or run chunk wise-global merge
        np.save(chunk_dir+'/complete.npy',np.arange(10))
    
    else:
        print ("... clustering previously completed...")

    
    # Cat: TODO: this logic isn't quite correct; should merge with above
    fname = os.path.join(CONFIG.data.root_folder, 
                         'tmp/cluster/spike_train_post_cluster_post_merge_post_cutoff.npy')
    if os.path.exists(fname)==False: 

        # reload recording chunk if not already in memory
        if recording_chunk is None: 
            buffer_size = 200
            standardized_filename = os.path.join(CONFIG.data.root_folder,
                                                'tmp', 
                                                'standarized.bin')
            n_channels = CONFIG.recordings.n_channels
            root_folder = CONFIG.data.root_folder
            recording_chunk = binary_reader(idx, 
                                            buffer_size, 
                                            standardized_filename, 
                                            n_channels)
                    
        # run global merge function
        # Cat: TODO: may wish to clean up these flags; goal is to use same
        #            merge function for both clustering and deconv
        out_dir='cluster'
        units = None    # this flag is for deconvolution clusters
        global_merge_max_dist(chunk_dir,
                              CONFIG2,
                              out_dir,
                              units)


def binary_reader(idx_list, buffer_size, standardized_filename,
                  n_channels):
    # New indexes
    idx_start = idx_list[0]
    idx_stop = idx_list[1]
    idx_local = idx_list[2]

    data_start = idx_start
    data_end = idx_stop
    offset = idx_local

    # ***** LOAD RAW RECORDING *****
    with open(standardized_filename, "rb") as fin:
        if data_start == 0:
            # Seek position and read N bytes
            recordings_1D = np.fromfile(
                fin,
                dtype='float32',
                count=(data_end + buffer_size) * n_channels)
            recordings_1D = np.hstack((np.zeros(
                buffer_size * n_channels, dtype='float32'), recordings_1D))
        else:
            fin.seek((data_start - buffer_size) * 4 * n_channels, os.SEEK_SET)
            recordings_1D = np.fromfile(
                fin,
                dtype='float32',
                count=((data_end - data_start + buffer_size * 2) * n_channels))

        if len(recordings_1D) != (
              (data_end - data_start + buffer_size * 2) * n_channels):
            recordings_1D = np.hstack((recordings_1D,
                                       np.zeros(
                                           buffer_size * n_channels,
                                           dtype='float32')))
    fin.close()

    # Convert to 2D array
    recording = recordings_1D.reshape(-1, n_channels)
    
    return recording
    

#def mfm_binary_split(muhat, assignment_orig):
    #centers = muhat[:,:,0].T
    #label = AgglomerativeClustering(n_clusters=2).fit(centers).labels_
    #assignment = np.zeros(len(assignment_orig), 'int16')
    #for j in range(2):
        #clusters = np.where(label==j)[0]
        #for k in clusters:
            #assignment[assignment_orig==k] = j
        
    #return assignment
    
    
def mfm_binary_split2(muhat, assignment_orig, cluster_index=None):
    
    centers = muhat[:,:,0].T

    K, D = cetners.reshape
    if cluster_index is None:
        cluster_index = np.arange(K)

    label = AgglomerativeClustering(n_clusters=2).fit(centers).labels_
    assignment = np.zeros(len(assignment_orig), 'int16')
    for j in range(2):
        clusters = cluster_index[np.where(label==j)[0]]
        for k in clusters:
            assignment[assignment_orig==k] = j

    return assignment

def connected_channels(channel_list, ref_channel, neighbors, keep=None):
    if keep is None:
        keep = np.zeros(len(neighbors), 'bool')
    if keep[ref_channel] == 1:
        return keep
    else:
        keep[ref_channel] = 1
        chans = channel_list[neighbors[ref_channel][channel_list]]
        for c in chans:
            keep = connected_channels(channel_list, c, neighbors, keep=keep)
        return keep
    
    
def cluster_channels_chunks_args(data_in):

    ''' Clustering wrapper function run chunks in parallel for each channel
    
        spike_indexes_chunk:  only spikes in the current chunk
                         Note; this is not offest to zero yet
    '''
    #data_in = data_in.get() 
    channel = data_in[0]
    idx_list = data_in[1]
    proc_index = data_in[2]
    CONFIG = data_in[3]
    spike_indexes_chunk = data_in[4]
    n_dim_pca = data_in[5]
    n_dim_pca_compression = data_in[6]
    wf_start = data_in[7]
    wf_end = data_in[8]
    n_feat_chans = data_in[9]
    out_dir = data_in[10]
    mfm_threshold = data_in[11]
    upsample_factor = data_in[12]
    nshifts = data_in[13]
    min_spikes_local = data_in[14]
    
    standardized_filename = data_in[15] 
    geometry_file = data_in[16]
    n_channels = data_in[17]
                

    data_start = idx_list[0]
    data_end = idx_list[1]
    offset = idx_list[2]
    
    ## save chunk in own directory to enable cumulative recovery 
    chunk_dir = CONFIG.data.root_folder+"/tmp/cluster/chunk_"+ \
                                                str(proc_index).zfill(6)
    #if not os.path.isdir(chunk_dir):
        #os.makedirs(chunk_dir)

    # check to see if chunk + channel already completed
    filename_postclustering = (chunk_dir + "/channel_"+
                                                    str(channel)+".npz")
    if os.path.exists(filename_postclustering)==False: 
        global wf_global, sic_global

        # starting params
        # Cat: TODO: read all these from CONFIG
        spike_size = 111
        scale = 10 
        triageflag = False
        alignflag = True
        plotting = True

        gen = 0     #Set default generation for starting clustering stpe
        assignment_global = []
        spike_index = []
        templates = []
        feat_chans_cumulative = []
        shifts = []
        aligned_wfs_cumulative = []
        
        
        # Cat: TODO: Is this index search expensive for hundreds of chans and many 
        #       millions of spikes?  Might want to do once rather than repeat
        indexes = np.where(spike_indexes_chunk[:,1]==channel)[0]
        
        # Cat: TODO: legacy code fix; don't really need indexes subsampled here
        #       Subsammpling is done inside clustering function.
        indexes_subsampled = np.arange(indexes.shape[0])
        #indexes_subsampled = np.random.choice(indexes,min(10000, indexes.shape[0]))
<<<<<<< HEAD

        spike_train = spike_indexes_chunk[indexes]
=======
                
        sic_global = spike_indexes_chunk[indexes]
>>>>>>> c52a8767
        #print ('Starting channel: '+str(channel)+ ', events: '+
        #                                            str(spike_train.shape[0]))

        # read waveforms from recording chunk in memory
        # load waveforms with some padding then clip them
        # Cat: TODO: spike_padding to be read/fixed in CONFIG
        #spike_padding = 25
        knn_triage_threshold = 0.90
        
        # Cat: TODO: recording_chunk is a global variable; 
        #            this might cause problems eventually
        if False: 
            wf_global = load_waveforms_from_memory(recording_chunk, 
                                            data_start, 
                                            offset, 
                                            spike_train, 
                                            spike_size)
        else:
            wf_global = load_waveforms_from_disk(standardized_filename, 
                                          geometry_file,
                                          n_channels, 
                                          sic_global, 
                                          spike_size)    

        ''' *****************************************************
            ************* PCA Based spike triage ****************
            *****************************************************
        '''
        # Project waveforms on feature channels back onto 
        if False:
            #print (wf.shape)
            indexes_subsampled = pca_triage_spikes(wf_global,
                                                   CONFIG, 
                                                   channel,
                                                   spike_padding)
        else:
<<<<<<< HEAD
            indexes_subsampled=np.arange(wf.shape[0])
            
=======
            indexes_subsampled=np.arange(wf_global.shape[0])
           
>>>>>>> c52a8767
        # plotting parameters
        if plotting:
            # Cat: TODO: this global x is not necessary, should make it local
            x = np.zeros(100, dtype = int)
            fig = plt.figure(figsize =(100,100))
            grid = plt.GridSpec(20,20,wspace = 0.0,hspace = 0.2)
            ax_t = fig.add_subplot(grid[13:, 6:])
        else:
            fig = []
            grid = []
            x = []
            ax_t = []

        
        # indicate whether running the RRR3 function initially or post deconv
        deconv_flag = False
        
        # calculate active channels
        neighbors = n_steps_neigh_channels(CONFIG.neigh_channels, 1)             
        mean_wf = np.mean(wf[indexes_subsampled], axis=0)
        active_chans = np.where(mean_wf.ptp(0) > 0.5)[0]
        active_chans = np.where(connected_channels(active_chans, channel, neighbors))[0]               
        #active_chans = np.where(neighbors[channel])[0]
        RRR3_noregress_recovery_dynamic_features(channel, 
             indexes_subsampled, 
             gen, fig, grid, x, ax_t, 
             triageflag, alignflag, plotting, n_feat_chans, 
             n_dim_pca, wf_start, wf_end, mfm_threshold, CONFIG, 
             upsample_factor, nshifts, assignment_global, spike_index, scale,
             knn_triage_threshold, deconv_flag, templates, min_spikes_local, active_chans)
             
        # finish plotting 
        if plotting: 
            #ax_t = fig.add_subplot(grid[13:, 6:])
            for i in range(CONFIG.recordings.n_channels):
                ax_t.text(CONFIG.geom[i,0], CONFIG.geom[i,1], str(i), alpha=0.4, 
                                                                fontsize=30)
                # fill bewteen 2SUs on each channel
                ax_t.fill_between(CONFIG.geom[i,0] + np.arange(-61,0,1)/3.,
                    -scale + CONFIG.geom[i,1], scale + CONFIG.geom[i,1], 
                    color='black', alpha=0.05)
                
            # plot max chan with big red dot                
            ax_t.scatter(CONFIG.geom[channel,0], CONFIG.geom[channel,1], s = 2000, 
                                                    color = 'red')
            # if at least 1 cluster is found:
            if len(spike_index)>0: 
                sic_temp = np.concatenate(spike_index, axis = 0)
                assignment_temp = np.concatenate(assignment_global, axis = 0)
                idx = sic_temp[:,1] == channel
                clusters, sizes = np.unique(assignment_temp[idx], return_counts= True)
                clusters = clusters.astype(int)

                labels=[]
                for i, clust in enumerate(clusters):
                    patch_j = mpatches.Patch(color = sorted_colors[clust%100], label = "size = {}".format(sizes[i]))
                    labels.append(patch_j)
                ax_t.legend(handles = labels, fontsize=30)

            # plto title
            fig.suptitle("Channel: "+str(channel), fontsize=25)
            fig.savefig(chunk_dir+"/channel_{}.png".format(channel))
            plt.close(fig)

        # Cat: TODO: note clustering is done on PCA denoised waveforms but
        #            templates are computed on original raw signal
        # recompute templates to contain full width information... 
        #aligned_wide_templates = []
        #for k in range(len(spike_index)):
            #indexes = np.in1d(spike_train[indexes_subsampled,0], 
                                                #spike_index[k][:,0])            
            ## realign spikes before saving
            #mc = wf[indexes].mean(0).ptp(0).argmax(0)
            #best_shifts = align_get_shifts(wf[indexes_subsampled][indexes,:,mc], CONFIG) 
            #wf_align = shift_chans(wf[indexes_subsampled][indexes], best_shifts, CONFIG)
            #template = wf_align[indexes_subsampled][indexes].mean(0)
            #aligned_wide_templates.append(template)
        
        np.savez(filename_postclustering, 
                        spike_index=spike_index, 
                        indexes_subsampled=indexes_subsampled,
                        templates=templates)


        print ("**** Channel ", str(channel), " starting spikes: ", wf_global.shape[0],
            ", pca triaged down to: ", indexes_subsampled.shape[0], 
            ", found # clusters: ", len(spike_index))

    # overwrite this variable just in case garbage collector doesn't
    wf_global = None
    
    return channel

def pca_triage_spikes(wf,CONFIG, channel, spike_padding):

    # compute feature channels
    n_feat_chans = 5
    feat_chans, mc = get_feat_channels_diptest(wf, n_feat_chans)
    #print (' featchans, max chan ', feat_chans, mc)

    # compute best interpolated alignemt using feature channel templates
    fit_chans = np.concatenate((feat_chans, [channel]),axis=0)
    template= wf[:,:,fit_chans].mean(0)
    #print (template.shape)

    upsample_factor = 5
    template_align, best_shifts = align_singletrace_lastchan(template, CONFIG, upsample_factor = upsample_factor, nshifts = 15, ref = None)

    # use template feat_channel shifts to interpolate shift of all spikes on all other chans
    wf_shifted = []
    for ctr,feat_chan in enumerate(feat_chans):
        shift_ = best_shifts[ctr]/upsample_factor
        if int(shift_)==shift_:
            ceil = int(shift_)
            temp = np.roll(wf[:,:,feat_chan],ceil,axis=1)
        else:
            ceil = math.ceil(shift_)
            floor = math.floor(shift_)
            temp = np.roll(wf[:,:,feat_chan],ceil,axis=1)*(shift_-floor)+np.roll(wf[:,:,feat_chan],floor, axis=1)*(ceil-shift_)
        wf_shifted.append(temp)

    wf_shifted = np.array(wf_shifted).swapaxes(0,1).swapaxes(1,2)[:,spike_padding:-spike_padding]

    # compute pca project per channel
    # project interpolation aligned waveforms into same space
    n_pca = 5
    
    # new method pca projection per channel
    wf_shifted_PCA = []
    for k in range(feat_chans.shape[0]):
        _, wf_temp, _ = PCA(wf_shifted[:,:,k], n_pca)
        wf_shifted_PCA.append(wf_temp)

    wf_shifted_PCA=np.array(wf_shifted_PCA).swapaxes(0,1).swapaxes(1,2)

    # triage out spikes with substantial reconstruction error
    start = 18
    end = start+20
    diff = wf_shifted_PCA[:,start:end,:] - wf_shifted[:,start:end,:]

    diff = diff.swapaxes(1,2)#.reshape(diff.shape[2],-1)

    # don't remove spikes due to residual difference in centre part of spike
    lock_start = 5
    lock_end = lock_start+5
    diff_local = diff.copy()
    diff_local[:,:,lock_start:lock_end]=0

    max_error = diff_local.max(2).max(1)
    idx_bad = np.where(max_error>2.0)[0]

    idx_good = np.delete(np.arange(diff.shape[0]),idx_bad)
    #print ('  chan: ', channel, '  tot idx_good:', idx_good.shape, " total: ", diff.shape)

    indexes_subsampled = idx_good
    
    return indexes_subsampled
    
    
def pca_triage_spikes_old(wf,CONFIG):

    # compute feature channels
    n_feat_chans = 5
    feat_chans, mc = get_feat_channels_diptest(wf, n_feat_chans)
    #print (' featchans, max chan ', feat_chans, mc)

    # compute best interpolated alignemt using feature channel templates
    fit_chans = np.concatenate((feat_chans, [channel]),axis=0)
    template= wf[:,:,fit_chans].mean(0)
    #print (template.shape)

    upsample_factor = 5
    template_align, best_shifts = align_singletrace_lastchan(template, CONFIG, upsample_factor = upsample_factor, nshifts = 15, ref = None)
        
    #print (template_align.shape)
    #print (best_shifts.shape)
    #print (best_shifts/upsample_factor)

    # use template feat_channel shifts to interpolate shift of all spikes on all other chans
    wf_shifted = []
    for ctr,feat_chan in enumerate(feat_chans):
        shift_ = best_shifts[ctr]/upsample_factor
        if int(shift_)==shift_:
            ceil = int(shift_)
            temp = np.roll(wf[:,:,feat_chan],ceil,axis=1)
        else:
            ceil = math.ceil(shift_)
            floor = math.floor(shift_)
            temp = np.roll(wf[:,:,feat_chan],ceil,axis=1)*(shift_-floor)+np.roll(wf[:,:,feat_chan],floor, axis=1)*(ceil-shift_)
        wf_shifted.append(temp)

    wf_shifted = np.array(wf_shifted).swapaxes(0,1).swapaxes(1,2)[:,spike_padding:-spike_padding]
    #print (wf_shifted.shape)


    # project interpolation aligned waveforms into same space
    n_pca = 5
    pca_object, pca_object2 = get_template_PCA_rotation(
                                                wf_shifted, n_pca)
    #pca_object=pca_object2

    # apply template based PCA rotation to aligned raw wfs 
    wf_shifted_PCA= []
    for k in range(wf_shifted.shape[2]):
        X = pca_object.transform(wf_shifted[:,:,k])
        wf_shifted_PCA.append(pca_object.inverse_transform(X))

    wf_shifted_PCA=np.array(wf_shifted_PCA).swapaxes(0,1).swapaxes(1,2)
    #print (wf_shifted_PCA.shape)

    # triage out spikes with substantial reconstruction error
    start = 18
    end = -25
    ptps = wf_shifted[:,start:end].ptp(1).max(1)

    diffs = np.abs(wf_shifted[:,start:end] - wf_shifted_PCA[:,start:end])

    if True:
        diffs[:,6:13]=0
        
    diffs_max = diffs.max(1).max(1)
    diffs_max_arg_ch = diffs.max(1).argmax(1)
    diffs_max_arg_time = diffs.argmax(1)

    min_diff = 2.5
    idx_bad_abs = np.where(diffs_max>min_diff)[0]

    min_diff_rel = 0.35
    idx_bad_rel = np.where(diffs_max/ptps>min_diff_rel)[0]
    #print ('idx_bad_rel', idx_bad_rel.shape)

    idx_bad = np.union1d(np.intersect1d(idx_bad_abs, idx_bad_rel), idx_bad_abs)
    #print ("tot idx_bad", idx_bad.shape)

    idx_good = np.delete(np.arange(diffs_max.shape[0]),idx_bad)
    print ('  chan: ', channel, '  tot idx_good:', idx_good.shape, " total: ", diffs.shape)

    indexes_subsampled = idx_good
    
    return indexes_subsampled


def global_merge_max_dist(chunk_dir, CONFIG, out_dir, units):

    ''' Function that cleans low spike count templates and merges the rest 
    '''
   
    n_channels = CONFIG.recordings.n_channels

    # convert clusters to templates; keep track of weights
    templates = []
    weights = []
    spike_ids = []
    spike_indexes = []
    channels = np.arange(n_channels)
    
    # Cat: TODO: load from config
    n_pca = 3
    
    # this step loads either cluster or unit data so that both clustering 
    # and post-deconv unit-based reclusteirng can work with same routine
    # Cat: TODO: make sure this step is correct
    if out_dir == 'cluster':
        for channel in range(CONFIG.recordings.n_channels):
            data = np.load(chunk_dir+'/channel_{}.npz'.format(channel))
            temp_temp = data['templates']

            if (temp_temp.shape[0]) !=0:
                templates.append(temp_temp)
                temp = data['spike_index']
                for s in range(len(temp)):
                    spike_times = temp[s][:,0]
                    spike_indexes.append(spike_times)
                    weights.append(spike_times.shape[0])
 
    else: 
        for unit in units:
            data = np.load(chunk_dir+'/unit_'+str(unit).zfill(6)+'.npz')
            temp_temp = data['templates']

            if (temp_temp.shape[0]) !=0:
                templates.append(temp_temp)
                temp = data['spike_index']
                for s in range(len(temp)):
                    spike_times = temp[s][:,0]
                    spike_indexes.append(spike_times)
                    weights.append(spike_times.shape[0])

    spike_indexes = np.array(spike_indexes)
    templates = np.vstack(templates)
    weights = np.hstack(weights)

    print ("  templates: ", templates.shape)
    
    # rearange spike indees from id 0..N
    spike_train = np.zeros((0,2),'int32')
    for k in range(spike_indexes.shape[0]):    
        temp = np.zeros((spike_indexes[k].shape[0],2),'int32')
        temp[:,0] = spike_indexes[k]
        temp[:,1] = k
        spike_train = np.vstack((spike_train, temp))
    spike_indexes = spike_train

    dir_templates = os.path.join(CONFIG.data.root_folder, 'tmp',
                                         'temps_align.npy')
    dir_spike_indexes = os.path.join(CONFIG.data.root_folder, 'tmp',
                                         'spike_times_align.npy')
    np.save(dir_templates, templates)
    np.save(dir_spike_indexes, spike_indexes)

    # delete templates below certain treshold; and collision templates
    # Cat: TODO: note, can't centre post-deconv rclustered tempaltes as they are tooshort
    
    
    # centre spikes
    if False: 
    #if out_dir=='cluster': 
        # centre spikes in case misaligned and centre 
        # Cat: TODO read from CONFIG
        spike_padding = 25
        spike_width = 61        
        templates, spike_indexes = centre_templates(templates, 
                                                    spike_indexes,
                                                    CONFIG, 
                                                    spike_padding, 
                                                    spike_width)

        np.save(chunk_dir  + '/templates_centred.npy', templates)

    # delete templates below certain treshold; and collision templates
    if True: 
        templates, spike_indexes = clean_templates(templates.swapaxes(0,2),
                                                   spike_indexes,
                                                   CONFIG)
        templates = templates.swapaxes(0,2).swapaxes(1,2)

    print("  "+out_dir+ " templates/spiketrain before merge/cutoff: ", templates.shape, spike_indexes.shape)

    np.save(chunk_dir  + '/templates_post_'+out_dir+'_before_merge_before_cutoff.npy', templates)
    np.save(chunk_dir + '/spike_train_post_'+out_dir+'_before_merge_before_cutoff.npy', spike_indexes)

    #quit()

    # option to skip merge step
    if True:
        ''' ************************************************
            ********** COMPUTE SIMILARITY METRICS **********
            ************************************************
        '''
        # ************** GET SIM_MAT ****************
        # initialize cos-similarty matrix and boolean version 
        # Cat: TODO: it seems most safe for this matrix to be recomputed 
        #            everytime whenever templates.npy file doesn't exist
        # Cat: TODO: this should be parallized, takes several mintues for 49chans, 
        #            should take much less
        
        abs_max_file = (chunk_dir+'/abs_max_vector_post_cluster.npy')
        if os.path.exists(abs_max_file)==False:
            # first denoise/smooth all templates in global template space;
            # then use temps_PCA for cos_sim_test; this removes many bumps
            spike_width = templates.shape[1]
            temps_stack = np.swapaxes(templates, 1,0)
            temps_stack = np.reshape(temps_stack, (temps_stack.shape[0], 
                                     temps_stack.shape[1]*temps_stack.shape[2])).T
            _, temps_PCA, pca_object = PCA(temps_stack, n_pca)

            temps_PCA = temps_PCA.reshape(templates.shape[0],templates.shape[2],templates.shape[1])
            temps_PCA = np.swapaxes(temps_PCA,1,2)
            
            sim_mat = abs_max_dist(temps_PCA, CONFIG)
            np.save(abs_max_file, sim_mat)
            
        else:
            sim_mat = np.load(abs_max_file)        

        ''' ************************************************
            ************* MERGE SELECTED UNITS *************
            ************************************************
        '''

        # compute connected nodes and sum spikes over them
        #G = nx.from_numpy_array(sim_mat_sum)
        G = nx.from_numpy_array(sim_mat)
        final_spike_indexes = []
        final_template_indexes = []
        for i, cc in enumerate(nx.connected_components(G)):
            final_template_indexes.append(list(cc))
            sic = np.zeros(0, dtype = int)
            for j in cc:
                idx = np.where(spike_indexes[:,1]==j)[0]
                sic = np.concatenate([sic, spike_indexes[:,0][idx]])
            temp = np.concatenate([sic[:,np.newaxis], i*np.ones([sic.size,1],dtype = int)],axis = 1)
            final_spike_indexes.append(temp)

        final_spike_train = np.vstack(final_spike_indexes)
        
        # recompute tmp_loc from weighted templates
        templates_final = []
        weights_final = []
        for t in final_template_indexes:
            # compute average weighted template and find peak
            idx = np.int32(t)

            # compute weighted template
            weighted_average = np.average(templates[idx],axis=0,weights=weights[idx])
            templates_final.append(weighted_average)

        # convert templates to : (n_channels, waveform_size, n_templates)
        templates = np.float32(templates_final)
        #templates = np.swapaxes(templates, 1,2)
         
        np.save(chunk_dir+'/templates_post_'+out_dir+'_post_merge.npy', templates)
        np.save(chunk_dir+'/spike_train_post_'+out_dir+'_post_merge.npy', final_spike_train)

        print("  "+out_dir+" templates/spike train after merge cutoff: ", templates.shape, final_spike_train.shape)

    else:
        print ("  *** Skipped merge step *** ")
        final_spike_train = spike_indexes
        templates = templates
    
    if out_dir=='cluster':
        fname = CONFIG.data.root_folder + '/tmp/spike_train_cluster.npy'
        np.save(fname, final_spike_train)
        
        fname = CONFIG.data.root_folder + '/tmp/templates_cluster.npy'
        templates = templates.swapaxes(0,2).swapaxes(1,2)
        np.save(fname, templates)
    
    return final_spike_train, templates


def centre_templates(templates, spike_train_cluster, CONFIG, spike_padding, spike_width):
    ''' Function centres templates to the mean of all tempaltes on max channel;
        - deals with duplicate detected templates    
    '''

    print ("  centering and clipping templates ")
    print (templates.shape)
    # grab max channel templates and make mean
    max_chan_templates = []
    #print (templates.shape)
    templates = templates.swapaxes(0,2)
    for k in range(templates.shape[2]):
        temp = templates[:,:,k]
        max_chan = temp.ptp(1).argmax(0)
        trace = temp[max_chan]
        max_chan_templates.append(trace/trace.ptp(0))

    mean = np.array(max_chan_templates).mean(0)
    min_loc_all = np.argmin(mean)

    # compute shifts for all templates based on max channel trough location
    # clip and centred data on 61 timesteps
    # Cat: TODO: read 61 teimsteps from file
    shifts = []
    indexes = []
    templates_centred = []
    for k in range(len(max_chan_templates)):
        min_loc = np.argmin(max_chan_templates[k])
        shift = min_loc_all-min_loc
        if abs(shift)<=spike_padding:
            indexes.append(k)
            trace = templates[:,
                max_chan_templates[k].shape[0]//2-spike_width//2-shift:
                max_chan_templates[k].shape[0]//2+spike_width//2+1-shift,k]
            templates_centred.append(trace)

    templates_centred = np.array(templates_centred).swapaxes(1,2)
    #np.save('/media/cat/1TB/liam/49channels/data1_allset/tmp/cluster/chunk_000000/templates_centred2.npy'  , templates_centred)


    # delete spike indexes for templates that are shifted outside the window
    # Note: this could possibly delete good templates; but very unlikely
    spike_train_cluster_new = []
    for ctr,k in enumerate(indexes):
        temp = np.where(spike_train_cluster[:,1]==k)[0]
        temp_train = spike_train_cluster[temp]
        temp_train[:,1]=ctr
        spike_train_cluster_new.append(temp_train)
        
    spike_train_cluster_new = np.vstack(spike_train_cluster_new)

    return templates_centred, spike_train_cluster_new        


def abs_max_dist(temp, CONFIG):
        
    ''' Compute absolute max distance using denoised templates
        Distances are computed between absolute value templates, but
        errors are normalized
    '''

    # Cat: TODO: don't compare all pair-wise templates, but just those
    #           with main chan + next 3-6 largest shared channels
    #      - not sure if this is necessary though, may be already fast enough
    print ("  computing merge matrix")
    print ("  temp shape (temps, times, chans):" , temp.shape)
    
    dist_max = np.zeros((temp.shape[0],temp.shape[0]), 'float32')
    
    if CONFIG.resources.multi_processing:
        ids = np.array_split(np.arange(temp.shape[0]), CONFIG.resources.n_processors)
        res = parmap.map(parallel_abs_max_dist, ids, temp, 
                         processes=CONFIG.resources.n_processors,
                         pm_pbar=True)                
    else:
        ids = np.arange(temp.shape[0])
        res = parallel_abs_max_dist(ids, temp)
                
    # sum all results
    for k in range(len(res)):
        dist_max +=res[k]
           
    return dist_max

def parallel_abs_max_dist(ids, temp):
    
    # Cat: TODO: read spike_padding from CONFIG
    spike_padding = 15
    
    dist_max = np.zeros((temp.shape[0],temp.shape[0]),'float32')

    # Cat: TODO read the overlap # of chans from CONFIG    
    n_chans = 3
    for id1 in ids:
        max_chans_id1 = temp[id1].ptp(0).argsort(0)[::-1][:n_chans]
        for id2 in range(id1+1,temp.shape[0],1):
            max_chans_id2 = temp[id2].ptp(0).argsort(0)[::-1][:n_chans]
            if np.intersect1d(max_chans_id1, max_chans_id2).shape[0]==0: 
                continue

            # load both templates into an array and align them to the max
            temps = []
            template1 = temp[id1]
            temps.append(template1)
            ptp_1=template1.ptp(0).max(0)

            template2 = temp[id2]
            ptp_2=template2.ptp(0).max(0)
            temps.append(template2)
                        
            if ptp_1>=ptp_2:
                mc = template1.ptp(0).argmax(0)
            else:
                mc = template2.ptp(0).argmax(0)
                
            temps = np.array(temps)
            
            wf_out = align_mc_templates(temps, mc, spike_padding, 
                                        upsample_factor = 5, nshifts = 15)
            
            # Cat: TODO: is ravel step required?
            len1 = wf_out[0].T.ravel()
            len2 = wf_out[1].T.ravel()
            
            # compute distances and noramlize by largest template ptp
            # note this makes sense for max distance, but not sum;
            #  for sum should be dividing by total area
            diff = len1-len2
            diff = diff/(max(ptp_1,ptp_2))

            # compute max distance
            dist_m = np.max(abs(diff),axis=0)
            if dist_m < 0.15:
                dist_max[id1,id2] = 1.0
                
    return dist_max

def global_merge_all_ks(chunk_dir, recording_chunk, CONFIG, min_spikes,
                         out_dir, units):

    ''' Function that cleans low spike count templates and merges the rest 
    '''
   
    n_channels = CONFIG.recordings.n_channels

    # convert clusters to templates; keep track of weights
    templates = []
    templates_std = []
    weights = []
    spike_ids = []
    spike_indexes = []
    channels = np.arange(n_channels)
    tmp_loc = []
    
    # Cat: TODO: load from config
    n_pca = 3
    
    #ctr_id = 0 
    # Cat: TODO: make sure this step is correct
    if out_dir == 'cluster':
        
        for channel in range(CONFIG.recordings.n_channels):
            data = np.load(chunk_dir+'/channel_{}.npz'.format(channel))
            templates.append(data['templates'])
            templates_std.append(data['templates_std'])
            weights.append(data['weights'])
           
            #spike_index = data['spike_train_merged']
            temp = data['spike_index']
            for s in range(len(temp)):
                spike_times = temp[s][:,0]
                spike_indexes.append(spike_times)
    else: 
        for unit in units:
            data = np.load(chunk_dir+'/unit_'+str(unit).zfill(6)+'.npz')
            templates.append(data['templates'])
            templates_std.append(data['templates_std'])
            weights.append(data['weights'])
           
            #spike_index = data['spike_train_merged']
            temp = data['spike_index']
            for s in range(len(temp)):
                spike_times = temp[s][:,0]
                spike_indexes.append(spike_times)

    spike_indexes = np.array(spike_indexes)
    templates = np.vstack(templates)
    templates_std = np.vstack(templates_std)
    weights = np.hstack(weights)
    
    # rearange spike indees from id 0..N
    spike_train = np.zeros((0,2),'int32')
    for k in range(spike_indexes.shape[0]):    
        temp = np.zeros((spike_indexes[k].shape[0],2),'int32')
        temp[:,0] = spike_indexes[k]
        temp[:,1] = k
        spike_train = np.vstack((spike_train, temp))
    spike_indexes = spike_train

    print("  "+out_dir+ " templates/spiketrain before merge/cutoff: ", templates.shape, spike_indexes.shape)

    np.save(CONFIG.data.root_folder+'/tmp/'+out_dir+'/templates_post_'+out_dir+'_before_merge_before_cutoff.npy', templates)
    np.save(CONFIG.data.root_folder+'/tmp/'+out_dir+'/spike_train_post_'+out_dir+'_before_merge_before_cutoff.npy', spike_indexes)
    #print (np.unique(spike_indexes[:,1]))


    ''' ************************************************
        ********** COMPUTE SIMILARITY MATRIX ***********
        ************************************************
    '''

    # first denoise/smooth all templates in global template space;
    # then use temps_PCA for cos_sim_test; this removes many bumps
    spike_width = templates.shape[1]
    temps_stack = np.swapaxes(templates, 1,0)
    temps_stack = np.reshape(temps_stack, (temps_stack.shape[0], 
                             temps_stack.shape[1]*temps_stack.shape[2])).T
    _, temps_PCA, pca_object = PCA(temps_stack, n_pca)

    temps_PCA = temps_PCA.reshape(templates.shape[0],templates.shape[2],templates.shape[1])
    temps_PCA = np.swapaxes(temps_PCA, 1,2)

    # ************** GET SIM_MAT ****************
    # initialize cos-similarty matrix and boolean version 
    # Cat: TODO: it seems most safe for this matrix to be recomputed 
    #            everytime whenever templates.npy file doesn't exist
    # Cat: TODO: this should be parallized, takes several mintues for 49chans, 
    #            should take much less
    
    cos_sim_file = (CONFIG.data.root_folder+'/tmp/'+out_dir+'/cos_sim_vector_post_'+out_dir+'.npy')
    if os.path.exists(cos_sim_file)==False:
        sim_temp = calc_cos_sim_vector(temps_PCA, CONFIG)
        sim_temp[np.diag_indices(sim_temp.shape[0])] = 0
        sim_temp[np.tril_indices(sim_temp.shape[0])] = 0
        
        np.save(cos_sim_file, sim_temp)

    else:
        sim_temp = np.load(cos_sim_file)        
        sim_temp[np.diag_indices(sim_temp.shape[0])] = 0
        sim_temp[np.tril_indices(sim_temp.shape[0])] = 0
        
    # ************** RUN KS TEST ****************
    global_merge_file = (CONFIG.data.root_folder+'/tmp/'+out_dir+'/merge_matrix_post_'+out_dir+'.npz')
    if os.path.exists(global_merge_file)==False:
        sim_mat = run_KS_test_new(sim_temp, spike_indexes, recording_chunk, 
                                        CONFIG, chunk_dir, pca_object,
                                        spike_width, plotting = False)
        
        np.savez(global_merge_file, sim_mat = sim_mat)
        sim_mat = sim_mat

    else:
        data = np.load(global_merge_file)
        sim_mat = data['sim_mat']
                    

    ''' ************************************************
        ************* MERGE SELECTED UNITS *************
        ************************************************
    '''

    # compute connected nodes and sum spikes over them
    #G = nx.from_numpy_array(sim_mat_sum)
    G = nx.from_numpy_array(sim_mat)
    final_spike_indexes = []
    final_template_indexes = []
    for i, cc in enumerate(nx.connected_components(G)):
        final_template_indexes.append(list(cc))
        sic = np.zeros(0, dtype = int)
        for j in cc:
            idx = np.where(spike_indexes[:,1]==j)[0]
            sic = np.concatenate([sic, spike_indexes[:,0][idx]])
        temp = np.concatenate([sic[:,np.newaxis], i*np.ones([sic.size,1],dtype = int)],axis = 1)
        final_spike_indexes.append(temp)

    final_spike_train = np.vstack(final_spike_indexes)
    
    # recompute tmp_loc from weighted templates
    tmp_loc = []
    templates_final = []
    weights_final = []
    for t in final_template_indexes:
        # compute average weighted template and find peak
        idx = np.int32(t)

        # compute weighted template
        weighted_average = np.average(templates[idx],axis=0,weights=weights[idx])
        templates_final.append(weighted_average)

    # convert templates to : (n_channels, waveform_size, n_templates)
    templates = np.float32(templates_final)
    templates = np.swapaxes(templates, 2,0)
     
    np.save(CONFIG.data.root_folder+'/tmp/'+out_dir+'/templates_post_'+out_dir+'_post_merge_pre_cutoff.npy', templates)
    np.save(CONFIG.data.root_folder+'/tmp/'+out_dir+'/spike_train_post_'+out_dir+'_post_merge_pre_cutoff.npy', final_spike_train)

    print("  "+out_dir+" templates/spike train after merge, pre-spike cutoff: ", templates.shape, final_spike_train.shape)

    ''' ************************************************
        ************* DELETE TOO FEW SPIKES ************
        ************************************************
    '''

    # Cat: TODO: Read this threshold from CONFIG
    #            Maybe needs to be in fire rate (Hz) not absolute spike #s
    final_spike_train_cutoff = []
    del_ctr = []
    tmp_loc = []
    final_templates_cutoff = []
    print ("units: ", np.unique(final_spike_train[:,1]).shape[0])
    ctr = 0
    for unit in np.unique(final_spike_train[:,1]):
        idx_temp = np.where(final_spike_train[:,1]==unit)[0]
        if idx_temp.shape[0]>=min_spikes:
            temp_train = final_spike_train[idx_temp]
            temp_train[:,1]=ctr
            final_spike_train_cutoff.append(temp_train)
            final_templates_cutoff.append(templates[:,:,unit])

            max_chan = templates[:,:,unit].ptp(1).argmax(0)
            tmp_loc.append(max_chan)

            ctr+=1
                
    final_spike_train_cutoff = np.vstack(final_spike_train_cutoff)
    final_templates_cutoff = np.array(final_templates_cutoff).T

    # these are saved outside
    np.save(CONFIG.data.root_folder+'/tmp/'+out_dir+'/templates_post_'+out_dir+'_post_merge_post_cutoff.npy', final_templates_cutoff)
    np.save(CONFIG.data.root_folder+'/tmp/'+out_dir+'/spike_train_post_'+out_dir+'_post_merge_post_cutoff.npy', final_spike_train_cutoff)

    print("  "+out_dir+" templates & spike train post merge, post-spike cutoff: ", final_templates_cutoff.shape, final_spike_train_cutoff.shape)
    
    return final_spike_train_cutoff, tmp_loc, final_templates_cutoff

   
   
def calc_cos_sim_vector(temp, CONFIG):
    """
        Calculates cosine similarity for close enough templates
        input:
        ------
        temp: list of all templates
        
        output:
        -------
        sim_temp: cosine similarity for groups of close enough templates
    """
    print ("  calculating cos sim vector (todo: parallelize)...")
    
    ## find the top 5 channels for all templates
    top_chan = temp.ptp(1).argsort(1)[:,-5:][:,::-1]
    
    ## find the main channel for all templates
    mc = temp.ptp(1).argmax(1)
    
    #initialize cosine similarity matrix
    sim_temp = np.zeros([temp.shape[0], temp.shape[0]])
    
    #for temp_id in tqdm_notebook(range(temp.shape[0])):
    for temp_id in tqdm.tqdm(range(temp.shape[0])):
        
        ## select all templates whose main channel is in the 
        ## top channels for unit temp_id and for pairs which 
        ## haven't been compared
        idx = np.where(np.logical_and(np.in1d(mc, top_chan[temp_id]), sim_temp[temp_id] == 0.0))[0]
        idx = np.union1d(idx, np.asarray([temp_id]))
        if idx.size == 1:
            #print ("skipping cos sim")
            continue
            
        ## find max chan for alignment
        chan = temp[idx].mean(0).ptp(0).argmax(0)
        ## align templates
        aligned_temp = align_mc(temp[idx], chan, CONFIG, 5, 15)
        
        ## find feature channels (wherever the ptp of the template of template is >1SU)
        feat_channels = np.where(aligned_temp.mean(0).ptp(0)>1)[0]
        sim = (aligned_temp[:, np.newaxis, :, feat_channels] * aligned_temp[:, :, feat_channels]).sum((2,3))
        norm = np.sqrt((aligned_temp[:, :, feat_channels]**2).sum((1,2)))
        sim = sim/(norm[:,np.newaxis] * norm)
        sim_temp[idx[:,np.newaxis],idx] = sim
        
    return sim_temp

def calc_ks_dist(A, B, lin): 
    cdf2 = np.zeros(lin.shape[0]) 
    cdf = np.zeros(lin.shape[0])
    for i,j in enumerate(lin):
        cdf[i] = (A<j).sum()/A.size
        cdf2[i] = (B<j).sum()/B.size
    print(cdf.size)
    return np.abs(cdf - cdf2).max()
    

def run_KS_test_new(sim_temp, spike_train, recording_chunk, CONFIG, 
                    path_dir, pca_object, spike_width, plotting = False):
    """
        input:
        ------
        sim_temp: cosine similarity matrix for all templates (n_units x n_units np.ndarray)
        spike_train: Spike train post clustering
        CONFIG: config file
        plotting: binary flag to enable plotting
        
        output:
        -------
        sim_mat: adjacency matrix joining all pairs which are unimodal according to the dip test
        dip: dip test values for all pairwise comparisons
    
    """
    
    ## initialize parameters
    # Cat: TODO must export these params to CONFIG
    cos_sim_threshold = 0.85
    
    # Cat: TODO this must be linked to min_spikes threshold cutoff in previous
    #       step;
    N = 100
    n_chan = CONFIG.recordings.n_channels
    wf_start = 0
    wf_end = 31
    upsample_factor = 5
    nshifts = 15
    num_max_channels = 0
    num_mad_channels = 2
    num_pca_components = 3
    knn_triage_threshold = 90
    dip_test_threshold = 0.95
    
    #spike_train[:,0]+=200
    ## find every pair for which cos similarity is > some threshold
    row, column = np.where(sim_temp > cos_sim_threshold)
    
    ## initialize dip statistic and similarity matrix
    dip = np.zeros(row.size)
    sim_mat = np.zeros(sim_temp.shape, dtype = bool)
    print (sim_temp.shape)
    
    #for j in tqdm_notebook(range(row.size)):
    
    row_list = []
    for k in range(row.size):
        row_list.append([row[k], column[k]])
    
    args_in = []
    for k in range(len(row_list)):
        if os.path.exists(path_dir+'/pair_'+
                        str(row_list[k][0])+"_"+str(row_list[k][1])+'.npz')==False:
            args_in.append([
                [row_list[k], k],
                spike_train,
                N,
                sim_mat,
                dip,
                CONFIG,
                upsample_factor,
                nshifts,
                num_max_channels,
                num_mad_channels,
                wf_start, wf_end,
                num_pca_components,
                knn_triage_threshold,
                dip_test_threshold,
                path_dir,
                pca_object,
                spike_width])

    # run merge in parallel
    if len(args_in)>0:
        if CONFIG.resources.multi_processing:
        #if False:
            p = mp.Pool(processes = CONFIG.resources.n_processors)
            with tqdm.tqdm(total=len(args_in)) as pbar:
                for i, _ in tqdm.tqdm(enumerate(p.imap_unordered(parallel_merge, args_in))):
                    pbar.update()
        else:
            for arg_in in args_in:
                parallel_merge(arg_in)
                
    print ("... finished merge step...")
    
    sim_mat_final = np.zeros(sim_temp.shape, dtype = bool)
    for k in range(len(row_list)):
        data = np.load(path_dir+'/pair_'+str(row_list[k][0])+"_"+
                        str(row_list[k][1])+'.npz')
        sim_mat_final+=data['sim_mat']
        
    return sim_mat_final

def parallel_merge(data):
    
    pair = data[0][0]
    j = data[0][1]
    spike_train = data[1]
    N = data[2]
    sim_mat = data[3]
    dip = data[4]
    CONFIG = data[5]
    upsample_factor = data[6]
    nshifts = data[7]
    num_max_channels = data[8]
    num_mad_channels = data[9]
    wf_start = data[10]
    wf_end = data[11]
    num_pca_components = data[12]
    knn_triage_threshold = data[13]
    dip_test_threshold = data[14]
    path_dir = data[15]
    pca_object = data[16]
    spike_width = data[17]
    
    n_sample_spikes = 100
    
    #for j in range(pair_list):
    #pair = data[0]#[j]
    #j = data[1]
    #print(" comparing pair: ", pair)
    
    ## find all events belonging to pair[0] and pair[1]
    idx = np.where(np.in1d(spike_train[:,1], pair))[0]
    
    ## find all events belonging to pair[0]
    idx1 = np.where(spike_train[idx,1] == pair[0])[0]
    
    ## find all events belonging to pair[1]
    idx2 = np.where(spike_train[idx,1] == pair[1])[0]
    
    
    
    ## choose N events from pair; also ensure that we have sufficient
    #   spikes and no edge cases are occuring
    ## read waveforms
    # Cat: TODO: spike_size must be read from CONFIG or will crash
    re = RecordingExplorer(CONFIG.data.root_folder+'/tmp/standarized.bin', 
                   path_to_geom = CONFIG.data.root_folder+CONFIG.data.geometry, 
                   spike_size = spike_width//2, 
                   neighbor_radius = 100, 
                   dtype = 'float32',
                   n_channels = CONFIG.recordings.n_channels, 
                   data_order = 'samples')
                   
    ctr=0
    while True:
        idx1 = np.random.choice(idx1, min(N, idx1.size))
        idx2 = np.random.choice(idx2, min(N, idx2.size))
        
        idx = np.concatenate([idx[idx1], idx[idx2]])
        idx1 = np.where(spike_train[idx,1] == pair[0])[0]
        idx2 = np.where(spike_train[idx,1] == pair[1])[0]
        
        wf = re.read_waveforms(spike_train[idx,0])
        
        # Cat: TODO: this will eventually crash; need to save blank sim_mat for pair
        if wf.shape[0]==(N*2):
            break
        else:
            ctr+=1
        
        if ctr>5:
            print ("pair: ",pair, " --->>> too few spikes in cluster... need to fix this...<<<---")
            quit()


    # Cat: TODO: this routine can crash often whenever there are less than 2 x N spikes
    #       chosen; Need to fix this a bit better;
    #       One option, make N = min_spikes value - 2 or 3 spikes

    # denoise waveforms before clustering 
    template_ = wf.mean(0)
    max_chan = template_.ptp(0).argmax(0)
    
    #temps_max_chans = template_[:,max_chan]
    #_, wf_PCA = PCA(wf_PCA,num_pca_components)
    
    #print (wf.shape)
    wf_temp = np.swapaxes(wf, 1,2)
    wf_temp = np.reshape(wf_temp, (-1, wf_temp.shape[2]))
    #print (wf_temp.shape)
    X = pca_object.transform(wf_temp)
    wf_temp_PCA = pca_object.inverse_transform(X)
    
    wf_temp_PCA = wf_temp_PCA.reshape(wf.shape[0],wf.shape[2],wf.shape[1])
    wf_PCA = np.swapaxes(wf_temp_PCA, 1,2)
            
    # Cat: TODO: recording_chunk is a global variable; 
    #            this might cause problems eventually
    #data_start = 0
    #spike_size = 30
    #print (recording_chunk.shape)
    #print (spike_train)
    #wf = load_waveforms_from_memory_merge(recording_chunk, data_start, 
    #                                offset, spike_train[idx,0], 
    #                                spike_size)
    
    ## align waveforms
    align_wf = align_mc(wf_PCA, wf_PCA.mean(0).ptp(0).argmax(), CONFIG, upsample_factor, nshifts)
    
    ## create data to get feature channels by concatenating the templates of the two clusters
    to_get_feat = np.concatenate([align_wf[idx1].mean(0, keepdims =True), align_wf[idx2].mean(0, keepdims =True)], axis = 0)
    
    ## get feature channels using only the templates
    feat_channels, max_chans, mad_chans = get_feat_channels_union(to_get_feat, num_max_channels, num_mad_channels)
    
    # exit if no overlapping feature channels
    if len(feat_channels)==0:
        np.savez(path_dir+'/pair_'+str(pair[0])+"_"+str(pair[1]), 
             sim_mat=sim_mat, 
             dip= dip)
        return 0
        
    data_in = align_wf[:, wf_start:wf_end][:,:,feat_channels].swapaxes(1,2).reshape(align_wf.shape[0],-1)
    
    ## PCA on concatenated waveforms
    pca_wf, pca_reconstruct, _ = PCA(data_in, num_pca_components)
    
    ##triage to remove outliers to remove compression issues
    idx_keep = knn_triage(knn_triage_threshold, pca_wf)
    data_in = data_in[idx_keep]
    
    ## run PCA on triaged data
    pca_wf, pca_reconstruct, _ = PCA(data_in, num_pca_components)
    idx1 = spike_train[idx,1][idx_keep] == pair[0]
    idx2 = spike_train[idx,1][idx_keep] == pair[1]
    
    ## run LDA on remaining data
    lda = LDA(n_components = 1)
    
    trans = lda.fit_transform(pca_wf, spike_train[idx,1][idx_keep])
    
    ## run diptest
    diptest = dp(trans.ravel())
    dip[j] = diptest[1]
    
    if dip[j] > dip_test_threshold:
        #print(" pair: ", pair, '--> merged <--')
        sim_mat[pair[0], pair[1]] = sim_mat[pair[1], pair[0]]  = True
        
        np.savez(path_dir+'/pair_'+str(pair[0])+"_"+str(pair[1]), 
             sim_mat=sim_mat, 
             dip= dip)
        
        return 1

    else:     
        np.savez(path_dir+'/pair_'+str(pair[0])+"_"+str(pair[1]), 
             sim_mat=sim_mat, 
             dip= dip)

        # return no merge
        return 0

    

def get_feat_channels_union(templates, n_max_chans, n_mad_chans):
    """
        input:
        ------
        
        templates: pair of templates for feature channel calculation (2, R, C)
        n_max_chans: number of max channels (int)
        n_mad_chans: number of mad channels (int)
        
        output:
        -------
        
        feat_chans: feature channels (union of max and mad channels)
        max_chans: max channels
        mad_chans: mad channels
        
        
    """
    temp1 = templates[0]
    temp2 = templates[1]
    ptp1 = temp1.ptp(0)
    ptp2 = temp2.ptp(0)
    
    ## rank channels based on peak to peak values and choose top n_max_chans
    rank_amp_chans = (temp1+temp2).ptp(0).argsort()
    max_chans = rank_amp_chans[::-1][:n_max_chans]
    
    ## select all channels where either of the templates is > 2 peak to peak
    chan_indexes_2SU = np.where(np.logical_or(ptp1>2, ptp2>2))[0]
    
    ## rank channels based on maximum mad values and select top n_mad_chans
    mad_chans = chan_indexes_2SU[robust.mad(templates[:,:,chan_indexes_2SU], axis = 0).max(0).argsort()[::-1]][:n_mad_chans]
    
    feat_chans = np.union1d(max_chans, mad_chans)
    
    return feat_chans, max_chans, mad_chans
    
   
   
    
def chunk_merge(chunk_dir, channels, CONFIG):
    
    ''' Function that cleans noisy templates and merges the rest    
        
        1. local merge step: looks only at tempaltes with same
        max chan and tries to merge
        
        2. neighbour merge step: look at tempaltes on nearby chans
        and tries to merge 
    
    '''
    
    n_channels = CONFIG.recordings.n_channels

    # convert clusters to templates; keep track of weights
    templates = []
    weights = []
    spike_ids = []
    spike_indexes = []
    channels = np.arange(n_channels)
    tmp_loc = []
    
    for channel in channels:
        data = np.load(chunk_dir+'/channel_{}.npz'.format(channel), encoding='latin1')
        templates.append(data['templates'])
        weights.append(data['weights'])
        
        spike_index = data['spike_index']
        for s in spike_index:
            spike_indexes.append(s[:,0])
    
    spike_indexes = np.array(spike_indexes)        
    templates = np.vstack(templates)
    weights = np.hstack(weights)

    # delete clusters < 300 spikes
    # Cat: TODO: min_spikes should be re-read from CONFIG
    min_spikes = 300
    idx_delete = []
    for s in range(len(spike_indexes)):
        if spike_indexes[s].shape[0]<min_spikes:
            idx_delete.append(s)
    
    templates = np.delete(templates,idx_delete,axis=0)
    weights = np.delete(weights,idx_delete,axis=0)
    spike_indexes = np.delete(spike_indexes,idx_delete,axis=0)

    # compute merge matrix
    global_merge_file = (chunk_dir+ '/merge_matrix.npz')
    if os.path.exists(global_merge_file)==False:
        # initialize cos-similarty matrix and boolean version 
        sim_mat = np.zeros((templates.shape[0], templates.shape[0]), 'bool')    
        sim_temp = np.zeros((templates.shape[0], templates.shape[0]), 'float32')
        
        print ("Computing global merge over templates: ", templates.shape)
        if CONFIG.resources.multi_processing:
            n_processors = CONFIG.resources.n_processors
            indexes = np.array_split(np.arange(templates.shape[0]), 
                                max(n_processors, templates.shape[0]/20))
            res = parmap.map(
                calc_global_merge_parallel,
                indexes,
                templates,
                sim_mat,
                sim_temp,
                CONFIG,            
                processes=n_processors,
                pm_pbar=True)
        else:
            res = []
            for k in range(len(templates)):
                temp = calc_global_merge_parallel(
                    [k], 
                    templates,
                    sim_mat,
                    sim_temp,
                    CONFIG)
                res.append(temp)    
        
        # sum all matrices
        sim_mat_sum = np.zeros(sim_mat.shape, 'bool')
        sim_temp_sum = np.zeros(sim_temp.shape, 'float32')
        for k in range(len(res)):
            sim_mat_sum+=res[k][0]
            sim_temp_sum+=res[k][1]

        np.savez(global_merge_file, sim_mat=sim_mat_sum, sim_temp = sim_temp_sum)

    else:
        data = np.load(global_merge_file, encoding='latin1')
        sim_mat_sum = data['sim_mat']        
        sim_mat_temp = data['sim_temp']        

    # ********************************************************
    # compute connected nodes and sum spikes over them
    G = nx.from_numpy_array(sim_mat_sum)
    final_spike_indexes = []
    final_template_indexes = []
    for i, cc in enumerate(nx.connected_components(G)):
        final_template_indexes.append(list(cc))
        sic = np.zeros(0, dtype = int)
        for j in cc:
            sic = np.concatenate([sic, spike_indexes[j]])
        final_spike_indexes.append(np.concatenate([sic[:,np.newaxis], i*np.ones([sic.size,1],dtype = int)],axis = 1))

    # keep final spike train as stacked list, easier to parse on other end
    final_spike_train = final_spike_indexes
    
    # recompute tmp_loc from weighted templates
    tmp_loc = []
    templates_final= []
    weights_final = []
    for t in final_template_indexes:
        # compute average weighted template and find peak
        idx = np.int32(t)
        weighted_average = np.average(templates[idx],axis=0,weights=weights[idx])
        templates_final.append(weighted_average)
       
        # find max chan and append
        max_chan = weighted_average.ptp(0).argmax(0)
        tmp_loc.append(max_chan)
    
        # add weights of all templates for merged template
        weights_final.append(weights[idx].sum(0))

    # convert templates to : (n_channels, waveform_size, n_templates)
    templates = np.float32(templates_final)
    templates = np.swapaxes(templates, 2,0)

    # save chunk data
    np.savez(chunk_dir+'/channels_merged.npz',
             spike_train_merged = final_spike_train,
             tmp_loc = tmp_loc,
             templates = templates,
             weights = weights_final)        
        
def local_merge(channel, spike_index, sic, wf, CONFIG):
    ''' Function that cleans noisy templates and merges the rest    
    '''
    
    plotting = True
    
    n_chans = wf.shape[2]

    CONFIG.cluster.merge_threshold = 1.0

    # Cat: TODO: delete noisy/messy/lowSNR/few spike templates
    
    # make templates on all chans for each cluster from raw waveforms 
    temp = np.zeros((len(spike_index),wf.shape[1],wf.shape[2]),'float32')
    for t in range(len(spike_index)): 
        idx = np.in1d(sic[:,0], spike_index[t][:,0])
        temp[t] = np.mean(wf[idx],axis=0)

    # find merge matrix across all clusters
    sim_mat, sim_mat_floats, templates_aligned = calc_local_merge(channel, temp, temp, CONFIG)

    # plot matrix
    if plotting: 
            plot_merge_matrix(channel, n_chans, temp, CONFIG, sim_mat, 
                      sim_mat_floats, spike_index, templates_aligned, "premerge")

    # run merge until convergence
    # Cat: TODO: this technically should be inside loop below
    
    spike_index_new = merge_spikes(sim_mat, spike_index)

    while len(spike_index_new)!=temp.shape[0]:

        # compute templates again: 
        temp = np.zeros((len(spike_index_new),wf.shape[1],wf.shape[2]),'float32')
        for t in range(len(spike_index_new)): 
            idx = np.in1d(sic[:,0], spike_index_new[t][:,0])
            temp[t] = np.mean(wf[idx],axis=0)

        sim_mat, sim_mat_floats, templates_aligned = calc_local_merge(channel, temp, temp, CONFIG)

        spike_index_new = merge_spikes(sim_mat, spike_index_new)

    # compute final spike lists: 
    temp = np.zeros((len(spike_index_new),wf.shape[1],wf.shape[2]),'float32')
    for t in range(len(spike_index_new)): 
        idx = np.in1d(sic[:,0], spike_index_new[t][:,0])
        temp[t] = np.mean(wf[idx],axis=0)

    # recompute sim_mat_floats
    sim_mat, sim_mat_floats, templates_aligned = calc_local_merge(channel, temp, temp, CONFIG)

    # plot final merge table
    if plotting: 
            plot_merge_matrix(channel, n_chans, temp, CONFIG, sim_mat, sim_mat_floats, 
                      spike_index_new, templates_aligned, "postmerge")

    # save waveforms for merged clusters for each channel
    wf_array = []
    for k in range(len(spike_index_new)):
        idx = np.in1d(sic[:,0], spike_index_new[k][:,0])
        wf_array.append(wf[idx])
        
    np.save(CONFIG.data.root_folder+'tmp/cluster/channel_'+
                                            str(channel)+'_clusters.npy', wf_array)
    
    np.savez(CONFIG.data.root_folder+'tmp/cluster/channel_'+
                            str(channel)+'_weighted_templates', 
                            templates=temp, 
                            weights=np.asarray([sic.shape[0] for sic in spike_index_new]))
    
        
    return spike_index_new


def merge_spikes(sim_mat, spike_index):
    ''' Merge spikes from units together based on merge matrix sim_mat
    ''' 
        
    # find groups to be merged
    merge_list = []
    for k in range(sim_mat.shape[0]):
        merge_list.append(np.where(sim_mat[k]==True)[0].tolist())
    
    for i in range(2):
        for k in range(len(merge_list)):
            for p in range(k+1, len(merge_list), 1):
                if len(np.intersect1d(merge_list[k],merge_list[p]))>0:
                    merge_list[k]=np.union1d(merge_list[k],merge_list[p]).tolist()
                    merge_list[p]=np.union1d(merge_list[k],merge_list[p]).tolist()
    
    # generate unique groups to be merged, including singles 
    unique_data = [list(x) for x in set(tuple(x) for x in merge_list)]
    print ("unique merge lists: ", unique_data)
   
    # merge 
    spike_list = []
    ctr=0
    for k in range(len(unique_data)):
        temp_list=[]
        for p in range(len(unique_data[k])):
            idx = unique_data[k][p]
            temp_list.append(spike_index[idx])

        spike_index_new = np.vstack(temp_list)
        spike_index_new[:,1]=ctr    
        spike_list.append(spike_index_new)
        ctr+=1
        
    spike_index_new = spike_list
    return spike_index_new

def plot_merge_matrix(channel, n_chans, temp, CONFIG, sim_mat, sim_mat_floats, 
                      spike_index, templates_aligned, plot_string):

    fig = plt.figure(figsize =(50,50))

    merge_threshold = 2
    clrs = ['blue','red']
    ctr=0
    scale = 10
    for i in range(temp.shape[0]):
        for j in range(i, temp.shape[0]):
            ctr+=1
            ax=plt.subplot(sim_mat.shape[0],sim_mat.shape[0],i*temp.shape[0]+j+1)
            
            for k in range(n_chans):
                plt.text(CONFIG.geom[k,0], CONFIG.geom[k,1], str(k), fontsize=10)
            
            plt.scatter(CONFIG.geom[channel,0], CONFIG.geom[channel,1], c = 'red', s = 400, alpha=.6)

            if i==j: 
                plt.plot(CONFIG.geom[:,0] + np.arange(-temp.shape[1],0)[:,np.newaxis]/1.5, 
                                CONFIG.geom[:,1] + temp[i]*scale, c='black', alpha=1)

                plt.title("Unit: "+str(i)+ " " + str(spike_index[i].shape[0]), fontsize=10)

            else:                 
                
                plt.plot(CONFIG.geom[:,0] + np.arange(-templates_aligned[i,j,0].shape[0],0)[:,np.newaxis]/1.5, 
                                    CONFIG.geom[:,1] + templates_aligned[i,j,0]*scale, c=clrs[0], alpha=0.4)

                plt.plot(CONFIG.geom[:,0] + np.arange(-templates_aligned[i,j,1].shape[0],0)[:,np.newaxis]/1.5, 
                                    CONFIG.geom[:,1] + templates_aligned[i,j,1]*scale, c=clrs[1], alpha=0.4)

                # plot feat channel colours
                feat_chans = np.where(temp[i].ptp(0)>merge_threshold)[0]
                plt.scatter(CONFIG.geom[feat_chans,0], CONFIG.geom[feat_chans,1], c =clrs[0], s = 50,alpha=0.5)

                feat_chans = np.where(temp[j].ptp(0)>merge_threshold)[0]
                plt.scatter(CONFIG.geom[feat_chans,0]+5, CONFIG.geom[feat_chans,1], c = clrs[1], s = 50,alpha=0.5)
                 

                if sim_mat[i][j]==True:
                    plt.title(r"$\bf{TO MERGE}$" + "\n"+str(i) + " blue: "+
                            str(spike_index[i].shape[0])+"  " + str(j) + " red: "+
                            str(spike_index[j].shape[0])+" "+str(round(sim_mat_floats[i,j],2)),
                            fontsize=10)
                else:
                    plt.title(str(i) + " blue: "+str(spike_index[i].shape[0])+"  " + str(j) + " red: "+
                            str(spike_index[j].shape[0])+" "+str(round(sim_mat_floats[i,j],2)),
                            fontsize=10)

          
            plt.xticks([])
            plt.yticks([])
    plt.savefig(CONFIG.data.root_folder+"tmp/cluster/channel_"+
                str(channel)+'_'+plot_string+".png")
    plt.close('all')


def calc_sim_all_chan(channel, base_temp, com_temp, CONFIG, merge_threshold=0.8,
                      size_base=None, size_com=None, clusters_base=None, 
                      clusters_com=None):
    
    # Cat: TO FIX THIS
    n_chans = CONFIG.recordings.n_channels
    plotting = False
   
    sim_mat = np.zeros([base_temp.shape[0], com_temp.shape[0]], dtype = bool)
    
    # only matching units with identical max chans; NOT CORRECT / NOT NECESSARY
    # select feature channels as all chans over threshold
    feat_chan_thresh = 2
    base_ptp = base_temp.mean(0).ptp(0)
    feat_channels = np.where((base_ptp > feat_chan_thresh))[0]
    max_chan = np.argmax(base_ptp)

    print (feat_channels, "MAX CHAN: ", max_chan)
    
    mc = np.where(feat_channels==max_chan)[0][0]
    base_temp_aligned = align_mc(base_temp[:,:,feat_channels], mc,  
                                 CONFIG, upsample_factor=20, nshifts=7)
    com_temp_aligned = base_temp_aligned
    print ("alinged ", base_temp_aligned.shape)
    
    temp = (base_temp_aligned[:, np.newaxis] * com_temp_aligned).sum(2).sum(2)
    for i in range(temp.shape[0]):
        for j in range(temp.shape[1]):
            if (base_temp_aligned[i]**2).sum() > (com_temp_aligned[j]**2).sum():
                temp[i,j] = temp[i,j]/ (base_temp_aligned[i]**2).sum()
            else:
                temp[i,j] = temp[i,j]/ (com_temp_aligned[j]**2).sum()

    row, column = np.where(temp>merge_threshold)

    for i in range(row.size):
        sim_mat[row[i], column[i]] = True
    
    #if plotting: 
        #for i in range(temp.shape[0]):
            #plt.figure(figsize = (20,15))
            #plt.plot(CONFIG.geom[:,0] + np.arange(51)[:,np.newaxis], base_temp_aligned[where[i]]*5+CONFIG.geom[:,1], c = 'k')
            #plt.scatter(CONFIG.geom[mc,0], CONFIG.geom[mc,1], c = 'orange', s = 500)

            #labels = []
            #patch_j = mpatches.Patch(color = 'k', label = "ks cluster {}, size = {}".format(clusters_base[where[i]], size_base[where[i]]))
            #labels.append(patch_j)
            #for j in np.where(temp[i] > 0.90)[0]:
                #plt.plot(CONFIG.geom[:,0] + np.arange(51)[:,np.newaxis], com_temp_aligned[where2[j]]*5+CONFIG.geom[:,1], c = colors[where2[j]])
                #patch_j = mpatches.Patch(color = colors[where2[j]], label = "yass cluster {}, size = {}".format(clusters_com[where2[j]], size_com[where2[j]]))
                #labels.append(patch_j)
            
            #for j in range(n_chans):
                #plt.text(CONFIG.geom[j,0], CONFIG.geom[j,1], "{}".format(j), fontsize = 20)
            #plt.legend(handles = labels)    
            #plt.savefig("data/tmp3/temp_match_yass_ks_aclean/match_ks_template_{}.png".format(where[i]))
            #plt.close('all')
    return sim_mat, temp, feat_channels


    
    
# functions for finding groups
def dfs(node,index,taken,l):
    taken[index]=True
    ret=node
    for i,item in enumerate(l):
        if not taken[i] and not ret.isdisjoint(item):
            ret.update(dfs(item,i,taken,l))
    return ret

def merge_all(l, taken):
    ret=[]
    for i,node in enumerate(l):
        if not taken[i]:
            ret.append(list(dfs(node,i,taken,l)))
    return ret
   

def get_feat_channels_mad(wf_data, n_feat_chans):
    '''  Function that uses MAD statistic like robust variance estimator to select channels
    '''

    # compute robust stds over units
    stds = np.median(np.square(wf_data - np.median(wf_data, axis=0, keepdims=True)), axis=0)
   
    # max per channel
    std_max = stds.max(0)
    
    # order channels by largest diptest value
    feat_chans = np.argsort(std_max)[-n_feat_chans:][::-1]
    feat_chans = feat_chans[std_max[feat_chans] > 1]
        
    max_chan = wf_data.mean(0).ptp(0).argmax(0)

    return feat_chans, max_chan
    
    
def get_feat_channels_diptest(wf_data, n_feat_chans):
    '''  Function that uses Hartigan diptest to identify bimodal channels
        Steps:  denoise waveforms first, then find highest variance time point,
                then compute diptest and rank in order of max value;
    '''

    # denoise data before computing std
    #wf_data_PCA = []
    #for k in range(

    # compute stds over units
    stds = wf_data.std(0)

    # find location of highest variance time point in each channel (clip edges)
    # Cat: TODO: need to make this more robust to wider windows; ideally only look at 20-30pts in middle of spike
    time_pts = stds[5:-5].argmax(0)+5

    # compute diptest for each channel at the location of highest variance point
    diptests = np.zeros(wf_data.shape[2])
    for k in range(wf_data.shape[2]):
        diptests[k]=dp(wf_data[:,time_pts[k],k])[0]
        #print (k, dp(wf_data[:,time_pts[k],k]))

    # order channels by largest diptest value
    idx = np.argsort(diptests)[::-1]
    max_chan = wf_data.mean(0).ptp(0).argmax(0)
    feat_chans = idx[:n_feat_chans]
        
    max_chan = wf_data.mean(0).ptp(0).argmax(0)

    return feat_chans, max_chan

def get_feat_channels(template, wf_data, n_max_chans, n_mad_chans):

    rank_amp_chans = np.max(np.ptp(template, axis =0),axis=0)
    rank_indexes = np.argsort(rank_amp_chans)[::-1]
    max_chans = rank_indexes[:n_max_chans]      # select top chans
    ptps = np.ptp(template,axis=0)
    chan_indexes_2SU = np.where(ptps>2)[0]
    rank_chans_max = np.max(robust.mad(wf_data[:,:,chan_indexes_2SU],axis=0),axis=0)
    rank_indexes = np.argsort(rank_chans_max,axis=0)[::-1]
    mad_chans = chan_indexes_2SU[rank_indexes][:n_mad_chans]      # select top chans
    feat_chans = np.union1d(max_chans, mad_chans)
    
    return feat_chans, max_chans
    
def get_feat_channels_ks_test(template, wf_data, n_max_chans, n_mad_chans):

    rank_amp_chans = np.ptp(template, axis =0)
    rank_indexes = np.argsort(rank_amp_chans)[::-1] 
    max_chans = rank_indexes[:n_max_chans]      # select top chans
    ptps = np.ptp(template,axis=0)
    chan_indexes_2SU = np.where(ptps>2)[0]
    rank_chans_max = np.max(robust.mad(wf_data[:,:,chan_indexes_2SU],axis=1),axis=1)
    rank_indexes = np.argsort(rank_chans_max,axis=0)[::-1]
    mad_chans = chan_indexes_2SU[rank_indexes][:n_mad_chans]      # select top chans
    feat_chans = np.union1d(max_chans, mad_chans)
    
    return feat_chans, max_chans, mad_chans


def align_wf(data_in, upsample_factor, n_steps):
    ''' TODO parallelize this step
    '''
    data_aligned = np.zeros(data_in.shape)
    for k in range(data_in.shape[2]):
        data_aligned[:,:,k] = align_channelwise(data_in[:,:,k].T, upsample_factor=20, n_steps=7)
    return data_aligned


def knn_triage(th, pca_wf):
    #th = 90
#     # get distance to nearest neighbors
    tree = cKDTree(pca_wf)
    dist, ind = tree.query(pca_wf, k=11)
    dist = np.sum(dist, 1)
#     # triage far ones
    idx_keep1 = dist < np.percentile(dist, th)
    return idx_keep1

def run_mfm_2(kk, CONFIG):
    mask = np.ones((kk.shape[0], 1))
    group = np.arange(kk.shape[0])
    vbParam2 = mfm.spikesort(kk[:,:,np.newaxis],
                            mask,
                            group, CONFIG)
    
    vbParam2.rhat[vbParam2.rhat < 0.1] = 0 #Cat todo; look at this
    
    vbParam2.rhat = vbParam2.rhat/np.sum(vbParam2.rhat,
                                         1, keepdims=True)

    assignment2 = np.argmax(vbParam2.rhat, axis=1)
    return vbParam2, assignment2



def run_mfm_3(kk, CONFIG):
    mask = np.ones((kk.shape[0], 1))
    group = np.arange(kk.shape[0])
    vbParam2 = mfm.spikesort(kk[:,:,np.newaxis],
                            mask,
                            group, CONFIG)
    
    return vbParam2


def run_mfm3(kk, CONFIG):
    mask = np.ones((kk.shape[0], 1))
    group = np.arange(kk.shape[0])
    vbParam2 = mfm.spikesort(kk[:,:,np.newaxis],
                            mask,
                            group, CONFIG)
    vbParam2.rhat[vbParam2.rhat < 0.1] = 0
    vbParam2.rhat = vbParam2.rhat/np.sum(vbParam2.rhat,
                                         1, keepdims=True)

    assignment2 = np.argmax(vbParam2.rhat, axis=1)
    return vbParam2, assignment2

def binary_reader_from_memory(idx_list):

    # New indexes
    idx_start = idx_list[0]
    idx_stop = idx_list[1]
    idx_local = idx_list[2]

    data_start = idx_start
    data_end = idx_stop
    offset = idx_local

    
    return recording

def load_waveforms_from_memory(recording, data_start, offset, spike_train, 
                               spike_size):
                                          
    # offset spike train to t=0 to properly index into data 
    spike_train[:,0] = spike_train[:,0]-data_start
    #print ("  spike_train: ", spike_train)

    # load all waveforms at once - use offset 
    waveforms = recording[spike_train[:, [0]].astype('int32')+offset
                                 + np.arange(-spike_size//2, spike_size//2)]

    return waveforms    



def load_waveforms_from_memory_merge(recording, data_start, offset, spike_train, 
                               spike_size):
                                           
    # offset spike train to t=0 to properly index into data 
    spike_train = spike_train-data_start


    # load all waveforms at once - use offset 
    waveforms = recording[spike_train[:,np.newaxis]+offset
                  + np.arange(-spike_size, spike_size + 1)]

    return waveforms    


def load_waveforms_from_disk(standardized_file, 
                             geometry_file,
                             n_channels, 
                             spike_train, 
                             spike_size):

    #from yass.explore.explorers import RecordingExplorer
    #standardized_file = '/media/cat/250GB/liam/49chans/tmp/standarized.bin'
    #geometry_file = '/media/cat/250GB/liam/49chans/ej49_geometry1.txt'
    #n_channels = 49

    # initialize rec explorer
    # Cat: TODO is there a faster version of this?!
    re = RecordingExplorer(standardized_file, path_to_geom = geometry_file, 
                           spike_size = 30, neighbor_radius = 100, 
                           dtype = 'float32',n_channels = n_channels, 
                           data_order = 'samples')

    spikes = spike_train[:,0]
    wf_data = re.read_waveforms(spikes) #

    return (wf_data)

def align_singletrace_lastchan(wf, CONFIG, upsample_factor = 5, nshifts = 15, 
             ref = None):

    ''' Align all waveforms to the master channel
    
        wf = selected waveform matrix (# spikes, # samples, # featchans)
        mc = maximum channel from featchans; usually first channle, i.e. 0
    '''
    
    # convert nshifts from timesamples to  #of times in upsample_factor
    nshifts = (nshifts*upsample_factor)
    if nshifts%2==0:
        nshifts+=1    
    
    # or loop over every channel and parallelize each channel:
    wf_up = upsample_parallel(wf.T, upsample_factor)
   
    wlen = wf_up.shape[1]
    wf_start = int(.25 * (wlen-1))
    wf_end = -int(.35 * (wlen-1))
    #print (wf_start,wf_end)
    #print (wf_up.shape)
    wf_trunc = wf_up[:,wf_start:wf_end]
    #print ('wf_trunc: ', wf_trunc.shape)
    wlen_trunc = wf_trunc.shape[1]
    
    ref_upsampled = wf_up[-1]
    #print (ref_upsampled.shape)
    ref_shifted = np.zeros([wf_trunc.shape[1], nshifts])
    #print (ref_shifted.shape)

    for i,s in enumerate(range(-int((nshifts-1)/2), int((nshifts-1)/2)+1)):
        #print (i,s+wf_end, s+ wf_start, ref_upsampled[s+wf_start:s+wf_end].shape)
        ref_shifted[:,i] = ref_upsampled[s+wf_start:s+wf_end]

    bs_indices = np.matmul(wf_trunc[:,np.newaxis,:], ref_shifted).squeeze(1).argmax(1)
    best_shifts = (np.arange(-int((nshifts-1)/2), int((nshifts-1)/2+1)))[bs_indices]
    wf_final = np.zeros([wf.shape[1],wlen_trunc])
    for i,s in enumerate(best_shifts):
        wf_final[i] = wf_up[i,-s+ wf_start: -s+ wf_end]

    return np.float32(wf_final[:,::upsample_factor]), best_shifts



def get_template_PCA_rotation(wf_shifted=None, n_pca=3):
    #wf_shifted=None
    if wf_shifted is None:
        print ("... loading templates from disk... FIX THIS")
        templates = np.load('/media/cat/1TB/liam/49channels/data1_allset/tmp_noactive_recovery/cluster/templates_post_cluster_post_merge_post_cutoff.npy')
        templates = templates[:,15:-15,:]
        print (templates.shape)
    else:
        templates=wf_shifted.swapaxes(0,2)
    
    #print (templates.shape)

    max_chans = templates.ptp(1).argmax(0)
    #print (max_chans.shape)

    templates_maxchan_normalized = []
    for k in range(templates.shape[2]):
        templates_maxchan_normalized.append(templates[max_chans[k],:,k]/templates[max_chans[k],:,k].ptp(0))

    templates_maxchan_normalized = np.array(templates_maxchan_normalized)
    #print (templates_maxchan_normalized.shape)

    _, templates_maxchan_normalized_PCA, pca_object1 = PCA(templates_maxchan_normalized,n_pca)

    #print (templates_maxchan_normalized_PCA.shape)

    diffs = np.max(np.abs(templates_maxchan_normalized-templates_maxchan_normalized_PCA),axis=1)
    
    idx = np.where(diffs<0.15)[0]
    
    if idx.shape[0]>3:
        _, _, pca_object2 = PCA(templates_maxchan_normalized[idx],n_pca)
    else:
        print (" insufficient spikes in get_tempalte_PCA_rotation...")
        pca_object2 = pca_object1

    #if True: 
        ## plot all 
        #ax=plt.subplot(221)
        #plt.plot(templates_maxchan_normalized[:100].T)

        #ax=plt.subplot(222)
        #plt.plot(templates_maxchan_normalized[idx][:100].T)

        #ax=plt.subplot(223)
        #plt.plot(pca_object1.components_.T)


        #ax=plt.subplot(224)
        #plt.plot(pca_object2.components_.T)

        #plt.show()
    

    return pca_object1, pca_object2



def clean_templates(templates, spike_train_cluster, CONFIG):

    ''' ***************************************************
        ************* DELETE SMALL TEMPLATES **************
        ***************************************************
    '''
    # remove templates < 3SU

    #print (" cleaning templates: ", templates.shape)
    # Cat: TODO: read this threshold and flag from CONFIG
    template_threshold = 3

    # need to transpose axes for analysis below
    templates = templates.swapaxes(0,1)
    print ("cleaning templates (time, chan, temps): ", templates.shape)
    ptps = templates.ptp(0).max(0)
    idx = np.where(ptps>=template_threshold)[0]
    print ("  deleted # clusters < 3SU: ", templates.shape[2]-idx.shape[0])
    
    templates = templates[:,:,idx]
    
    #np.save('/media/cat/1TB/liam/49channels/data1_allset/tmp/cluster/chunk_000000/templates_ptp3SU.npy',templates)
    
    spike_train_cluster_new = []
    for ctr,k in enumerate(idx):
        temp = np.where(spike_train_cluster[:,1]==k)[0]
        temp_train = spike_train_cluster[temp]
        temp_train[:,1]=ctr
        spike_train_cluster_new.append(temp_train)
        
    spike_train_cluster_new = np.vstack(spike_train_cluster_new)
    
    
    ''' ***************************************************
        ************* DELETE COLLISION TEMPLATES **********
        ***************************************************
    '''
    if True:
        idx = find_clean_templates(templates, CONFIG)
        print ("  deleted # collsion clusters: ", templates.shape[2]-idx.shape[0])
        
        templates = templates[:,:,idx]
        spike_train_cluster_new = []
        for ctr,k in enumerate(idx):
            temp = np.where(spike_train_cluster[:,1]==k)[0]
            temp_train = spike_train_cluster[temp]
            temp_train[:,1]=ctr
            spike_train_cluster_new.append(temp_train)
            
        spike_train_cluster_new = np.vstack(spike_train_cluster_new)
    else:
        print ("  not deleting collision clusters ")
        
        
    #quit()
    
    return templates, spike_train_cluster_new


def find_clean_templates(templates, CONFIG):
    
    # normalize templates on max channels:
    print ("  clean_templates collisions shape (time, chan, temps): ", templates.shape)
    max_chans = templates.ptp(0).argmax(0)
    temps_normalized=[]
    for u in range(templates.shape[2]):
        trace = templates[:,max_chans[u],u]
        temps_normalized.append(trace/trace.ptp(0))
    temps_normalized = np.array(temps_normalized)
    
    # first 
    mean_template = temps_normalized.mean(0)
    templates = np.vstack((temps_normalized, mean_template))

    # Cat: TODO: limit # of shifts here, we don't want to correct bad templates using
    #           alignment
    #nshifts = 5 
    #upsample_factor = 5
    #templates_aligned, best_shifts = align_singletrace_lastchan(templates.T, 
    #                                                        CONFIG, 
    #                                                        upsample_factor, 
    #                                                        nshifts)
    
    templates_aligned = templates
    
    #np.save('/home/cat/templates_aligned.npy'  , templates_aligned)
    #print ("  templates_aligned: ", templates_aligned.shape)

    # find largest negative peak and the following one
    mean_template = templates_aligned.mean(0)
    #print (mean_template.shape)
    mean_template_centre = np.argmin(mean_template)
    
    template_ids = []
    ctr=0
    max_dist_to_trough = 3
    for k in range(templates_aligned.shape[0]-1):
        # find max trough location
        max_time = np.argmin(templates_aligned[k,mean_template_centre-max_dist_to_trough: 
                                    mean_template_centre+max_dist_to_trough])+mean_template_centre-max_dist_to_trough

        # if trough location too far from centre exclude
        if abs(max_time-mean_template_centre)>max_dist_to_trough:
            continue

        # find next largest trough 
        min_times = argrelmin(templates_aligned[k], axis=0, order=1, mode='clip')[0]
        del_idx = np.where(min_times==max_time)[0]
        min_times_nonlowest = np.delete(min_times, del_idx)

        # find next largest trough location
        if min_times_nonlowest.shape[0]!=0:
            nearest = min_times_nonlowest[np.argmin(templates_aligned[k][min_times_nonlowest])]
        else:
            # this is the case where template has only a single trough
            # it usually indicates a good template. 
            nearest = 0
        
        # if next largest trough is not too large, keep templates
        if templates_aligned[k][nearest]>=-0.15: # or abs(max_time-17)>4:
            template_ids.append(k)
            
    return np.array(template_ids)



















<|MERGE_RESOLUTION|>--- conflicted
+++ resolved
@@ -13,7 +13,6 @@
 
 from yass.explore.explorers import RecordingExplorer
 from yass.templates.util import strongly_connected_components_iterative
-from yass.geometry import n_steps_neigh_channels
 from yass import mfm
 from yass.empty import empty
 from scipy.sparse import lil_matrix
@@ -926,7 +925,7 @@
          n_dim_pca, wf_start, wf_end, mfm_threshold, CONFIG, 
          upsample_factor, nshifts, assignment_global, spike_index, 
          scale, knn_triage_threshold, deconv_flag, templates, 
-         min_spikes_local, active_chans):
+         min_spikes_local):
     
     ''' Recursive clusteringn function
         channel: current channel being clusterd
@@ -983,20 +982,15 @@
     # Cat: TODO: is 10k spikes enough? 
     # Cat: TODO: what do these metrics look like for 100 spikes!?; should we simplify for low spike count?
     feat_chans, mc, robust_stds = get_feat_channels_mad_cat(
-                                            wf_align[:10000][:, :, active_chans], n_feat_chans)
+                                            wf_align[:10000], n_feat_chans)
 
     # featurize using latest alg
-<<<<<<< HEAD
-    idx_keep, pca_wf = featurize_residual_triage_cat(wf_align[:, :, active_chans], robust_stds, 
-=======
     idx_keep_feature, pca_wf = featurize_residual_triage_cat(wf_align, robust_stds, 
->>>>>>> c52a8767
                                                   feat_chans, mc, n_feat_chans)
-
+    
     if verbose:
         print("chan "+str(channel)+' gen: '+str(gen)+", feat chans: "+
-                  str(active_chans[feat_chans[:np.min((n_feat_chans,len(feat_chans)))]])\
-              + ", max_chan: "+ str(active_chans[mc]))
+                  str(feat_chans[:n_feat_chans]) + ", max_chan: "+ str(mc))
 
     pca_wf = pca_wf[idx_keep_feature][:,:5]
  
@@ -1096,8 +1090,8 @@
         #print ("chan "+str(channel)+' gen: '+str(gen)+ " CASE #1: converged cluster")
         # exclude units whose maximum channel is not on the current 
         # clustered channel; but only during clustering, not during deconv
-        if active_chans[mc] != channel and (deconv_flag==False): 
-            print ("  channel: ", channel, " template has maxchan: ", active_chans[mc], 
+        if mc != channel and (deconv_flag==False): 
+            print ("  channel: ", channel, " template has maxchan: ", mc, 
                     " skipping ...")
             
             # always plot scatter distributions
@@ -1122,13 +1116,7 @@
                 print ("")
             
             assignment_global.append(N * np.ones(assignment2[idx_recovered].shape[0]))
-<<<<<<< HEAD
-            spike_index.append(sic[idx_recovered])
-            
-            template = wf_align[idx_recovered].mean(0)
-=======
             spike_index.append(sic_current)
->>>>>>> c52a8767
             templates.append(template)
             
             ## Save only core of distribution
@@ -1208,7 +1196,7 @@
                      plotting, n_feat_chans, n_dim_pca, wf_start, wf_end, 
                      mfm_threshold,  CONFIG, upsample_factor, nshifts, 
                      assignment_global, spike_index, scale, knn_triage_threshold, 
-                     deconv_flag, templates, min_spikes_local, active_chans)
+                     deconv_flag, templates, min_spikes_local)
 
             # run mfm on remaining data
             idx = np.in1d(assignment2[idx_recovered], np.where(stability<=mfm_threshold)[0])
@@ -1227,7 +1215,7 @@
                     plotting, n_feat_chans, n_dim_pca, wf_start, wf_end, 
                     mfm_threshold, CONFIG, upsample_factor, nshifts, 
                     assignment_global, spike_index, scale, knn_triage_threshold,
-                    deconv_flag, templates, min_spikes_local, active_chans)
+                    deconv_flag, templates, min_spikes_local)
 
 
 
@@ -1306,8 +1294,8 @@
             if (dp> diptest_thresh and gen!=0):
             #if (dp> diptest_thresh) and (norm>norm_thresh):
                 # make sure cluster on max chan            
-                if active_chans[mc] != channel and (deconv_flag==False): 
-                    print ("  channel: ", channel, " template has maxchan: ", active_chans[mc], 
+                if mc != channel and (deconv_flag==False): 
+                    print ("  channel: ", channel, " template has maxchan: ", mc, 
                             " skipping ...")
                     
                     # always plot scatter distributions
@@ -1331,13 +1319,7 @@
                         str(N)+" saved, size: "+str(idx_recovered.shape)+"<<<")
                 
                 assignment_global.append(N * np.ones(assignment3.shape[0]))
-<<<<<<< HEAD
-                spike_index.append(sic[idx_recovered])
-                
-                template = wf_align[idx_recovered].mean(0)
-=======
                 spike_index.append(sic_current)
->>>>>>> c52a8767
                 templates.append(template)
 
                 # plot template if done
@@ -1401,7 +1383,7 @@
                          plotting, n_feat_chans, n_dim_pca, wf_start, wf_end, 
                          mfm_threshold,  CONFIG, upsample_factor, nshifts, 
                          assignment_global, spike_index, scale, knn_triage_threshold, 
-                         deconv_flag, templates, min_spikes_local, active_chans)
+                         deconv_flag, templates, min_spikes_local)
 
         
         
@@ -1838,10 +1820,10 @@
 
 
 def KMEANS(data, n_clusters):
-    from sklearn import cluster, datasets
-    clusters = cluster.KMeans(n_clusters, max_iter=1000, n_jobs=-1, random_state = 121)
-    clusters.fit(data)
-    return clusters.labels_
+   from sklearn import cluster, datasets
+   clusters = cluster.KMeans(n_clusters, max_iter=1000, n_jobs=-1, random_state = 121)
+   clusters.fit(data)
+   return clusters.labels_
 
 
 def plot_clustering_template(fig, grid, ax_t, gen, N, wf_mean, idx_recovered, CONFIG, 
@@ -1866,29 +1848,29 @@
 
 def get_connected_components(rhat, assignment):
     
-    KK = rhat.shape[1]
-    mask = rhat > 0.1
-    connection = np.zeros((KK, KK))
-    for k in range(KK):
-        temp = rhat[mask[:, k]]
-        connection[k] = np.mean(temp[:, [k]]/(temp + temp[:, [k]]), 0) < 0.9
-    connection = (connection + connection.T) > 0
-
-    edges = {x: np.where(connection[x])[0] for x in range(KK)}
-    groups = list()
-    for scc in strongly_connected_components_iterative(np.arange(KK), edges):
-        groups.append(np.array(list(scc)))
-
-    ccomps = np.zeros(len(assignment), 'int16')
-    rhat_new = np.zeros((rhat.shape[0], len(groups)))
-    for k in range(len(groups)):
-        for j in groups[k]:
-            ccomps[assignment==j] = k
-
-        rhat_new[:, k] = np.sum(rhat[:, groups[k]], axis=1)
-
-    return ccomps, rhat_new
-
+   KK = rhat.shape[1]
+   mask = rhat > 0.1
+   connection = np.zeros((KK, KK))
+   for k in range(KK):
+       temp = rhat[mask[:, k]]
+       connection[k] = np.mean(temp[:, [k]]/(temp + temp[:, [k]]), 0) < 0.9
+   connection = (connection + connection.T) > 0
+
+   edges = {x: np.where(connection[x])[0] for x in range(KK)}
+   groups = list()
+   for scc in strongly_connected_components_iterative(np.arange(KK), edges):
+       groups.append(np.array(list(scc)))
+
+   ccomps = np.zeros(len(assignment), 'int16')
+   rhat_new = np.zeros((rhat.shape[0], len(groups)))
+   for k in range(len(groups)):
+       for j in groups[k]:
+           ccomps[assignment==j] = k
+
+       rhat_new[:, k] = np.sum(rhat[:, groups[k]], axis=1)
+
+   return ccomps, rhat_new
+   
    
                             
 def plot_clustering_scatter(fig, grid, x, gen, 
@@ -2034,7 +2016,7 @@
                                   min_rank=2, max_rank=5):
     
     # select argrelmax of mad metric greater than trehsold
-    n_feat_chans = np.min((n_feat_chans, len(feat_chans)))
+    #n_feat_chans = 5
 
     n_features_per_channel = 2
     wf_final = []
@@ -2277,6 +2259,7 @@
     
     ''' New voltage feature based clustering; parallel version
     ''' 
+    
     # Cat: TODO: Edu said the CONFIG file can be passed as a dictionary
     CONFIG2 = make_CONFIG2(CONFIG)
     
@@ -2312,7 +2295,7 @@
                                          'standarized.bin')
     fp = np.memmap(standardized_filename, dtype='float32', mode='r')
     fp_len = fp.shape[0]
-    fp_len = int(20000*60*5*512)
+
     # make index list for chunk/parallel processing
     # Cat: TODO: read buffer size from CONFIG file
     # Cat: TODO: ensure all data read including residuals (there are multiple
@@ -2344,8 +2327,8 @@
 
     # make chunk directory if not available:
     # save chunk in own directory to enable cumulative recovery 
-    chunk_dir = os.path.join(CONFIG.data.root_folder,'tmp/cluster/chunk_'+str(proc_index).zfill(6))
-    
+    chunk_dir = CONFIG.data.root_folder+"/tmp/cluster/chunk_"+ \
+                                                str(proc_index).zfill(6)
     if not os.path.isdir(chunk_dir):
         os.makedirs(chunk_dir)
        
@@ -2362,6 +2345,7 @@
         spike_index = spike_index_clear.copy()
     
     if os.path.exists(chunk_dir+'/complete.npy')==False:
+   
         # read recording chunk and share as global variable
         # Cat: TODO: recording_chunk should be a shared variable in 
         #            multiprocessing module;
@@ -2411,8 +2395,7 @@
 
         # Cat: TODO: have single-core option also here     
         print ("  starting clustering")
-        if CONFIG.resources.multi_processing:
-        #if False:
+        if CONFIG.resources.multi_processing:       
             p = mp.Pool(CONFIG.resources.n_processors)
             res = p.map_async(cluster_channels_chunks_args, args_in).get(988895)
             p.close()
@@ -2443,6 +2426,7 @@
                                                 'standarized.bin')
             n_channels = CONFIG.recordings.n_channels
             root_folder = CONFIG.data.root_folder
+            
             recording_chunk = binary_reader(idx, 
                                             buffer_size, 
                                             standardized_filename, 
@@ -2461,6 +2445,7 @@
 
 def binary_reader(idx_list, buffer_size, standardized_filename,
                   n_channels):
+
     # New indexes
     idx_start = idx_list[0]
     idx_stop = idx_list[1]
@@ -2515,32 +2500,21 @@
     
 def mfm_binary_split2(muhat, assignment_orig, cluster_index=None):
     
-    centers = muhat[:,:,0].T
-
-    K, D = cetners.reshape
-    if cluster_index is None:
-        cluster_index = np.arange(K)
-
-    label = AgglomerativeClustering(n_clusters=2).fit(centers).labels_
-    assignment = np.zeros(len(assignment_orig), 'int16')
-    for j in range(2):
-        clusters = cluster_index[np.where(label==j)[0]]
-        for k in clusters:
-            assignment[assignment_orig==k] = j
-
-    return assignment
-
-def connected_channels(channel_list, ref_channel, neighbors, keep=None):
-    if keep is None:
-        keep = np.zeros(len(neighbors), 'bool')
-    if keep[ref_channel] == 1:
-        return keep
-    else:
-        keep[ref_channel] = 1
-        chans = channel_list[neighbors[ref_channel][channel_list]]
-        for c in chans:
-            keep = connected_channels(channel_list, c, neighbors, keep=keep)
-        return keep
+   centers = muhat[:,:,0].T
+
+   K, D = cetners.reshape
+   if cluster_index is None:
+       cluster_index = np.arange(K)
+
+   label = AgglomerativeClustering(n_clusters=2).fit(centers).labels_
+   assignment = np.zeros(len(assignment_orig), 'int16')
+   for j in range(2):
+       clusters = cluster_index[np.where(label==j)[0]]
+       for k in clusters:
+           assignment[assignment_orig==k] = j
+
+   return assignment
+    
     
     
 def cluster_channels_chunks_args(data_in):
@@ -2613,13 +2587,8 @@
         #       Subsammpling is done inside clustering function.
         indexes_subsampled = np.arange(indexes.shape[0])
         #indexes_subsampled = np.random.choice(indexes,min(10000, indexes.shape[0]))
-<<<<<<< HEAD
-
-        spike_train = spike_indexes_chunk[indexes]
-=======
                 
         sic_global = spike_indexes_chunk[indexes]
->>>>>>> c52a8767
         #print ('Starting channel: '+str(channel)+ ', events: '+
         #                                            str(spike_train.shape[0]))
 
@@ -2656,13 +2625,8 @@
                                                    channel,
                                                    spike_padding)
         else:
-<<<<<<< HEAD
-            indexes_subsampled=np.arange(wf.shape[0])
-            
-=======
             indexes_subsampled=np.arange(wf_global.shape[0])
            
->>>>>>> c52a8767
         # plotting parameters
         if plotting:
             # Cat: TODO: this global x is not necessary, should make it local
@@ -2679,21 +2643,16 @@
         
         # indicate whether running the RRR3 function initially or post deconv
         deconv_flag = False
-        
-        # calculate active channels
-        neighbors = n_steps_neigh_channels(CONFIG.neigh_channels, 1)             
-        mean_wf = np.mean(wf[indexes_subsampled], axis=0)
-        active_chans = np.where(mean_wf.ptp(0) > 0.5)[0]
-        active_chans = np.where(connected_channels(active_chans, channel, neighbors))[0]               
-        #active_chans = np.where(neighbors[channel])[0]
+
         RRR3_noregress_recovery_dynamic_features(channel, 
              indexes_subsampled, 
              gen, fig, grid, x, ax_t, 
              triageflag, alignflag, plotting, n_feat_chans, 
              n_dim_pca, wf_start, wf_end, mfm_threshold, CONFIG, 
              upsample_factor, nshifts, assignment_global, spike_index, scale,
-             knn_triage_threshold, deconv_flag, templates, min_spikes_local, active_chans)
+             knn_triage_threshold, deconv_flag, templates, min_spikes_local)
              
+                          
         # finish plotting 
         if plotting: 
             #ax_t = fig.add_subplot(grid[13:, 6:])
@@ -2966,12 +2925,9 @@
         spike_train = np.vstack((spike_train, temp))
     spike_indexes = spike_train
 
-    dir_templates = os.path.join(CONFIG.data.root_folder, 'tmp',
-                                         'temps_align.npy')
-    dir_spike_indexes = os.path.join(CONFIG.data.root_folder, 'tmp',
-                                         'spike_times_align.npy')
-    np.save(dir_templates, templates)
-    np.save(dir_spike_indexes, spike_indexes)
+
+    np.save('/media/cat/1TB/liam/49channels/data1_allset/tmp/temps_align.npy', templates)
+    np.save('/media/cat/1TB/liam/49channels/data1_allset/tmp/spike_times_align.npy', spike_indexes)
 
     # delete templates below certain treshold; and collision templates
     # Cat: TODO: note, can't centre post-deconv rclustered tempaltes as they are tooshort
