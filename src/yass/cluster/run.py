import logging
import datetime
import numpy as np

from yass import read_config
from yass.util import file_loader  # , check_for_files, LoadFile
from yass.cluster.subsample import random_subsample
from yass.cluster.triage import triage
from yass.cluster.coreset import coreset
from yass.cluster.mask import getmask
from yass.cluster.util import (run_cluster, run_cluster_location,
                               calculate_sparse_rhat)
from yass.mfm import get_core_data


<<<<<<< HEAD
# @check_for_files(filenames=[LoadFile('spike_train_cluster.npy')],
#                  mode='values', relative_to='output_directory',
#                  auto_save=True, prepend_root_folder=True)
=======
@check_for_files(filenames=[LoadFile('spike_train_cluster.npy'),
                            LoadFile('tmp_loc.npy'),
                            LoadFile('vbPar.pickle')],
                 mode='values', relative_to='output_directory',
                 auto_save=True, prepend_root_folder=True)
>>>>>>> 560be7fd
def run(scores, spike_index, output_directory='tmp/',
        if_file_exists='skip', save_results=False):
    """Spike clustering

    Parameters
    ----------
    scores: numpy.ndarray (n_spikes, n_features, n_channels), str or Path
        3D array with the scores for the clear spikes, first simension is
        the number of spikes, second is the nymber of features and third the
        number of channels. Or path to a npy file

    spike_index: numpy.ndarray (n_clear_spikes, 2), str or Path
        2D array with indexes for spikes, first column contains the
        spike location in the recording and the second the main channel
        (channel whose amplitude is maximum). Or path to an npy file

    output_directory: str, optional
        Location to store/look for the generate spike train, relative to
        CONFIG.data.root_folder

    if_file_exists: str, optional
      One of 'overwrite', 'abort', 'skip'. Control de behavior for the
      spike_train_cluster.npy. file If 'overwrite' it replaces the files if
      exists, if 'abort' it raises a ValueError exception if exists,
      if 'skip' it skips the operation if the file exists (and returns the
      stored file)

    save_results: bool, optional
        Whether to save spike train to disk
        (in CONFIG.data.root_folder/relative_to/spike_train_cluster.npy),
        defaults to False

    Returns
    -------
    spike_train: (TODO add documentation)

    Examples
    --------

    .. literalinclude:: ../../examples/pipeline/cluster.py

    """
    # load files in case they are strings or Path objects
    scores = file_loader(scores)
    spike_index = file_loader(spike_index)

    CONFIG = read_config()

    startTime = datetime.datetime.now()

    Time = {'t': 0, 'c': 0, 'm': 0, 's': 0, 'e': 0}

    logger = logging.getLogger(__name__)

    scores_all = np.copy(scores)
    spike_index_all = np.copy(spike_index)

    ##########
    # Triage #
    ##########

    _b = datetime.datetime.now()
    logger.info("Randomly subsampling...")
    scores, spike_index = random_subsample(scores, spike_index,
                                           CONFIG.cluster.max_n_spikes)
    logger.info("Triaging...")
    scores, spike_index = triage(scores, spike_index,
                                 CONFIG.cluster.triage.nearest_neighbors,
                                 CONFIG.cluster.triage.percent,
                                 CONFIG.cluster.method == 'location')
    Time['t'] += (datetime.datetime.now()-_b).total_seconds()

    if CONFIG.cluster.method == 'location':
        ##############
        # Clustering #
        ##############
        _b = datetime.datetime.now()
        logger.info("Clustering...")
        vbParam, tmp_loc, scores, spike_index = run_cluster_location(
            scores, spike_index, CONFIG.cluster.min_spikes, CONFIG)
        Time['s'] += (datetime.datetime.now()-_b).total_seconds()

    else:
        ###########
        # Coreset #
        ###########
        _b = datetime.datetime.now()
        logger.info("Coresetting...")
        groups = coreset(scores,
                         CONFIG.cluster.coreset.clusters,
                         CONFIG.cluster.coreset.threshold)
        Time['c'] += (datetime.datetime.now() - _b).total_seconds()

        ###########
        # Masking #
        ###########
        _b = datetime.datetime.now()
        logger.info("Masking...")
        masks = getmask(scores, groups,
                        CONFIG.cluster.masking_threshold)
        Time['m'] += (datetime.datetime.now() - _b).total_seconds()

        ##############
        # Clustering #
        ##############
        _b = datetime.datetime.now()
        logger.info("Clustering...")
        vbParam, tmp_loc, scores, spike_index = run_cluster(
            scores, masks, groups, spike_index,
            CONFIG.cluster.min_spikes, CONFIG)
        Time['s'] += (datetime.datetime.now()-_b).total_seconds()

    vbParam.rhat = calculate_sparse_rhat(vbParam, tmp_loc, scores_all,
                                         spike_index_all,
                                         CONFIG.neigh_channels)
    idx_keep = get_core_data(vbParam, scores_all, np.inf, 5)
    spike_train = vbParam.rhat[idx_keep]
    spike_train[:, 0] = spike_index_all[spike_train[:, 0].astype('int32'), 0]

    # report timing
    currentTime = datetime.datetime.now()
    logger.info("Mainprocess done in {0} seconds.".format(
        (currentTime - startTime).seconds))
    logger.info("\ttriage:\t{0} seconds".format(Time['t']))
    logger.info("\tcoreset:\t{0} seconds".format(Time['c']))
    logger.info("\tmasking:\t{0} seconds".format(Time['m']))
    logger.info("\tclustering:\t{0} seconds".format(Time['s']))

    return spike_train, tmp_loc, vbParam<|MERGE_RESOLUTION|>--- conflicted
+++ resolved
@@ -13,17 +13,11 @@
 from yass.mfm import get_core_data
 
 
-<<<<<<< HEAD
-# @check_for_files(filenames=[LoadFile('spike_train_cluster.npy')],
-#                  mode='values', relative_to='output_directory',
-#                  auto_save=True, prepend_root_folder=True)
-=======
 @check_for_files(filenames=[LoadFile('spike_train_cluster.npy'),
                             LoadFile('tmp_loc.npy'),
                             LoadFile('vbPar.pickle')],
                  mode='values', relative_to='output_directory',
                  auto_save=True, prepend_root_folder=True)
->>>>>>> 560be7fd
 def run(scores, spike_index, output_directory='tmp/',
         if_file_exists='skip', save_results=False):
     """Spike clustering
