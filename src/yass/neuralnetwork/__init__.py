from .train_detector import train_detector
from .train_ae import train_ae
from .train_triage import train_triage
from .train_all import train_neural_networks
from .nndetector import NeuralNetDetector
from .nntriage import NeuralNetTriage
from .detect import nn_detection, fix_indexes

__all__ = ['train_detector', 'train_ae', 'train_triage', 'NeuralNetDetector',
<<<<<<< HEAD
           'NeuralNetTriage', 'nn_detection', 'train_neural_networks']
=======
           'NeuralNetTriage', 'nn_detection', 'fix_indexes']
>>>>>>> 436e075a
<|MERGE_RESOLUTION|>--- conflicted
+++ resolved
@@ -7,8 +7,5 @@
 from .detect import nn_detection, fix_indexes
 
 __all__ = ['train_detector', 'train_ae', 'train_triage', 'NeuralNetDetector',
-<<<<<<< HEAD
-           'NeuralNetTriage', 'nn_detection', 'train_neural_networks']
-=======
-           'NeuralNetTriage', 'nn_detection', 'fix_indexes']
->>>>>>> 436e075a
+           'NeuralNetTriage', 'nn_detection', 'fix_indexes',
+           'train_neural_networks']