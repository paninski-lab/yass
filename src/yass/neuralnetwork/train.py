--- conflicted
+++ resolved
@@ -40,11 +40,7 @@
     (x_detect, y_detect,
      x_triage, y_triage,
      x_ae, y_ae) = make.training_data(CONFIG, spike_train, chosen_templates,
-<<<<<<< HEAD
-                                      min_amp, nspikes,
-=======
                                       min_amp, max_amp, nspikes,
->>>>>>> b88da6d3
                                       data_folder=data_folder)
 
     # train detector
