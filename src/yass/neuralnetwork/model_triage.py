--- conflicted
+++ resolved
@@ -78,18 +78,9 @@
             "b2": self.b2
         })
 
-<<<<<<< HEAD
         self.idx_clean = self.make_graph(threshold)
 
     def make_graph(self, threshold, nneigh):
-=======
-        self.detector = detector
-        nneigh = detector.filters_dict['n_neighbors']
-        self.idx_clean = self.make_graph(detector.waveform_tf[:, :, :nneigh],
-                                         threshold)
-
-    def make_graph(self, wf_tf, threshold):
->>>>>>> 5af4fb4c
         """Builds graph for triage
 
         Parameters:
