--- conflicted
+++ resolved
@@ -55,19 +55,12 @@
 
         if input_tensor is not None:
             if n_neighbors != input_tensor.shape[2]:
-<<<<<<< HEAD
+
                 warnings.warn('Network n_neighbors ({}) does not match '
                               'n_neighbors on input_tensor ({}), using '
                               'only the first n_neighbors from the '
                               'input_tensor'.format(n_neighbors,
                                                     input_tensor.shape[2]))
-=======
-                self.logger.info('Network n_neighbors ({}) does not match '
-                                 'n_neighbors on input_tensor ({}), using '
-                                 'only the first n_neighbors from the '
-                                 'input_tensor'.format(n_neighbors,
-                                                       input_tensor.shape[2]))
->>>>>>> a064d4b2
 
         self.path_to_model = path_to_model
 
@@ -125,17 +118,10 @@
 
         # second layer: feataure mapping
         layer11 = tf.nn.relu(conv2d(layer1, W11) + b11)
-<<<<<<< HEAD
 
         # third layer: spatial convolution
         o_layer = conv2d_VALID(layer11, W2) + b2
 
-=======
-
-        # third layer: spatial convolution
-        o_layer = conv2d_VALID(layer11, W2) + b2
-
->>>>>>> a064d4b2
         vars_dict = {"W1": W1, "W11": W11, "W2": W2, "b1": b1, "b11": b11,
                      "b2": b2}
 
@@ -217,7 +203,6 @@
         # get parameters
         n_data, waveform_length_train, n_neighbors_train = x_train.shape
 
-<<<<<<< HEAD
         self._validate_dimensions(waveform_length_train, n_neighbors_train)
 
         # x and y input tensors
@@ -225,25 +210,6 @@
                                         self.n_neighbors])
         y_tf = tf.placeholder("float", [self.n_batch])
 
-=======
-        if self.waveform_length != waveform_length_train:
-            raise ValueError('waveform length from network ({}) does not '
-                             'match training data ({})'
-                             .format(self.waveform_length,
-                                     waveform_length_train))
-
-        if self.n_neighbors != n_neighbors_train:
-            raise ValueError('number of n_neighbors from network ({}) does '
-                             'not match training data ({})'
-                             .format(self.n_neigh,
-                                     n_neighbors_train))
-
-        # x and y input tensors
-        x_tf = tf.placeholder("float", [self.n_batch, self.waveform_length,
-                                        self.n_neighbors])
-        y_tf = tf.placeholder("float", [self.n_batch])
-
->>>>>>> a064d4b2
         o_layer, vars_dict = (NeuralNetTriage
                               ._make_network(x_tf,
                                              self.filters_size,
@@ -275,20 +241,13 @@
         # training #
         ############
 
-<<<<<<< HEAD
         self.logger.debug('Training triage network...')
-=======
-        self.logger.info('Training triage network...')
-
-        bar = tqdm(total=self.n_iter)
->>>>>>> a064d4b2
 
         with tf.Session() as sess:
 
             init_op = tf.global_variables_initializer()
             sess.run(init_op)
 
-<<<<<<< HEAD
             pbar = trange(self.n_iter)
 
             for i in pbar:
@@ -306,35 +265,19 @@
             self.logger.debug('Saving network: %s', self.path_to_model)
             saver.save(sess, self.path_to_model)
 
-=======
-            for i in range(0, self.n_iter):
-
-                idx_batch = np.random.choice(n_data, self.n_batch,
-                                             replace=False)
-                sess.run(
-                    train_step,
-                    feed_dict={
-                        x_tf: x_train[idx_batch],
-                        y_tf: y_train[idx_batch]
-                    })
-                bar.update(i + 1)
-
-            saver.save(sess, self.path_to_model)
-
->>>>>>> a064d4b2
             idx_batch = np.random.choice(n_data, self.n_batch, replace=False)
             output = sess.run(o_layer, feed_dict={x_tf: x_train[idx_batch]})
             y_test = y_train[idx_batch]
             tp = np.mean(output[y_test == 1] > 0)
             fp = np.mean(output[y_test == 0] > 0)
 
-<<<<<<< HEAD
             self.logger.debug('Approximate training true positive rate: '
                               + str(tp) +
                               ', false positive rate: ' + str(fp))
 
         path_to_params = change_extension(self.path_to_model, 'yaml')
         self.logger.debug('Saving network parameters: %s', path_to_params)
+
         save_triage_network_params(filters_size=self.filters_size,
                                    waveform_length=self.waveform_length,
                                    n_neighbors=self.n_neighbors,
@@ -351,17 +294,4 @@
             raise ValueError('number of n_neighbors from network ({}) does '
                              'not match input data ({})'
                              .format(self.n_neighbors,
-                                     n_neighbors))
-=======
-            self.logger.info('Approximate training true positive rate: '
-                             + str(tp) +
-                             ', false positive rate: ' + str(fp))
-        bar.close()
-
-        self.logger.info('Saving triage network parameters...')
-        path_to_params = change_extension(self.path_to_model, 'yaml')
-        save_triage_network_params(filters_size=self.filters_size,
-                                   waveform_length=self.waveform_length,
-                                   n_neighbors=self.n_neighbors,
-                                   output_path=path_to_params)
->>>>>>> a064d4b2
+                                     n_neighbors))