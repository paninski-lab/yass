--- conflicted
+++ resolved
@@ -408,18 +408,10 @@
                 clean_wfs = [(resid_snippets + shifted) for shifted in shifted_templates]
                 for i in range(len(clean_wfs)):
                     restricted = clean_wfs[i][:, (self.offset):(self.n_times -(self.offset)), :]
-<<<<<<< HEAD
-                    unraveled = restricted.permute(0, 2, 1).reshape(restricted.shape[0], restricted.shape[1]*restricted.shape[2])
-                    temp = torch.matmul(unraveled[:, None, :].half(), cov_array.half())
-                    result = torch.matmul( temp, unraveled[:, :, None].half())
-                    logs[:, i] = result.reshape(-1)
-                log_probs[idx_in] = logs
-=======
                     restricted = restricted.permute(0, 2, 1).reshape(
                         restricted.shape[0], restricted.shape[1]*restricted.shape[2])
                     clean_wfs[i] = restricted.half()
                 clean_wfs = torch.stack(clean_wfs, dim=1)
->>>>>>> d1e0d4ec
 
                 logs_batch = torch.cuda.HalfTensor(clean_wfs.shape[0], clean_wfs.shape[1]).fill_(0)
                 unit_idx = spike_train_batch[:, 1]
