#!/usr/bin/env python3
# -*- coding: utf-8 -*-
"""
Created on Mon Nov 18 21:39:48 2019

@author: kevin
"""

import numpy as np 
from tqdm import tqdm
import scipy.spatial.distance as dist
import torch
import cudaSpline as deconv
from scipy.interpolate import splrep
from numpy.linalg import inv as inv

def fit_spline(curve, knots=None, prepad=0, postpad=0, order=3):
    if knots is None:
        knots = np.arange(len(curve) + prepad + postpad)
    return splrep(knots, np.pad(curve, (prepad, postpad), mode='symmetric'), k=order)

def transform_template(template, knots=None, prepad=7, postpad=3, order=3):

    if knots is None:
        knots = np.arange(len(template.data[0]) + prepad + postpad)
    splines = [
        fit_spline(curve, knots=knots, prepad=prepad, postpad=postpad, order=order) 
        for curve in template.data.cpu().numpy()
    ]
    coefficients = np.array([spline[1][prepad-1:-1*(postpad+1)] for spline in splines], dtype='float32')
    return deconv.Template(torch.from_numpy(coefficients).cuda(), template.indices)

def get_cov_matrix(spat_cov, geom):
    posistion = geom
    dist_matrix = dist.squareform(dist.pdist(geom ))

    cov_matrix = np.zeros((posistion.shape[0], posistion.shape[0]))

    for i in range(posistion.shape[0]):
        for j in range(posistion.shape[0]):
            if dist_matrix[i, j] > np.max(spat_cov[:, 1]):
                cov_matrix[i, j] = 0
                continue
            idx = np.where(spat_cov[:, 1]  == dist_matrix[i, j])[0]
            if len(idx) == 0:
                cov_matrix[i, j] = 0
                continue
            cov_matrix[i, j] = spat_cov[idx, 0]
    return cov_matrix

#Soft assign object

class TEMPLATE_ASSIGN_OBJECT(object):
    def __init__(self, fname_spike_train, fname_templates, fname_shifts,
                 reader_residual, spat_cov, temp_cov, channel_idx, geom,
                 large_unit_threshold = 5, n_chans = 5, rec_chans = 512,
                 sim_units = 3, temp_thresh= np.inf, lik_window = 50):

        #get the variance of the residual:        
        self.temp_thresh = temp_thresh
        self.rec_chans = rec_chans
        self.sim_units = sim_units
        self.templates = np.load(fname_templates).astype('float32')
        self.offset = int((self.templates.shape[1] - (2*(lik_window//2) +1) )/2)
        self.spike_train = np.load(fname_spike_train)
        self.spike_train_og = np.load(fname_spike_train)
        #self.spike_train = self.spike_train[self.spike_train[:, 0] > 40]
        self.idx_included = set([])
        self.units_in = set([])
        self.shifts = np.load(fname_shifts)
        self.reader_residual = reader_residual
        self.spat_cov = get_cov_matrix(spat_cov, geom)
        self.temp_cov = temp_cov[:lik_window, :lik_window]
        self.channel_index = channel_idx
        self.n_neigh_chans = self.channel_index.shape[1]
        self.n_chans = n_chans
        self.n_units, self.n_times, self.n_channels = self.templates.shape
        
        self.n_total_spikes = self.spike_train.shape[0]
        
        #get residual variance 
        self.get_residual_variance()

        self.get_similar()
        self.exclude_large_units(large_unit_threshold)
        #self.spike_train = self.spike_train[np.asarray(list(self.idx_included)).astype("int16"), :]
        #self.test = np.in1d(self.spike_train_og[:, 1], np.asarray(list(self.units_in)))

        t_start_include = self.n_times//2 + reader_residual.offset
        t_end_include = reader_residual.rec_len -  self.n_times//2 + reader_residual.offset
        self.idx_included = np.logical_and(
            np.logical_and(self.spike_train_og[:, 0] < t_end_include,
                           self.spike_train_og[:, 0] > t_start_include),
            np.in1d(self.spike_train_og[:, 1], np.asarray(list(self.units_in))))
        self.spike_train = self.spike_train_og[self.idx_included]
        self.shifts = self.shifts[self.idx_included]
        self.chans = np.asarray([np.argsort(self.templates[unit].ptp(0))[::-1][:self.n_chans] for unit in range(self.n_units)])
        
        self.aligned_template_list = []
        self.coeff_list = []
        self.preprocess_templates_and_spike_times()
        self.chan_list = []
        
        for i in range(0, self.sim_units):
            diff_array = np.zeros((self.n_units, self.n_times, self.n_chans))
            for j in range(0, self.n_units):
                diff_array[j] = self.subtract_template(j, self.similar_array[j, i])
        
            self.coeff_list.append(self.get_bspline_coeffs(diff_array.astype("float32")))
            self.aligned_template_list.append(diff_array)

        #align orignal templates at end
        self.aligned_template_list.append(self.templates_aligned)
        self.coeff_list.append(self.get_bspline_coeffs(self.templates_aligned))

        #get aligned templatess
        self.move_to_torch()
        self.get_kronecker()

    def get_residual_variance(self):
        num = int(60/self.reader_residual.n_sec_chunk)
        var_array = np.zeros(num)
        for batch_id in range(num):
            var_array[batch_id] = np.var(self.reader_residual.read_data_batch(batch_id, add_buffer=True))
        self.resid_var = np.mean(var_array)
        
    def get_kronecker(self):
        self.cov_list = []
        inv_temp  = inv(self.temp_cov)
        for unit in range(self.n_units):
            chans = self.chans[unit]
            chans = chans[chans < self.rec_chans]
            indices = np.ix_(chans,chans)
            covar = np.kron(inv(self.spat_cov[indices]), inv_temp)
            self.cov_list.append(covar)
        self.cov_list = np.asarray(self.cov_list)
        self.cov_list = torch.from_numpy(self.cov_list).half().cuda()
    
    
    def get_similar(self):

        ptps = self.templates.ptp(1)
        ptps[ptps<0.5] = 0
        see = dist.squareform(dist.pdist(ptps))
        self.similar_array = np.zeros((self.n_units, self.sim_units)).astype("int16")
        for i in range(self.n_units):
            if ptps[i].max() > 0:
                self.similar_array[i] = np.argsort(see[i])[:self.sim_units]
                norm = np.sqrt(np.sum(np.square(ptps[i])))
                if np.sort(see[i])[:self.sim_units][1]/norm < self.temp_thresh:
                    self.units_in.add(i)
    '''
    def get_similar(self):
        max_time = self.templates.argmax(1).astype("int16")
        padded_templates = np.concatenate((np.zeros((self.n_units, 5, self.rec_chans)), self.templates, np.zeros((self.n_units, 5, self.rec_chans))), axis = 1)
        reduced = np.zeros((self.templates.shape[0], 5, self.rec_chans))
        for unit in range(self.n_units):
            for chan in range(self.rec_chans):
                reduced[unit, :,  chan] = padded_templates[unit, (5 +max_time[unit, chan] - 2):(5 + max_time[unit, chan] + 3), chan]

        see = dist.squareform(dist.pdist(reduced.reshape(self.n_units, self.n_channels*5)))
        self.similar_array = np.zeros((self.n_units, self.sim_units)).astype("int16")
        for i in range(self.n_units):
            sorted_see = np.sort(see[i])[0:self.sim_units]
            self.similar_array[i] = np.argsort(see[i])[0:self.sim_units]
            norm = np.sqrt(np.sum(np.square(reduced[i])))
            #if np.min(self.similar_array[i][1:])/norm < self.temp_thresh:
            #    self.units_in.add(i)
            if sorted_see[1]/norm < self.temp_thresh:
                self.units_in.add(i)

    def get_similar(self):
        see = dist.squareform(dist.pdist(self.templates.reshape(self.n_units, self.n_channels*self.n_times)))
        self.similar_array = np.zeros((self.n_units, self.sim_units)).astype("int16")
        units_in = []
        for i in range(self.n_units):
            self.similar_array[i] = np.argsort(see[i])[0:self.sim_units]
            norm = np.sqrt(np.sum(np.square(self.templates[i])))
            if np.min(self.similar_array[i][1:])/norm < self.temp_thresh:
                self.units_in.add(i)
                #self.idx_included.update(np.where(self.spike_train_og[:, 1] == i)[0])
        
        #units_in= np.asarray(units_in)
        #in_spikes = np.where(np.in1d(self.spike_train[:,1], units_in))[0]
        #self.idx_included.update(in_spikes)
    '''
    #shift secondary template
    def shift_template(self, template, shift):
        if shift == 0:
            return template
        if shift > 0:
            return np.concatenate((template, np.zeros((shift, template.shape[1]))), axis = 0)[shift:, :]
        else:
            return np.concatenate((np.zeros((-shift, template.shape[1])), template), axis = 0)[:(self.n_times), :]
    
    def preprocess_templates_and_spike_times(self):
        
        # templates on neighboring channels
        self.mcs = self.templates.ptp(1).argmax(1)
        
        #template used for alignment defined on neighboring channels
        templates_neigh = np.zeros((self.n_units, self.n_times, self.n_neigh_chans))
        
        #template returned for likilihood calculation- defined on channels with largest ptp
        return_templates = np.zeros((self.n_units, self.n_times, self.n_chans))
        for k in range(self.n_units):
            neigh_chans = self.channel_index[self.mcs[k]]
            neigh_chans = neigh_chans[neigh_chans<self.n_channels]

            templates_neigh[k, :, :len(neigh_chans)] = self.templates[k,:,neigh_chans].T
            return_templates[k, :, :len(self.chans[k])] = self.templates[k,:,self.chans[k]].T
        
        # get alignment shift
        min_points = templates_neigh[:,:,0].argmin(1)
        ref_min = int(np.median(min_points))
        self.temp_shifts = min_points - ref_min

        # add buffer for alignment
        buffer_size  = np.max(self.temp_shifts)
        
        if buffer_size > 0:
            buffer = np.zeros((self.n_units, buffer_size, self.n_chans))
            return_templates = np.concatenate((buffer, return_templates, buffer), axis=1)

        # get ailgned templates
        t_in = np.arange(buffer_size, buffer_size + self.n_times)
        

        templates_aligned = np.zeros((self.n_units,
                                      self.n_times,
                                      self.n_chans), 'float32')
        for k in range(self.n_units):
            t_in_temp = t_in + self.temp_shifts[k]
            templates_aligned[k] = return_templates[k,t_in_temp]

        self.templates_aligned = templates_aligned
        self.templates_aligned_numpy= templates_aligned
        # shift spike times according to the alignment
        self.spike_train[:, 0] += self.temp_shifts[self.spike_train[:, 1]]
    
    #shifted neighboring template according to shift in primary template
    def subtract_template(self, primary_unit, neighbor_unit):
        primary_unit_shift = self.temp_shifts[primary_unit]
        shifted = self.shift_template(self.templates[neighbor_unit], primary_unit_shift)
        add_shift = np.argmin(self.templates_aligned[primary_unit,:, 0]) - np.argmin(shifted[ :, self.chans[primary_unit][0]])
        shifted = self.shift_template(shifted, -add_shift)

        return self.templates_aligned[primary_unit] - shifted[:, self.chans[primary_unit]]
            
    def exclude_large_units(self, threshold):
        
        norms = np.zeros(self.n_units)
        for j in range(self.n_units):
            temp = self.templates[j]
            vis_chan = np.where(temp.ptp(0) > 1)[0]
            norms[j] = np.sum(np.square(temp[:, vis_chan]))
        
        
        self.units_in = self.units_in.intersection(np.where(self.templates.ptp(1).max(1) < threshold)[0])
        
        #idx_in = np.where(np.in1d(self.spike_train[:,1], units_in))[0]
        #self.idx_included.update(self.idx_included.intersection(idx_in))
    def move_to_torch(self):
        self.templates_aligned = [torch.from_numpy(element).float().cuda() for element in self.aligned_template_list]
        self.spike_train = torch.from_numpy(self.spike_train).long().cuda()
        self.shifts = torch.from_numpy(self.shifts).float().cuda()
        self.chans = torch.from_numpy(self.chans)
        self.mcs = torch.from_numpy(self.mcs)
        
    def get_bspline_coeffs(self,  template_aligned):

        n_data, n_times, n_channels = template_aligned.shape

        channels = torch.arange(n_channels).cuda()
        temps_torch = torch.from_numpy(-(template_aligned.transpose(0, 2, 1))/2).cuda()

        temp_cpp = deconv.BatchedTemplates([deconv.Template(temp, channels) for temp in temps_torch])
        coeffs = deconv.BatchedTemplates([transform_template(template) for template in temp_cpp])
        return coeffs
    def get_shifted_templates(self, temp_ids, shifts, iteration):
        temp_ids = torch.from_numpy(temp_ids.cpu().numpy()).long().cuda()
        shifts = torch.from_numpy(shifts.cpu().numpy()).float().cuda()

        n_sample_run = 1000
        n_times = self.aligned_template_list[iteration].shape[1]

        idx_run = np.hstack((np.arange(0, len(shifts), n_sample_run), len(shifts)))

        shifted_templates = torch.cuda.FloatTensor(len(shifts), n_times, self.n_chans).fill_(0)
        for j in range(len(idx_run)-1):
            ii_start = idx_run[j]
            ii_end =idx_run[j+1]
            obj = torch.cuda.FloatTensor(self.n_chans, (ii_end-ii_start)*n_times + 10).fill_(0)
            times = torch.arange(0, (ii_end-ii_start)*n_times, n_times).long().cuda() + 5
            deconv.subtract_splines(obj,
                                    times,
                                    shifts[ii_start:ii_end],
                                    temp_ids[ii_start:ii_end],
                                    self.coeff_list[iteration], 
                                    torch.full( (ii_end - ii_start, ), 2 ).cuda())
            obj = obj[:,5:-5].reshape((self.n_chans, (ii_end-ii_start), n_times))
            shifted_templates[ii_start:ii_end] = obj.transpose(0,1).transpose(1,2)
    
        return shifted_templates
    
    def get_liklihood(self, unit, snip):
        chans = self.chans[unit]
        chans = chans < self.rec_chans
        log_prob = np.ravel(snip[:, chans].T) @ self.cov_list[unit] @ np.ravel(snip[:, chans].T) 
        return log_prob
    def compute_soft_assignment(self):
        
        log_probs = torch.zeros((len(self.spike_train), self.sim_units)).half()#torch.zeros((len(self.spike_train),3)).cuda()

        # batch offsets
        offsets = torch.from_numpy(self.reader_residual.idx_list[:, 0]
                                   - self.reader_residual.buffer).cuda().long()
        with tqdm(total=self.reader_residual.n_batches) as pbar:
            for batch_id in range(self.reader_residual.n_batches):
                
                # load residual data
                resid_dat = self.reader_residual.read_data_batch(batch_id, add_buffer=True)#/np.sqrt(self.resid_var)
                resid_dat = torch.from_numpy(resid_dat).cuda()

                # relevant idx
<<<<<<< HEAD
                idx_in = torch.nonzero(
                    (self.spike_train[:, 0] >= self.reader_residual.idx_list[batch_id][0]) & 
                    (self.spike_train[:, 0] < self.reader_residual.idx_list[batch_id][1]))[:,0]

                if len(idx_in) == 0:
                    continue

=======
                idx_in = torch.nonzero((self.spike_train[:, 0] >= self.reader_residual.idx_list[batch_id][0]) & (self.spike_train[:, 0] < self.reader_residual.idx_list[batch_id][1]))[:,0]
                if idx_in.shape[0] == 0:
                   continue
>>>>>>> 5d6f9979
                spike_train_batch = self.spike_train[idx_in] 
                spike_train_batch[:, 0] -= offsets[batch_id]
                shift_batch = self.shifts[idx_in]

                # get residual snippets
                t_index = spike_train_batch[:, 0][:, None] + torch.arange(-(self.n_times//2), self.n_times//2+1).cuda()
                c_index = self.chans[spike_train_batch[:, 1]].long()
                resid_dat = torch.cat((resid_dat, torch.zeros((resid_dat.shape[0], 1)).cuda()), 1)
                resid_snippets = resid_dat[t_index[:,:,None], c_index[:,None]]
                
                # get shifted templates
                shifted_templates = [self.get_shifted_templates(spike_train_batch[:,1], shift_batch, i) for i in range(self.sim_units)]
                shifted_templates = [element for element in shifted_templates]

                
                clean_wfs = [(resid_snippets + shifted) for shifted in shifted_templates]
                unit_idx = spike_train_batch[:, 1]
                logs = torch.zeros((idx_in.shape[0],self.sim_units)).half()
                for i in range(len(clean_wfs)):
                    cov_array = self.cov_list[unit_idx]

                    restricted = clean_wfs[i][:, (self.offset):(self.n_times -(self.offset)), :]
                    unraveled = restricted.permute(0, 2, 1).reshape(restricted.shape[0], restricted.shape[1]*restricted.shape[2])
                    temp = torch.matmul(unraveled[:, None, :].half(), cov_array.half())
                    result = torch.matmul( temp, unraveled[:, :, None].half())
                    logs[:, i] = result.reshape(-1)
                    '''
                    log_vec = parmap.map(get_liklihood, zip(unit_idx, clean_wfs[i]) , pm_processes=6)
                    logs[:, i] = np.asarray(log_vec)
                    '''
                    '''
                    for j, spike in enumerate(clean_wfs[i]):
                        rel_unit = self.similar_array[unit_idx[j]][i]
                        logs[j, i]= self.get_liklihood(rel_unit, spike)
                    '''
                log_probs[idx_in] = logs

                pbar.update()



        self.log_probs = log_probs.cpu().numpy()
        return log_probs.cpu().numpy()
    def clean_wave_forms(self, spike_idx, unit):
        return_wfs = torch.zeros((spike_idx.shape[0],self.templates.shape[1], self.n_chans))
        with tqdm(total=self.reader_residual.n_batches) as pbar:
            for batch_id in range(self.reader_residual.n_batches):

                # load residual data
                resid_dat = self.reader_residual.read_data_batch(batch_id, add_buffer=True)
                resid_dat = torch.from_numpy(resid_dat).cuda()

                # relevant idx
                s1 = self.spike_train[spike_idx, 0] >= self.reader_residual.idx_list[batch_id][0]
                s2 = self.spike_train[spike_idx, 0] < self.reader_residual.idx_list[batch_id][1]
                
                idx_in = torch.nonzero((s1 & s2))[:,0]

                spike_train_batch = self.spike_train[spike_idx]
                spike_train_batch = spike_train_batch[idx_in]
                spike_train_batch[:, 0] -= (self.reader_residual.idx_list[batch_id][0] - self.reader_residual.buffer)

                shift_batch = self.shifts[spike_idx]
                shift_batch = shift_batch[idx_in]
                # get residual snippets

                t_index = spike_train_batch[:, 0][:, None] + torch.arange(-(self.n_times//2), self.n_times//2+1).cuda()
                c_index = self.chans[spike_train_batch[:, 1]].long()
                resid_dat = torch.cat((resid_dat, torch.zeros((resid_dat.shape[0], 1)).cuda()), 1)
                resid_snippets = resid_dat[t_index[:,:,None], c_index[:,None]]
                # get shifted templates

                shifted_og = self.get_shifted_templates(spike_train_batch[:,1], shift_batch, self.sim_units)
                clean_wfs = resid_snippets + shifted_og
                return_wfs[idx_in] = clean_wfs.cpu()
                
        return return_wfs.cpu().numpy()

    def get_assign_probs(self, log_lik_array):
        fix = log_lik_array*-.5
        fix = fix - fix.max(1)[:, None]
        probs =  np.exp(fix)/np.exp(fix).sum(1)[:, None]
        self.probs = probs
        return probs
    
    def run(self):
        
        #construct array to identify soft assignment units
        unit_assignment = np.zeros((self.spike_train_og.shape[0], self.sim_units), 'int32')
        for unit in range(self.n_units):
            row_idx= self.spike_train_og[:, 1] == unit
            unit_assignment[row_idx, :] = self.similar_array[unit, :]
        
        
        log_probs = self.compute_soft_assignment()
        self.log_probs = log_probs
        probs = self.get_assign_probs(log_probs)
        replace_probs = np.zeros((self.spike_train_og.shape[0], self.sim_units))
        replace_log = np.zeros((self.spike_train_og.shape[0],self.sim_units))
        
        replace_probs[:, 0] = 1
        replace_probs[self.idx_included, :] = probs
        
        replace_log[self.idx_included, :] = log_probs
        
        return replace_probs, probs, replace_log, unit_assignment<|MERGE_RESOLUTION|>--- conflicted
+++ resolved
@@ -323,7 +323,6 @@
                 resid_dat = torch.from_numpy(resid_dat).cuda()
 
                 # relevant idx
-<<<<<<< HEAD
                 idx_in = torch.nonzero(
                     (self.spike_train[:, 0] >= self.reader_residual.idx_list[batch_id][0]) & 
                     (self.spike_train[:, 0] < self.reader_residual.idx_list[batch_id][1]))[:,0]
@@ -331,11 +330,6 @@
                 if len(idx_in) == 0:
                     continue
 
-=======
-                idx_in = torch.nonzero((self.spike_train[:, 0] >= self.reader_residual.idx_list[batch_id][0]) & (self.spike_train[:, 0] < self.reader_residual.idx_list[batch_id][1]))[:,0]
-                if idx_in.shape[0] == 0:
-                   continue
->>>>>>> 5d6f9979
                 spike_train_batch = self.spike_train[idx_in] 
                 spike_train_batch[:, 0] -= offsets[batch_id]
                 shift_batch = self.shifts[idx_in]
