--- conflicted
+++ resolved
@@ -289,7 +289,6 @@
         chans = chans < self.rec_chans
         log_prob = np.ravel(snip[:, chans].T) @ self.cov_list[unit] @ np.ravel(snip[:, chans].T) 
         return log_prob
-
     def compute_soft_assignment(self):
         
         log_probs = torch.zeros((len(self.spike_train), self.sim_units)).half()#torch.zeros((len(self.spike_train),3)).cuda()
@@ -312,13 +311,9 @@
                 
                 
 
-<<<<<<< HEAD
                 spike_train_batch[:, 0] -= (self.reader_residual.idx_list[batch_id][0] - self.reader_residual.buffer)
-=======
                 spike_train_batch = self.spike_train[idx_in] 
                 spike_train_batch[:, 0] -= offsets[batch_id]
-
->>>>>>> 3076e420
                 shift_batch = self.shifts[idx_in]
                 # get residual snippets
 
