#!/usr/bin/env python3
# -*- coding: utf-8 -*-
"""
Created on Mon Nov 18 21:44:54 2019

@author: kevin Li, JinHyung Peter Lee
"""

import os
import logging
import numpy as np
import torch
from scipy.stats import chi2

from yass import read_config
from yass.reader import READER
from yass.noise import get_noise_covariance
from yass.neuralnetwork.model_detector import Detect
from yass.soft_assignment.noise import SOFTNOISEASSIGNMENT
from yass.soft_assignment.template_sa_new import TEMPLATE_ASSIGN_OBJECT

def s_score(log_probs):
    s_score = np.zeros(log_probs.shape[0])
    for i, row in enumerate(log_probs):
        col = np.argmin(row[1:3]) + 1
        s_score[i] = (row[col] - row[0])/np.max([row[0], row[col]])
    return s_score

def run(template_fname,
        spike_train_fname,
        shifts_fname,
        scales_fname,
        output_directory,
        residual_fname,
        residual_dtype,
        residual_offset=0,
        compute_noise_soft=True,
        compute_template_soft=True,
        update_templates=False,
        similar_array=None):

    logger = logging.getLogger(__name__)

    CONFIG = read_config()

    #
    fname_noise_soft = os.path.join(
        output_directory, 'noise_soft_assignment.npy')
    fname_template_soft = os.path.join(
        output_directory, 'template_soft_assignment.npz')
    
    # output folder
    if not os.path.exists(output_directory):
        os.makedirs(output_directory)

    # reader for residual
    reader_resid = READER(residual_fname,
                          residual_dtype,
                          CONFIG,
                          CONFIG.resources.n_sec_chunk_gpu_deconv,
                          offset=residual_offset)


    ########################
    # Noise soft assignment#
    ########################

    if compute_noise_soft and (not os.path.exists(fname_noise_soft)):
        
        if CONFIG.neuralnetwork.apply_nn:

            # load NN detector
            detector = Detect(CONFIG.neuralnetwork.detect.n_filters,
                              CONFIG.spike_size_nn,
                              CONFIG.channel_index,
                              CONFIG)
            detector.load(CONFIG.neuralnetwork.detect.filename)
            detector = detector.cuda()

            # initialize soft assignment calculator
            threshold = CONFIG.deconvolution.threshold/0.1

            # HACK now.. it needs a proper fix later
            if update_templates:
                template_fname_ = os.path.join(template_fname, 'templates_init.npy')
            else:
                template_fname_ = template_fname
            sna = SOFTNOISEASSIGNMENT(spike_train_fname, template_fname_, shifts_fname, scales_fname,
                                      reader_resid, detector, CONFIG.channel_index, threshold)

            # compuate soft assignment
            probs_noise = sna.compute_soft_assignment()
            np.save(fname_noise_soft, probs_noise)

            del sna
            del detector

            torch.cuda.empty_cache()

        else:

            spike_train = np.load(spike_train_fname)
            np.save(fname_noise_soft, np.ones(len(spike_train)))

    ###########################
    # Template soft assignment#
    ###########################

    if compute_template_soft and (not os.path.exists(fname_template_soft)):

        # get whitening filters
        fname_spatial_cov = os.path.join(output_directory, 'spatial_cov.npy')
        fname_temporal_cov = os.path.join(output_directory, 'temporal_cov.npy')
        if not (os.path.exists(fname_spatial_cov) and os.path.exists(fname_temporal_cov)):
            spatial_cov, temporal_cov = get_noise_covariance(reader_resid, CONFIG)
            np.save(fname_spatial_cov, spatial_cov)
            np.save(fname_temporal_cov, temporal_cov)
        else:
            spatial_cov = np.load(fname_spatial_cov)
            temporal_cov = np.load(fname_temporal_cov)
<<<<<<< HEAD
        window_size = 61
        n_chans = 10
=======
        window_size = 41
        n_chans = 5
>>>>>>> 2f165c34
        reader_resid = READER(residual_fname,
                              residual_dtype,
                              CONFIG,
                              CONFIG.resources.n_sec_chunk_gpu_deconv,
                              offset=residual_offset)

        TAO = TEMPLATE_ASSIGN_OBJECT(
            fname_spike_train=spike_train_fname, 
            fname_templates=template_fname, 
            fname_shifts=shifts_fname,
            reader_residual=reader_resid,
            spat_cov=spatial_cov,
            temp_cov=temporal_cov,
            channel_idx=CONFIG.channel_index, 
            geom=CONFIG.geom,
            large_unit_threshold=100000,
            n_chans=n_chans,
            rec_chans=CONFIG.channel_index.shape[0], 
            sim_units=3, 
            temp_thresh=10, 
            lik_window=window_size,
            similar_array=similar_array,
            update_templates=update_templates,
            template_update_time=CONFIG.deconvolution.template_update_time)

        probs_templates, logprobs_outliers, units_assignment = TAO.run()
        #outlier spike times/units
#         chi2_df = (2*(window_size //2) + 1)*n_chans
        chi2_df = 130
        cut_off = chi2(chi2_df).ppf(.999)

#         #s_table = s_score(_)
#         #s_table = s_score(probs_templates)
#         #logprobs_outliers = logprobs_outliers/chi2_df

        cpu_sps = TAO.spike_train_og
        outliers = cpu_sps[np.where(logprobs_outliers[:, 0] > cut_off)[0], :]

        #append log_probs to spike_times
        #logprobs = np.concatenate((cpu_sps,TAO.log_probs), axis = 1)
        # compuate soft assignment
        #np.save(prob_template_fname, probs_templates)
        #np.save(outlier_fname, outliers)
        #np.save(logprobs_outlier_fname, logprobs_outliers)
        #np.save(units_assign_fname, units_assignment)

        np.savez(fname_template_soft,
                 probs_templates=probs_templates,
                 units_assignment=units_assignment,
                 #logprobs = _,
                 #sihoulette_score = s_table, 
                 logprobs_outliers=logprobs_outliers,
                 outliers=outliers
                )
        
        del TAO
        torch.cuda.empty_cache()

    return fname_noise_soft, fname_template_soft<|MERGE_RESOLUTION|>--- conflicted
+++ resolved
@@ -118,13 +118,8 @@
         else:
             spatial_cov = np.load(fname_spatial_cov)
             temporal_cov = np.load(fname_temporal_cov)
-<<<<<<< HEAD
         window_size = 61
         n_chans = 10
-=======
-        window_size = 41
-        n_chans = 5
->>>>>>> 2f165c34
         reader_resid = READER(residual_fname,
                               residual_dtype,
                               CONFIG,
