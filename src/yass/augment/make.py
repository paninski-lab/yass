import os
import numpy as np
import logging


from yass.augment.choose import choose_templates
from yass.augment.crop import crop_and_align_templates
from yass.augment.noise import noise_cov
from yass.augment.util import (make_noisy, make_clean, make_collided,
                               make_misaligned, make_noise)
from yass.templates.util import get_templates


def make_training_data(CONFIG, spike_train, chosen_templates_indexes, min_amp,
                       nspikes, data_folder, noise_ratio=10, collision_ratio=1,
                       misalign_ratio=1, misalign_ratio2=1,
                       multi_channel=True):
    """Makes training sets for detector, triage and autoencoder

    Parameters
    ----------
    CONFIG: yaml file
        Configuration file
    spike_train: numpy.ndarray
        [number of spikes, 2] Ground truth for training. First column is the
        spike time, second column is the spike id
    chosen_templates_indexes: list
        List of chosen templates' id's
    min_amp: float
        Minimum value allowed for the maximum absolute amplitude of the
        isolated spike on its main channel
    nspikes: int
        Number of isolated spikes to generate. This is different from the
        total number of x_detect
    data_folder: str
        Folder storing the standarized data (if not exist, run preprocess to
        automatically generate)
    noise_ratio: int
        Ratio of number of noise to isolated spikes. For example, if
        n_isolated_spike=1000, noise_ratio=5, then n_noise=5000
    collision_ratio: int
        Ratio of number of collisions to isolated spikes.
    misalign_ratio: int
        Ratio of number of spatially and temporally misaligned spikes to
        isolated spikes
    misalign_ratio2: int
        Ratio of number of only-spatially misaligned spikes to isolated spikes
    multi_channel: bool
        If True, generate training data for multi-channel neural
        network. Otherwise generate single-channel data

    Returns
    -------
    x_detect: numpy.ndarray
        [number of detection training data, temporal length, number of
        channels] Training data for the detect net.
    y_detect: numpy.ndarray
        [number of detection training data] Label for x_detect

    x_triage: numpy.ndarray
        [number of triage training data, temporal length, number of channels]
        Training data for the triage net.
    y_triage: numpy.ndarray
        [number of triage training data] Label for x_triage
    x_ae: numpy.ndarray
        [number of ae training data, temporal length] Training data for the
        autoencoder: noisy spikes
    y_ae: numpy.ndarray
        [number of ae training data, temporal length] Denoised x_ae

    Notes
    -----
    * Detection training data
        * Multi channel
            * Positive examples: Clean spikes + noise, Collided spikes + noise
            * Negative examples: Temporally misaligned spikes + noise, Noise

    * Triage training data
        * Multi channel
            * Positive examples: Clean spikes + noise
<<<<<<< HEAD
            * Negative examples: Collided spikes + noise,
                spatially misaligned spikes  + noise
=======
            * Negative examples: Collided spikes + noise
>>>>>>> d4be5820
    """

    logger = logging.getLogger(__name__)

    path_to_data = os.path.join(data_folder, 'preprocess', 'standarized.bin')

    n_spikes, _ = spike_train.shape

    # make sure standarized data already exists
    if not os.path.exists(path_to_data):
        raise ValueError('Standarized data does not exist in: {}, this is '
                         'needed to generate training data, run the '
                         'preprocesor first to generate it'
                         .format(path_to_data))

    logger.info('Getting templates...')

    # add weight of one to every spike
    weighted_spike_train = np.hstack((spike_train,
                                      np.ones((n_spikes, 1), 'int32')))

    # get templates
    templates_uncropped, _ = get_templates(weighted_spike_train,
                                           path_to_data,
                                           CONFIG.resources.max_memory,
                                           4*CONFIG.spike_size)
<<<<<<< HEAD

    templates_uncropped = np.transpose(templates_uncropped, (2, 1, 0))

    K, _, n_channels = templates_uncropped.shape

    logger.info('Got templates ndarray of shape: {}'
                .format(templates_uncropped.shape))

    # choose good templates (user selected and amplitude above threshold)
    # TODO: maybe the minimum_amplitude parameter should be selected by the
    # user
    templates_uncropped = choose_templates(templates_uncropped,
                                           chosen_templates_indexes,
                                           minimum_amplitude=4)

=======

    templates_uncropped = np.transpose(templates_uncropped, (2, 1, 0))

    K, _, n_channels = templates_uncropped.shape

    logger.info('Got templates ndarray of shape: {}'
                .format(templates_uncropped.shape))

    # choose good templates (user selected and amplitude above threshold)
    # TODO: maybe the minimum_amplitude parameter should be selected by the
    # user
    templates_uncropped = choose_templates(templates_uncropped,
                                           chosen_templates_indexes,
                                           minimum_amplitude=4)

>>>>>>> d4be5820
    if templates_uncropped.shape[0] == 0:
        raise ValueError("Coulndt find any good templates...")

    logger.info('Good looking templates of shape: {}'
                .format(templates_uncropped.shape))

    templates = crop_and_align_templates(templates_uncropped,
                                         CONFIG.spike_size,
                                         CONFIG.neigh_channels,
                                         CONFIG.geom)

    # make training data set
    R = CONFIG.spike_size
    amps = np.max(np.abs(templates), axis=1)

    # make clean augmented spikes
    nk = int(np.ceil(nspikes/K))
    max_amp = np.max(amps)*1.5
    nneigh = templates.shape[2]
    max_shift = 2*R

    # make clean spikes
    x_clean = make_clean(templates, min_amp, max_amp, nk)

    # make collided spikes
    x_collision = make_collided(x_clean, collision_ratio, templates,
                                R, multi_channel, nneigh)

    # make misaligned spikes
    (x_temporally_misaligned,
     x_spatially_misaligned) = make_misaligned(x_clean,
                                               templates, max_shift,
                                               misalign_ratio,
                                               misalign_ratio2,
                                               multi_channel,
                                               nneigh)

    # determine noise covariance structure
    spatial_SIG, temporal_SIG = noise_cov(path_to_data,
                                          CONFIG.neigh_channels,
                                          CONFIG.geom,
                                          templates.shape[1])

    # make noise
    noise = make_noise(x_clean, noise_ratio, templates, spatial_SIG,
                       temporal_SIG)

    # make labels
    y_clean_1 = np.ones((x_clean.shape[0]))
    y_collision_1 = np.ones((x_collision.shape[0]))

    y_misaligned_0 = np.zeros((x_temporally_misaligned.shape[0]))
    y_noise_0 = np.zeros((noise.shape[0]))
    y_collision_0 = np.zeros((x_collision.shape[0]))

    if multi_channel:
        y_misaligned2_0 = np.zeros((x_spatially_misaligned.shape[0]))

    mid_point = int((x_clean.shape[1]-1)/2)
    MID_POINT_IDX = slice(mid_point - R, mid_point + R + 1)
<<<<<<< HEAD

    x_clean_noisy = make_noisy(x_clean, noise)
    x_collision_noisy = make_noisy(x_collision, noise)
    x_temporally_misaligned_noisy = make_noisy(x_temporally_misaligned,
                                               noise)
    x_spatially_misaligned_noisy = make_noisy(x_spatially_misaligned,
                                              noise)

    #############
    # Detection #
    #############

=======

    x_clean_noisy = make_noisy(x_clean, noise)
    x_collision_noisy = make_noisy(x_collision, noise)
    x_temporally_misaligned_noisy = make_noisy(x_temporally_misaligned,
                                               noise)
    x_spatially_misaligned_noisy = make_noisy(x_spatially_misaligned,
                                              noise)

    #############
    # Detection #
    #############

>>>>>>> d4be5820
    if multi_channel:
        x = np.concatenate((x_clean_noisy, x_collision_noisy,
                            x_temporally_misaligned_noisy, noise))
        x_detect = x[:, MID_POINT_IDX, :]

        y_detect = np.concatenate((y_clean_1, y_collision_1,
                                   y_misaligned_0, y_noise_0))
    else:
        x = np.concatenate((x_clean_noisy, x_temporally_misaligned_noisy,
                            noise))
        x_detect = x[:, MID_POINT_IDX, 0]

        y_detect = np.concatenate((y_clean_1,
                                   y_misaligned_0, y_noise_0))
<<<<<<< HEAD

    ##########
    # Triage #
    ##########

    if multi_channel:
        x = np.concatenate((x_clean_noisy, x_collision_noisy,
                            x_spatially_misaligned_noisy))
        x_triage = x[:, MID_POINT_IDX, :]

        y_triage = np.concatenate((y_clean_1,
                                   y_collision_0, y_misaligned2_0))
=======

    ##########
    # Triage #
    ##########

    if multi_channel:
        x = np.concatenate((x_clean_noisy, x_collision_noisy))
        x_triage = x[:, MID_POINT_IDX, :]

        y_triage = np.concatenate((y_clean_1, y_collision_0))
>>>>>>> d4be5820
    else:
        x = np.concatenate((x_clean_noisy, x_collision_noisy,))
        x_triage = x[:, MID_POINT_IDX, 0]

        y_triage = np.concatenate((y_clean_1,
                                   y_collision_0))

    ###############
    # Autoencoder #
    ###############

    # TODO: need to abstract this part of the code, create a separate
    # function and document it
    neighbors_ae = np.ones((n_channels, n_channels), 'int32')

    templates_ae = crop_and_align_templates(templates_uncropped,
                                            CONFIG.spike_size,
                                            neighbors_ae,
                                            CONFIG.geom)

    tt = templates_ae.transpose(1, 0, 2).reshape(templates_ae.shape[1], -1)
    tt = tt[:, np.ptp(tt, axis=0) > 2]
    max_amp = np.max(np.ptp(tt, axis=0))

    y_ae = np.zeros((nk*tt.shape[1], tt.shape[0]))

    for k in range(tt.shape[1]):
        amp_now = np.ptp(tt[:, k])
        amps_range = (np.arange(nk)*(max_amp-min_amp)
                      / nk+min_amp)[:, np.newaxis, np.newaxis]

        y_ae[k*nk:(k+1)*nk] = ((tt[:, k]/amp_now)[np.newaxis, :]
                               * amps_range[:, :, 0])

    noise_ae = np.random.normal(size=y_ae.shape)
    noise_ae = np.matmul(noise_ae, temporal_SIG)

    x_ae = y_ae + noise_ae
    x_ae = x_ae[:, MID_POINT_IDX]
    y_ae = y_ae[:, MID_POINT_IDX]

    return x_detect, y_detect, x_triage, y_triage, x_ae, y_ae<|MERGE_RESOLUTION|>--- conflicted
+++ resolved
@@ -78,12 +78,7 @@
     * Triage training data
         * Multi channel
             * Positive examples: Clean spikes + noise
-<<<<<<< HEAD
-            * Negative examples: Collided spikes + noise,
-                spatially misaligned spikes  + noise
-=======
             * Negative examples: Collided spikes + noise
->>>>>>> d4be5820
     """
 
     logger = logging.getLogger(__name__)
@@ -110,7 +105,6 @@
                                            path_to_data,
                                            CONFIG.resources.max_memory,
                                            4*CONFIG.spike_size)
-<<<<<<< HEAD
 
     templates_uncropped = np.transpose(templates_uncropped, (2, 1, 0))
 
@@ -126,23 +120,6 @@
                                            chosen_templates_indexes,
                                            minimum_amplitude=4)
 
-=======
-
-    templates_uncropped = np.transpose(templates_uncropped, (2, 1, 0))
-
-    K, _, n_channels = templates_uncropped.shape
-
-    logger.info('Got templates ndarray of shape: {}'
-                .format(templates_uncropped.shape))
-
-    # choose good templates (user selected and amplitude above threshold)
-    # TODO: maybe the minimum_amplitude parameter should be selected by the
-    # user
-    templates_uncropped = choose_templates(templates_uncropped,
-                                           chosen_templates_indexes,
-                                           minimum_amplitude=4)
-
->>>>>>> d4be5820
     if templates_uncropped.shape[0] == 0:
         raise ValueError("Coulndt find any good templates...")
 
@@ -198,38 +175,18 @@
     y_noise_0 = np.zeros((noise.shape[0]))
     y_collision_0 = np.zeros((x_collision.shape[0]))
 
-    if multi_channel:
-        y_misaligned2_0 = np.zeros((x_spatially_misaligned.shape[0]))
-
     mid_point = int((x_clean.shape[1]-1)/2)
     MID_POINT_IDX = slice(mid_point - R, mid_point + R + 1)
-<<<<<<< HEAD
 
     x_clean_noisy = make_noisy(x_clean, noise)
     x_collision_noisy = make_noisy(x_collision, noise)
     x_temporally_misaligned_noisy = make_noisy(x_temporally_misaligned,
                                                noise)
-    x_spatially_misaligned_noisy = make_noisy(x_spatially_misaligned,
-                                              noise)
 
     #############
     # Detection #
     #############
 
-=======
-
-    x_clean_noisy = make_noisy(x_clean, noise)
-    x_collision_noisy = make_noisy(x_collision, noise)
-    x_temporally_misaligned_noisy = make_noisy(x_temporally_misaligned,
-                                               noise)
-    x_spatially_misaligned_noisy = make_noisy(x_spatially_misaligned,
-                                              noise)
-
-    #############
-    # Detection #
-    #############
-
->>>>>>> d4be5820
     if multi_channel:
         x = np.concatenate((x_clean_noisy, x_collision_noisy,
                             x_temporally_misaligned_noisy, noise))
@@ -244,31 +201,15 @@
 
         y_detect = np.concatenate((y_clean_1,
                                    y_misaligned_0, y_noise_0))
-<<<<<<< HEAD
-
     ##########
     # Triage #
     ##########
 
     if multi_channel:
-        x = np.concatenate((x_clean_noisy, x_collision_noisy,
-                            x_spatially_misaligned_noisy))
-        x_triage = x[:, MID_POINT_IDX, :]
-
-        y_triage = np.concatenate((y_clean_1,
-                                   y_collision_0, y_misaligned2_0))
-=======
-
-    ##########
-    # Triage #
-    ##########
-
-    if multi_channel:
         x = np.concatenate((x_clean_noisy, x_collision_noisy))
         x_triage = x[:, MID_POINT_IDX, :]
 
         y_triage = np.concatenate((y_clean_1, y_collision_0))
->>>>>>> d4be5820
     else:
         x = np.concatenate((x_clean_noisy, x_collision_noisy,))
         x_triage = x[:, MID_POINT_IDX, 0]
