import os

import numpy as np
import logging
from sklearn.model_selection import train_test_split



from yass.templates.crop import crop_and_align_templates
from yass.templates import TemplatesProcessor
from yass.augment.noise import noise_cov
from yass.augment import util
<<<<<<< HEAD


=======
import yass.array as yarr


>>>>>>> d5925c98
def load_templates(data_folder, spike_train, CONFIG, chosen_templates_indexes):
    """
    Parameters
    ----------
    data_folder: str
        Folder storing the standarized data (if not exist, run preprocess to
        automatically generate)
    spike_train: numpy.ndarray
        [number of spikes, 2] Ground truth for training. First column is the
        spike time, second column is the spike id
    chosen_templates_indexes: list
        List of chosen templates' id's
    """
    path_to_standarized = os.path.join(data_folder, 'preprocess',
                                       'standarized.bin')

    # load 4x templates
    processor = TemplatesProcessor.from_spike_train(CONFIG,
                                                    4 * CONFIG.spike_size,
                                                    spike_train,
                                                    path_to_standarized)

    processor.choose_with_indexes(chosen_templates_indexes, inplace=True)
    # TODO: make this a parameter
    processor.choose_with_minimum_amplitude(4, inplace=True)
<<<<<<< HEAD

    # TODO: fix the 3 * spike_size
    processor.align(CONFIG.spike_size, inplace=True)

    return processor.templates

=======

    # TODO: fix the 3 * spike_size
    processor.align(CONFIG.spike_size, inplace=True)

    return processor.templates


def training_data_triage(templates, minimum_amplitude, maximum_amplitude,
                         n_clean_per_template,
                         n_collided_per_spike,
                         max_shift, min_shift,
                         spatial_SIG, temporal_SIG,
                         from_templates_kwargs,
                         collided_kwargs):
    """Make training data for triage network
    """
    K, _, n_channels = templates.shape

    # make spikes from templates
    x_templates = util.make_from_templates(templates, minimum_amplitude,
                                           maximum_amplitude,
                                           n_clean_per_template,
                                           **from_templates_kwargs)

    # make collided spikes - max shift is set to R since 2 * R + 1 will be
    # the final dimension for the spikes
    x_collision = util.make_collided(x_templates, n_collided_per_spike,
                                     multi_channel=True,
                                     max_shift=max_shift,
                                     min_shift=min_shift,
                                     **collided_kwargs)

    # make labels
    ones = np.ones((x_templates.shape[0]))
    zeros = np.zeros((x_collision.shape[0]))

    x_templates_noisy = util.add_noise(x_templates, spatial_SIG, temporal_SIG)
    x_collision_noisy = util.add_noise(x_collision, spatial_SIG, temporal_SIG)

    x_triage = yarr.concatenate((x_templates_noisy, x_collision_noisy))
    y_triage = yarr.concatenate((ones, zeros))

    return x_triage, y_triage

>>>>>>> d5925c98

def training_data(CONFIG, templates_uncropped, min_amp, max_amp,
                  n_isolated_spikes,
                  path_to_standarized, noise_ratio=10,
                  collision_ratio=1, misalign_ratio=1, misalign_ratio2=1,
                  multi_channel=True, return_metadata=False):
    """Makes training sets for detector, triage and autoencoder

    Parameters
    ----------
    CONFIG: yaml file
        Configuration file
    min_amp: float
        Minimum value allowed for the maximum absolute amplitude of the
        isolated spike on its main channel
    max_amp: float
        Maximum value allowed for the maximum absolute amplitude of the
        isolated spike on its main channel
    n_isolated_spikes: int
        Number of isolated spikes to generate. This is different from the
        total number of x_detect
    path_to_standarized: str
        Folder storing the standarized data (if not exist, run preprocess to
        automatically generate)
    noise_ratio: int
        Ratio of number of noise to isolated spikes. For example, if
        n_isolated_spike=1000, noise_ratio=5, then n_noise=5000
    collision_ratio: int
        Ratio of number of collisions to isolated spikes.
    misalign_ratio: int
        Ratio of number of spatially and temporally misaligned spikes to
        isolated spikes
    misalign_ratio2: int
        Ratio of number of only-spatially misaligned spikes to isolated spikes
    multi_channel: bool
        If True, generate training data for multi-channel neural
        network. Otherwise generate single-channel data

    Returns
    -------
    x_detect: numpy.ndarray
        [number of detection training data, temporal length, number of
        channels] Training data for the detect net.
    y_detect: numpy.ndarray
        [number of detection training data] Label for x_detect

    x_triage: numpy.ndarray
        [number of triage training data, temporal length, number of channels]
        Training data for the triage net.
    y_triage: numpy.ndarray
        [number of triage training data] Label for x_triage
    x_ae: numpy.ndarray
        [number of ae training data, temporal length] Training data for the
        autoencoder: noisy spikes
    y_ae: numpy.ndarray
        [number of ae training data, temporal length] Denoised x_ae

    Notes
    -----
    * Detection training data
        * Multi channel
            * Positive examples: Clean spikes + noise, Collided spikes + noise
            * Negative examples: Temporally misaligned spikes + noise, Noise

    * Triage training data
        * Multi channel
            * Positive examples: Clean spikes + noise
            * Negative examples: Collided spikes + noise
    """
    logger = logging.getLogger(__name__)

    processor = TemplatesProcessor(templates_uncropped)

    templates = (processor.crop_spatially(CONFIG.neigh_channels, CONFIG.geom)
                 .values)

    # TODO: remove, this data can be obtained from other variables
    K, _, n_channels = templates_uncropped.shape

    # make training data set
    R = CONFIG.spike_size

    logger.debug('Output will be of size %s', 2 * R + 1)

    # make clean augmented spikes
    nk = int(np.ceil(n_isolated_spikes/K))
    max_shift = 2*R

    # make spikes from templates
    x_templates = util.make_from_templates(templates, min_amp, max_amp, nk)

    # make collided spikes - max shift is set to R since 2 * R + 1 will be
    # the final dimension for the spikes
    x_collision = util.make_collided(x_templates, collision_ratio,
                                     multi_channel, max_shift=R,
                                     return_metadata=return_metadata)

    # make misaligned spikes
    (x_temporally_misaligned,
     x_spatially_misaligned) = util.make_misaligned(x_templates,
                                                    max_shift,
                                                    misalign_ratio,
                                                    misalign_ratio2,
                                                    multi_channel)

    # determine noise covariance structure
    spatial_SIG, temporal_SIG = noise_cov(path_to_standarized,
                                          CONFIG.neigh_channels,
                                          CONFIG.geom,
                                          templates.shape[1])

    # make noise
    noise_shape = (int(x_templates.shape[0] * noise_ratio),
                   x_templates.shape[1], x_templates.shape[2])
    noise = util.make_noise(noise_shape, spatial_SIG, temporal_SIG)

    # make labels
    y_clean_1 = np.ones((x_templates.shape[0]))
    y_collision_1 = np.ones((x_collision.shape[0]))

    y_misaligned_0 = np.zeros((x_temporally_misaligned.shape[0]))
    y_noise_0 = np.zeros((noise.shape[0]))
    y_collision_0 = np.zeros((x_collision.shape[0]))

    mid_point = int((x_templates.shape[1]-1)/2)
    MID_POINT_IDX = slice(mid_point - R, mid_point + R + 1)

    # TODO: replace _make_noisy for new function
    x_templates_noisy = util._make_noisy(x_templates, noise)
    x_collision_noisy = util._make_noisy(x_collision, noise)
    x_temporally_misaligned_noisy = util._make_noisy(x_temporally_misaligned,
                                                     noise)

    #############
    # Detection #
    #############

    if multi_channel:
<<<<<<< HEAD
        x = np.concatenate((x_templates_noisy, x_collision_noisy,
                            x_temporally_misaligned_noisy, noise))
=======
        x = yarr.concatenate((x_templates_noisy, x_collision_noisy,
                              x_temporally_misaligned_noisy, noise))
>>>>>>> d5925c98
        x_detect = x[:, MID_POINT_IDX, :]

        y_detect = np.concatenate((y_clean_1, y_collision_1,
                                   y_misaligned_0, y_noise_0))
    else:
<<<<<<< HEAD
        x = np.concatenate((x_templates_noisy, x_temporally_misaligned_noisy,
                            noise))
=======
        x = yarr.concatenate((x_templates_noisy, x_temporally_misaligned_noisy,
                              noise))
>>>>>>> d5925c98
        x_detect = x[:, MID_POINT_IDX, 0]

        y_detect = yarr.concatenate((y_clean_1, y_misaligned_0, y_noise_0))
    ##########
    # Triage #
    ##########

    if multi_channel:
<<<<<<< HEAD
        x = np.concatenate((x_templates_noisy, x_collision_noisy))
=======
        x = yarr.concatenate((x_templates_noisy, x_collision_noisy))
>>>>>>> d5925c98
        x_triage = x[:, MID_POINT_IDX, :]

        y_triage = yarr.concatenate((y_clean_1, y_collision_0))
    else:
<<<<<<< HEAD
        x = np.concatenate((x_templates_noisy, x_collision_noisy,))
=======
        x = yarr.concatenate((x_templates_noisy, x_collision_noisy,))
>>>>>>> d5925c98
        x_triage = x[:, MID_POINT_IDX, 0]

        y_triage = yarr.concatenate((y_clean_1, y_collision_0))

    ###############
    # Autoencoder #
    ###############

    # # TODO: need to abstract this part of the code, create a separate
    # # function and document it
    # neighbors_ae = np.ones((n_channels, n_channels), 'int32')
<<<<<<< HEAD

    # templates_ae = crop_and_align_templates(templates_uncropped,
    #                                         CONFIG.spike_size,
    #                                         neighbors_ae,
    #                                         CONFIG.geom)

    # tt = templates_ae.transpose(1, 0, 2).reshape(templates_ae.shape[1], -1)
    # tt = tt[:, np.ptp(tt, axis=0) > 2]
    # max_amp = np.max(np.ptp(tt, axis=0))

    # y_ae = np.zeros((nk*tt.shape[1], tt.shape[0]))

    # for k in range(tt.shape[1]):
    #     amp_now = np.ptp(tt[:, k])
    #     amps_range = (np.arange(nk)*(max_amp-min_amp)
    #                   / nk+min_amp)[:, np.newaxis, np.newaxis]

    #     y_ae[k*nk:(k+1)*nk] = ((tt[:, k]/amp_now)[np.newaxis, :]
    #                            * amps_range[:, :, 0])

    # noise_ae = np.random.normal(size=y_ae.shape)
    # noise_ae = np.matmul(noise_ae, temporal_SIG)

    # x_ae = y_ae + noise_ae
    # x_ae = x_ae[:, MID_POINT_IDX]
    # y_ae = y_ae[:, MID_POINT_IDX]

=======

    # templates_ae = crop_and_align_templates(templates_uncropped,
    #                                         CONFIG.spike_size,
    #                                         neighbors_ae,
    #                                         CONFIG.geom)

    # tt = templates_ae.transpose(1, 0, 2).reshape(templates_ae.shape[1], -1)
    # tt = tt[:, np.ptp(tt, axis=0) > 2]
    # max_amp = np.max(np.ptp(tt, axis=0))

    # y_ae = np.zeros((nk*tt.shape[1], tt.shape[0]))

    # for k in range(tt.shape[1]):
    #     amp_now = np.ptp(tt[:, k])
    #     amps_range = (np.arange(nk)*(max_amp-min_amp)
    #                   / nk+min_amp)[:, np.newaxis, np.newaxis]

    #     y_ae[k*nk:(k+1)*nk] = ((tt[:, k]/amp_now)[np.newaxis, :]
    #                            * amps_range[:, :, 0])

    # noise_ae = np.random.normal(size=y_ae.shape)
    # noise_ae = np.matmul(noise_ae, temporal_SIG)

    # x_ae = y_ae + noise_ae
    # x_ae = x_ae[:, MID_POINT_IDX]
    # y_ae = y_ae[:, MID_POINT_IDX]

>>>>>>> d5925c98
    x_ae = None
    y_ae = None

    # FIXME: y_ae is no longer used, autoencoder was replaced by PCA
    return x_detect, y_detect, x_triage, y_triage, x_ae, y_ae


def spikes(templates, min_amplitude, max_amplitude, path_to_data,
           n_per_template, geom,
<<<<<<< HEAD
=======
           min_shift,
>>>>>>> d5925c98
           make_from_templates=True,
           make_spatially_misaligned=True,
           make_temporally_misaligned=True,
           make_collided=True,
           make_noise=True,
<<<<<<< HEAD
           return_metadata=True):
=======
           return_metadata=True,
           collided_kwargs=None):
>>>>>>> d5925c98
    """
    Make spikes, it creates several types of spikes from templates with a range
    of amplitudes

    Parameters
    ----------
    templates: numpy.ndarray, (n_templates, waveform_length, n_channels)
        Templates used to generate the spikes

    min_amplitude: float
        Minimum amplitude for the spikes

    max_amplitude: float
        Maximum amplitude for the spikes

    path_to_data: str
        Path to the data used to generate the templates (used to estimate)
        noise covariance

    n_per_template: int
        How many spikes to generate per template. This along with
        min_amplitude and max_amplitude are used to generate spikes covering
        the desired amplitude range

    geom: numpy.ndarray
        Geometry matrix

    make_from_templates: bool
        Whether to return spikes generated from the templates (these are
        the same as the templates but with different amplitudes)

    make_spatially_misaligned: bool
        Whether to return spatially misaligned spikes (by shuffling channels)

    make_temporally_misaligned: bool
        Whether to return temporally misaligned spikes (by shifting along
        the temporal axis)

    make_collided: bool
        Whether to return collided spikes

    make_noise: bool
        Whether to return pure noise

    return_metadata: bool, optional
        Return metadata in the generated spikes


    Returns
    -------
    x_all: numpy.ndarray, (n_templates * n_per_template, waveform_length,
    n_channels)
        All generated spikes

    x_all_noisy: numpy.ndarray, (n_templates * n_per_template, waveform_length,
    n_channels)
        Noisy versions of all generated spikes

    the_amplitudes: numpy.ndarray, (n_templates * n_per_template,)
        Amplitudes for all generated spikes

    slices: dictionary
        Dictionary where the keys are the kind of spikes ('from templates',
        'spatially misaligned', 'temporally misaligned', 'collided', noise')
        and the values are slice objects with the location for each kind
        of spike

    spatial_SIG

    temporal_SIG
    """
<<<<<<< HEAD
    # NOTE: is the order importante here, maybe it's better to first compute
    # from templates, then take those and misalign spatially
    # (all templates in all channels) then take those and misalign temporally
    # and finally produce collided spikes

    # TODO: add multi_channel parameter and options for hardcoded parameter

    _, waveform_length, n_neigh = templates.shape

    # TODO: remove this
    neigh_channels = np.ones((n_neigh, n_neigh), dtype=bool)

    # make spikes
    x_templates = util.make_from_templates(templates, min_amplitude,
                                           max_amplitude, n_per_template)

    n_spikes, _, _ = x_templates.shape

    x_all, keys = [], []

    if make_from_templates:
        x_all.append(x_templates)
        keys.append('from templates')

=======

    if collided_kwargs is None:
        collided_kwargs = dict()

    # NOTE: is the order importante here, maybe it's better to first compute
    # from templates, then take those and misalign spatially
    # (all templates in all channels) then take those and misalign temporally
    # and finally produce collided spikes

    # TODO: add multi_channel parameter and options for hardcoded parameter

    _, waveform_length, n_neigh = templates.shape

    # TODO: remove this
    neigh_channels = np.ones((n_neigh, n_neigh), dtype=bool)

    # make spikes
    x_templates = util.make_from_templates(templates, min_amplitude,
                                           max_amplitude, n_per_template)

    n_spikes, _, _ = x_templates.shape

    x_all, keys = [], []

    if make_from_templates:
        x_all.append(x_templates)
        keys.append('from templates')

>>>>>>> d5925c98
    if make_spatially_misaligned:
        x_spatially = util.make_spatially_misaligned(x_templates,
                                                     n_per_spike=1)
        x_all.append(x_spatially)
        keys.append('spatially misaligned')

    if make_temporally_misaligned:
        x_temporally = util.make_temporally_misaligned(x_templates,
                                                       n_per_spike=1,
                                                       multi_channel=True)
        x_all.append(x_temporally)
        keys.append('temporally misaligned')

    if make_collided:
        # TODO: refactor this as it has redundant logic with misaligned
<<<<<<< HEAD
        x_collided = util.make_collided(x_templates, n_per_spike=1,
                                        multi_channel=True,
                                        return_metadata=return_metadata)
=======
        x_collided = util.make_collided(x_templates,
                                        n_per_spike=1,
                                        multi_channel=True,
                                        min_shift=min_shift,
                                        **collided_kwargs)
>>>>>>> d5925c98
        x_all.append(x_collided)
        keys.append('collided')

    if make_noise:
        x_zero = np.zeros((n_spikes, waveform_length, n_neigh))
        x_all.append(x_zero)
        keys.append('noise')

    x_all = np.concatenate(x_all, axis=0)

    # add noise
    spatial_SIG, temporal_SIG = noise_cov(path_to_data,
                                          neigh_channels,
                                          geom,
                                          waveform_length)

    x_all_noisy = util.add_noise(x_all, spatial_SIG, temporal_SIG)

    # compute amplitudes
    the_amplitudes = util.amplitudes(x_all)

    # return a dictionary with slices for every type of spike generated
    slices = {k: slice(n_spikes * i, n_spikes * (i + 1)) for k, i
              in zip(keys, range(len(x_all)))}

    return (x_all, x_all_noisy, the_amplitudes, slices, spatial_SIG,
            temporal_SIG)<|MERGE_RESOLUTION|>--- conflicted
+++ resolved
@@ -3,21 +3,15 @@
 import numpy as np
 import logging
 from sklearn.model_selection import train_test_split
-
 
 
 from yass.templates.crop import crop_and_align_templates
 from yass.templates import TemplatesProcessor
 from yass.augment.noise import noise_cov
 from yass.augment import util
-<<<<<<< HEAD
-
-
-=======
 import yass.array as yarr
 
 
->>>>>>> d5925c98
 def load_templates(data_folder, spike_train, CONFIG, chosen_templates_indexes):
     """
     Parameters
@@ -43,14 +37,6 @@
     processor.choose_with_indexes(chosen_templates_indexes, inplace=True)
     # TODO: make this a parameter
     processor.choose_with_minimum_amplitude(4, inplace=True)
-<<<<<<< HEAD
-
-    # TODO: fix the 3 * spike_size
-    processor.align(CONFIG.spike_size, inplace=True)
-
-    return processor.templates
-
-=======
 
     # TODO: fix the 3 * spike_size
     processor.align(CONFIG.spike_size, inplace=True)
@@ -95,7 +81,6 @@
 
     return x_triage, y_triage
 
->>>>>>> d5925c98
 
 def training_data(CONFIG, templates_uncropped, min_amp, max_amp,
                   n_isolated_spikes,
@@ -234,25 +219,15 @@
     #############
 
     if multi_channel:
-<<<<<<< HEAD
-        x = np.concatenate((x_templates_noisy, x_collision_noisy,
-                            x_temporally_misaligned_noisy, noise))
-=======
         x = yarr.concatenate((x_templates_noisy, x_collision_noisy,
                               x_temporally_misaligned_noisy, noise))
->>>>>>> d5925c98
         x_detect = x[:, MID_POINT_IDX, :]
 
         y_detect = np.concatenate((y_clean_1, y_collision_1,
                                    y_misaligned_0, y_noise_0))
     else:
-<<<<<<< HEAD
-        x = np.concatenate((x_templates_noisy, x_temporally_misaligned_noisy,
-                            noise))
-=======
         x = yarr.concatenate((x_templates_noisy, x_temporally_misaligned_noisy,
                               noise))
->>>>>>> d5925c98
         x_detect = x[:, MID_POINT_IDX, 0]
 
         y_detect = yarr.concatenate((y_clean_1, y_misaligned_0, y_noise_0))
@@ -261,20 +236,12 @@
     ##########
 
     if multi_channel:
-<<<<<<< HEAD
-        x = np.concatenate((x_templates_noisy, x_collision_noisy))
-=======
         x = yarr.concatenate((x_templates_noisy, x_collision_noisy))
->>>>>>> d5925c98
         x_triage = x[:, MID_POINT_IDX, :]
 
         y_triage = yarr.concatenate((y_clean_1, y_collision_0))
     else:
-<<<<<<< HEAD
-        x = np.concatenate((x_templates_noisy, x_collision_noisy,))
-=======
         x = yarr.concatenate((x_templates_noisy, x_collision_noisy,))
->>>>>>> d5925c98
         x_triage = x[:, MID_POINT_IDX, 0]
 
         y_triage = yarr.concatenate((y_clean_1, y_collision_0))
@@ -286,7 +253,6 @@
     # # TODO: need to abstract this part of the code, create a separate
     # # function and document it
     # neighbors_ae = np.ones((n_channels, n_channels), 'int32')
-<<<<<<< HEAD
 
     # templates_ae = crop_and_align_templates(templates_uncropped,
     #                                         CONFIG.spike_size,
@@ -314,35 +280,6 @@
     # x_ae = x_ae[:, MID_POINT_IDX]
     # y_ae = y_ae[:, MID_POINT_IDX]
 
-=======
-
-    # templates_ae = crop_and_align_templates(templates_uncropped,
-    #                                         CONFIG.spike_size,
-    #                                         neighbors_ae,
-    #                                         CONFIG.geom)
-
-    # tt = templates_ae.transpose(1, 0, 2).reshape(templates_ae.shape[1], -1)
-    # tt = tt[:, np.ptp(tt, axis=0) > 2]
-    # max_amp = np.max(np.ptp(tt, axis=0))
-
-    # y_ae = np.zeros((nk*tt.shape[1], tt.shape[0]))
-
-    # for k in range(tt.shape[1]):
-    #     amp_now = np.ptp(tt[:, k])
-    #     amps_range = (np.arange(nk)*(max_amp-min_amp)
-    #                   / nk+min_amp)[:, np.newaxis, np.newaxis]
-
-    #     y_ae[k*nk:(k+1)*nk] = ((tt[:, k]/amp_now)[np.newaxis, :]
-    #                            * amps_range[:, :, 0])
-
-    # noise_ae = np.random.normal(size=y_ae.shape)
-    # noise_ae = np.matmul(noise_ae, temporal_SIG)
-
-    # x_ae = y_ae + noise_ae
-    # x_ae = x_ae[:, MID_POINT_IDX]
-    # y_ae = y_ae[:, MID_POINT_IDX]
-
->>>>>>> d5925c98
     x_ae = None
     y_ae = None
 
@@ -352,21 +289,14 @@
 
 def spikes(templates, min_amplitude, max_amplitude, path_to_data,
            n_per_template, geom,
-<<<<<<< HEAD
-=======
            min_shift,
->>>>>>> d5925c98
            make_from_templates=True,
            make_spatially_misaligned=True,
            make_temporally_misaligned=True,
            make_collided=True,
            make_noise=True,
-<<<<<<< HEAD
-           return_metadata=True):
-=======
            return_metadata=True,
            collided_kwargs=None):
->>>>>>> d5925c98
     """
     Make spikes, it creates several types of spikes from templates with a range
     of amplitudes
@@ -438,7 +368,10 @@
 
     temporal_SIG
     """
-<<<<<<< HEAD
+
+    if collided_kwargs is None:
+        collided_kwargs = dict()
+
     # NOTE: is the order importante here, maybe it's better to first compute
     # from templates, then take those and misalign spatially
     # (all templates in all channels) then take those and misalign temporally
@@ -463,36 +396,6 @@
         x_all.append(x_templates)
         keys.append('from templates')
 
-=======
-
-    if collided_kwargs is None:
-        collided_kwargs = dict()
-
-    # NOTE: is the order importante here, maybe it's better to first compute
-    # from templates, then take those and misalign spatially
-    # (all templates in all channels) then take those and misalign temporally
-    # and finally produce collided spikes
-
-    # TODO: add multi_channel parameter and options for hardcoded parameter
-
-    _, waveform_length, n_neigh = templates.shape
-
-    # TODO: remove this
-    neigh_channels = np.ones((n_neigh, n_neigh), dtype=bool)
-
-    # make spikes
-    x_templates = util.make_from_templates(templates, min_amplitude,
-                                           max_amplitude, n_per_template)
-
-    n_spikes, _, _ = x_templates.shape
-
-    x_all, keys = [], []
-
-    if make_from_templates:
-        x_all.append(x_templates)
-        keys.append('from templates')
-
->>>>>>> d5925c98
     if make_spatially_misaligned:
         x_spatially = util.make_spatially_misaligned(x_templates,
                                                      n_per_spike=1)
@@ -508,17 +411,11 @@
 
     if make_collided:
         # TODO: refactor this as it has redundant logic with misaligned
-<<<<<<< HEAD
-        x_collided = util.make_collided(x_templates, n_per_spike=1,
-                                        multi_channel=True,
-                                        return_metadata=return_metadata)
-=======
         x_collided = util.make_collided(x_templates,
                                         n_per_spike=1,
                                         multi_channel=True,
                                         min_shift=min_shift,
                                         **collided_kwargs)
->>>>>>> d5925c98
         x_all.append(x_collided)
         keys.append('collided')
 
