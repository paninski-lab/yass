--- conflicted
+++ resolved
@@ -17,12 +17,18 @@
 
 def sample_from_zero_axis(x, axis=0):
     """Sample from a certain axis
-<<<<<<< HEAD
-    """
-    return x[np.random.choice(x.shape[0], 1, replace=True)]
-
-
-def make_clean(templates, min_amp, max_amp, nk):
+    """
+    idx = np.random.choice(x.shape[0], 1, replace=True)
+    return x[idx], idx
+
+
+def amplitudes(x):
+    """Compute amplitudes
+    """
+    return np.max(np.abs(x), axis=(1, 2))
+
+
+def make_clean(templates, min_amplitude, max_amplitude, nk):
     """Make clean spikes from templates
 
     Parameters
@@ -30,11 +36,11 @@
     templates: numpy.ndarray, (n_templates, waveform_length, n_channels)
         Templates
 
-    min_amp: float
+    min_amplitude: float
         Minimum value allowed for the maximum absolute amplitude of the
         isolated spike on its main channel
 
-    max_amp: float
+    max_amplitude: float
         Maximum value allowed for the maximum absolute amplitude of the
         isolated spike on its main channel
 
@@ -46,51 +52,6 @@
     numpy.ndarray (n_templates * nk, waveform_length, n_channels)
         Clean spikes
     """
-    n_templates, waveform_length, n_neighbors = templates.shape
-
-    x_clean = np.zeros((nk * n_templates, waveform_length, n_neighbors))
-
-    d = max_amp - min_amp
-    amps_range = (min_amp + np.arange(nk) * d/nk)[:, np.newaxis, np.newaxis]
-
-    for k in range(n_templates):
-
-=======
-    """
-    idx = np.random.choice(x.shape[0], 1, replace=True)
-    return x[idx], idx
-
-
-def amplitudes(x):
-    """Compute amplitudes
-    """
-    return np.max(np.abs(x), axis=(1, 2))
-
-
-def make_clean(templates, min_amplitude, max_amplitude, nk):
-    """Make clean spikes from templates
-
-    Parameters
-    ----------
-    templates: numpy.ndarray, (n_templates, waveform_length, n_channels)
-        Templates
-
-    min_amplitude: float
-        Minimum value allowed for the maximum absolute amplitude of the
-        isolated spike on its main channel
-
-    max_amplitude: float
-        Maximum value allowed for the maximum absolute amplitude of the
-        isolated spike on its main channel
-
-    nk: int
-        (n_templates * nk ) spikes will be produced
-
-    Returns
-    -------
-    numpy.ndarray (n_templates * nk, waveform_length, n_channels)
-        Clean spikes
-    """
     logger = logging.getLogger(__name__)
 
     logger.debug('templates shape: %s, min amplitude: %s, '
@@ -109,7 +70,6 @@
     for k in range(n_templates):
 
         # get current template and scale it
->>>>>>> b88da6d3
         current = templates[k]
         amp = np.max(np.abs(current))
         scaled = (current/amp)[np.newaxis, :, :]
@@ -128,28 +88,6 @@
     ----------
     x_clean
     collision_ratio
-<<<<<<< HEAD
-    templates
-    R
-    multi
-    """
-    n_clean, _, _ = x_clean.shape
-    _, waveform_length, n_neighbors = templates.shape
-
-    x_collision = np.zeros((n_clean*int(collision_ratio),
-                            waveform_length,
-                            n_neighbors))
-
-    n_collided, _, _ = x_collision.shape
-
-    max_shift = 2*R
-
-    # temporal shifts
-    tmp_shifts = np.random.randint(max_shift*2, size=n_collided) - max_shift
-
-    tmp_shifts[tmp_shifts < 0] = tmp_shifts[tmp_shifts < 0] - 5
-    tmp_shifts[tmp_shifts >= 0] = tmp_shifts[tmp_shifts >= 0] + 6
-=======
     multi_channel
     amp_tolerance: float, optional
         Maximum relative difference in amplitude between the collided spikes,
@@ -161,30 +99,10 @@
     logger = logging.getLogger(__name__)
 
     n_clean, wf_length, n_neighbors = x_clean.shape
->>>>>>> b88da6d3
 
     if max_shift == 'auto':
         max_shift = int((wf_length - 1) / 2)
 
-<<<<<<< HEAD
-    for j in range(n_collided):
-
-        shift = tmp_shifts[j]
-
-        # sample a clean spike
-        x_collision[j] = sample_from_zero_axis(x_clean)
-
-        # FIXME upper bound candidates
-        idx_candidate = np.where(
-            amp_per_data > np.max(x_collision[j, :, 0]) * 0.3)[0]
-
-        idx_match = idx_candidate[np.random.randint(
-            idx_candidate.shape[0], size=1)[0]]
-
-        if multi:
-            x_clean2 = np.copy(x_clean[idx_match][:, np.random.choice(
-                nneigh, nneigh, replace=False)])
-=======
     logger.debug('Making collided spikes with collision_ratio: %s max shift: '
                  '%s, multi_channel: %s, amp_tolerance: %s, clean spikes with'
                  ' shape: %s', collision_ratio, max_shift, multi_channel,
@@ -229,7 +147,6 @@
 
         if _get_debug_mode():
             to_add = x_to_collide_all
->>>>>>> b88da6d3
         else:
             to_add = x_collision
 
