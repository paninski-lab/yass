"""
Filtering functions
"""
import logging
import os
import numpy as np
import math
from scipy.interpolate import griddata
from scipy.signal import butter, filtfilt
import torch

def _butterworth(ts, low_frequency, high_factor, order, sampling_frequency):
    """Butterworth filter
    Parameters
    ----------
    ts: np.array
        T  numpy array, where T is the number of time samples
    low_frequency: int
        Low pass frequency (Hz)
    high_factor: float
        High pass factor (proportion of sampling rate)
    order: int
        Order of Butterworth filter
    sampling_frequency: int
        Sampling frequency (Hz)
    Notes
    -----
    This function can only be applied to a one dimensional array, to apply
    it to multiple channels use butterworth
    Raises
    ------
    NotImplementedError
        If a multidmensional array is passed
    """

    low = float(low_frequency) / sampling_frequency * 2
    high = float(high_factor) * 2
    b, a = butter(order, low, btype='high', analog=False)

    if ts.ndim == 1:
        return filtfilt(b, a, ts)
    else:
        T, C = ts.shape
        output = np.zeros((T, C), 'float32')
        for c in range(C):
            output[:, c] = filtfilt(b, a, ts[:, c])

        return output


def _mean_standard_deviation(rec, centered=False):
    """Determine standard deviation of noise in each channel
    Parameters
    ----------
    rec : matrix [length of recording, number of channels]
    centered : bool
        if not standardized, center it
    Returns
    -------
    sd : vector [number of channels]
        standard deviation in each channel
    """

    # find standard deviation using robust method
    if not centered:
        centers = np.mean(rec, axis=0)
        rec = rec - centers[None]
    else:
        centers = np.zeros(rec.shape[1], 'float32')

    return np.median(np.abs(rec), 0)/0.6745, centers


def _standardize(rec, sd=None, centers=None):
    """Determine standard deviation of noise in each channel
    Parameters
    ----------
    rec : matrix [length of recording, number of channels]
        recording
    sd : vector [number of chnanels,]
        standard deviation
    centered : bool
        if not standardized, center it
    Returns
    -------
    matrix [length of recording, number of channels]
        standardized recording
    """

    # find standard deviation using robust method
    if (sd is None) or (centers is None):
        sd, centers = _mean_standard_deviation(rec, centered=False)

    # standardize all channels with SD> 0.1 (Voltage?) units
    # Cat: TODO: ensure that this is actually correct for all types of channels
    idx1 = np.where(sd>=0.1)[0]
    rec[:,idx1] = np.divide(rec[:,idx1] - centers[idx1][None], sd[idx1])
    
    # zero out bad channels
    idx2 = np.where(sd<0.1)[0]
    rec[:,idx2]=0.
    
    return rec
    #return np.divide(rec, sd)


def filter_standardize_batch(batch_id, reader, fname_mean_sd,
                             apply_filter, out_dtype, output_directory,
                             low_frequency=None, high_factor=None,
                             order=None, sampling_frequency=None):
    """Butterworth filter for a one dimensional time series
    Parameters
    ----------
    ts: np.array
        T  numpy array, where T is the number of time samples
    low_frequency: int
        Low pass frequency (Hz)
    high_factor: float
        High pass factor (proportion of sampling rate)
    order: int
        Order of Butterworth filter
    sampling_frequency: int
        Sampling frequency (Hz)
    Notes
    -----
    This function can only be applied to a one dimensional array, to apply
    it to multiple channels use butterworth
    Raises
    ------
    NotImplementedError
        If a multidmensional array is passed
    """
    logger = logging.getLogger(__name__)

    
    # filter
    if apply_filter:
        # read a batch
        ts = reader.read_data_batch(batch_id, add_buffer=True)
        ts = _butterworth(ts, low_frequency, high_factor,
                              order, sampling_frequency)
        ts = ts[reader.buffer:-reader.buffer]
    else:
        ts = reader.read_data_batch(batch_id, add_buffer=False)

    # standardize
    temp = np.load(fname_mean_sd)
    sd = temp['sd']
    centers = temp['centers']
    ts = _standardize(ts, sd, centers)
    
    # save
    fname = os.path.join(
        output_directory,
        "standardized_{}.npy".format(
            str(batch_id).zfill(6)))
    np.save(fname, ts.astype(out_dtype))

    #fname = os.path.join(
    #    output_directory,
    #    "standardized_{}.bin".format(
    #        str(batch_id).zfill(6)))
    #f = open(fname, 'wb')
    #f.write(ts.astype(out_dtype))



def get_std(ts,
            sampling_frequency,
            fname,
            apply_filter=False, 
            low_frequency=None,
            high_factor=None,
            order=None):
    """Butterworth filter for a one dimensional time series
    Parameters
    ----------
    ts: np.array
        T  numpy array, where T is the number of time samples
    low_frequency: int
        Low pass frequency (Hz)
    high_factor: float
        High pass factor (proportion of sampling rate)
    order: int
        Order of Butterworth filter
    sampling_frequency: int
        Sampling frequency (Hz)
    Notes
    -----
    This function can only be applied to a one dimensional array, to apply
    it to multiple channels use butterworth
    Raises
    ------
    NotImplementedError
        If a multidmensional array is passed
    """

    # filter
    if apply_filter:
        ts = _butterworth(ts, low_frequency, high_factor,
                          order, sampling_frequency)

    # standardize
    sd, centers = _mean_standard_deviation(ts)
    
    # save
    np.savez(fname,
             centers=centers,
             sd=sd)

def make_histograms(batch_id, reader, output_directory, output_directory_spikes, num_chan, sample_rate, template_time, voltage_threshold, 
    length_um, num_bins, num_y_pos, quantile_comp, br_quantile, iter_quantile, neighboring_chan, M):
    """Create histograms for each batches, before registration
    Parameters
    ----------
    template_time : length of a template 
    voltage_threshold : threshold for spike detection 
    length_um : length of the electrode 
    num_bins : number of bins for x axis of the histograms (log ptps)
    num_y_pos : number of bins for y axis of the histograms 
    quantile_comp : number of shifts for the sliding window for computing quantiles 
    br_quantile : background removal quantile to consider 
    neighboring_chan : number of neighboring channels in spatial radius 
    M : electrode2space mapping
    """
    logger = logging.getLogger(__name__)

    ts = reader.read_data_batch(batch_id, add_buffer=False)
    ts = ts.T

    ### Detect spikes by simple thresholding ###
    num_timesteps = ts.shape[1]    
    ### Make histograms ###

    hist_arrays = np.zeros((num_bins, num_y_pos))


    #### Get sliding window ptp ####
    timepoints_bin = int((num_timesteps-template_time)/quantile_comp)
    ptp_sliding = np.zeros((num_chan, timepoints_bin)) #Sampling Rate 
    for j in range(timepoints_bin):
        ptp_sliding[:, j] = ts[:, int(j*quantile_comp):int(j*quantile_comp + template_time)].ptp(1)

    ##### Sinkhorn denoising #####
    for k in range(iter_quantile): 
        quantile_s = np.quantile(ptp_sliding, br_quantile, axis = 0) #size num_timepoints
        ptp_sliding = np.maximum(ptp_sliding - quantile_s, 0)
        quantile_t = np.quantile(ptp_sliding, br_quantile, axis = 1) #size num_channels
        ptp_sliding = np.maximum((ptp_sliding.T - quantile_t).T, 0)
    
    #### Make histograms ####
    for spike_time in np.where(ptp_sliding.max(0)>=voltage_threshold)[0]:
        ptp = ptp_sliding[:, spike_time]
        electrode_ptp_int = np.log1p(np.matmul(ptp, M))
        hist_plot = np.histogram2d(electrode_ptp_int, np.arange(0, num_y_pos), bins=(20, num_y_pos), range = [[np.log1p(voltage_threshold), np.log1p(10*voltage_threshold)], [0, num_y_pos]])[0]
        hist_arrays += hist_plot

    log_hist_arrays = np.log1p(hist_arrays) #Take log counts 
    ####### Save histogram arrays #######

    fname = os.path.join(
        output_directory,
        "histogram_{}.npy".format(
            str(batch_id).zfill(6)))
    np.save(fname, log_hist_arrays)

    # print("HISTOGRAMS CREATED !!!!!!!!!")

def register_data(batch_id, reader, output_directory, estimated_displacement, geomarray, out_dtype):
    """Create histograms for each batches, before registration
    Parameters
    ----------
    estimated_displacement : np array containing displacements 
    """
    logger = logging.getLogger(__name__)
    ts = reader.read_data_batch(batch_id, add_buffer=False)
    ts = ts.T

    new_data = np.zeros(ts.shape)
    new_data = griddata(geomarray, ts, geomarray + [0, -estimated_displacement[batch_id]], method = 'linear', fill_value = 0)

    # save
    fname = os.path.join(
        output_directory,
        "registered_{}.npy".format(
            str(batch_id).zfill(6)))
    np.save(fname, new_data.T.astype(out_dtype))

    if (batch_id == 100):
        fname = 'Matrix_Before_Registration.npy'
        np.save(fname, ts.T.astype(out_dtype))
        fname = 'Matrix_After_Registration.npy'
        np.save(fname, new_data.T.astype(out_dtype))

def make_histograms_gpu(batch_id, reader, output_directory, output_directory_spikes, num_chan, sample_rate, template_time, voltage_threshold, 
    length_um, num_bins, num_y_pos, quantile_comp, br_quantile, iter_quantile, neighboring_chan, M):
    """Create histograms for each batches, before registration
    Parameters
    ----------
    template_time : length of a template 
    voltage_threshold : threshold for spike detection 
    length_um : length of the electrode 
    num_bins : number of bins for x axis of the histograms (log ptps)
    num_y_pos : number of bins for y axis of the histograms 
    quantile_comp : number of shifts for the sliding window for computing quantiles 
    br_quantile : background removal quantile to consider 
    neighboring_chan : number of neighboring channels in spatial radius 
    M : electrode2space mapping
    """
    logger = logging.getLogger(__name__)
#     print("GPU")
    ts = torch.from_numpy(reader.read_data_batch(batch_id, add_buffer=False)).float().cuda()
    
    fname = os.path.join(
        output_directory,
        "histogram_{}.npy".format(
            str(batch_id).zfill(6)))
    if os.path.exists(fname):
        return

    ### Detect spikes by simple thresholding ###
    num_timesteps = ts.shape[1]

    ### Make histograms ###

    hist_arrays = np.zeros((num_bins, num_y_pos))
    mp2d= torch.nn.MaxPool2d(kernel_size = [template_time, 1], stride = [quantile_comp,1])
    ptp_sliding = mp2d(ts[None])[0] + mp2d(-ts[None])[0]
    
    for k in range(iter_quantile): 
        quantile_s = torch.kthvalue(ptp_sliding, int(br_quantile * ptp_sliding.shape[1]), dim = 1, keepdims = True)[0] #size num_timepoints
        ptp_sliding = torch.nn.functional.relu(ptp_sliding - quantile_s)
        quantile_t = torch.kthvalue(ptp_sliding, int(br_quantile * ptp_sliding.shape[0]), dim = 0, keepdims = True)[0] #size num_channels
        ptp_sliding = torch.nn.functional.relu(ptp_sliding - quantile_t)    
        
    ptp_sliding = ptp_sliding.cpu().numpy()
    spike_times = np.logical_and(ptp_sliding.max(1) >= voltage_threshold, ptp_sliding.max(1) <= 10 *voltage_threshold)
    electrode_ptp_int = np.log1p(np.matmul(ptp_sliding[spike_times],M))
    
    bins = np.tile(np.arange(num_y_pos, dtype = int), electrode_ptp_int.shape[0])
    hist_arrays = np.histogram2d(electrode_ptp_int.ravel(), bins, bins= (20, num_y_pos), range = [[np.log1p(voltage_threshold), np.log1p(10*voltage_threshold)], [0, num_y_pos]])
<<<<<<< HEAD
    log_hist_arrays = np.log1p(hist_arrays[0]) #Take log counts 
=======
    log_hist_arrays = np.log1p(hist_arrays) #Take log counts 
>>>>>>> 30847df1

    ####### Save histogram arrays #######
    np.save(fname, log_hist_arrays)

    # print("HISTOGRAMS CREATED !!!!!!!!!")


def merge_filtered_files(filtered_location, output_directory, delete=True, op = 'standardize'):

    logger = logging.getLogger(__name__)

    filenames = os.listdir(filtered_location)
    filenames_sorted = sorted(filenames)

    if op == 'standardize':
        f_out = os.path.join(output_directory, "standardized.bin")
        logger.info('...saving standardized file: %s', f_out)
    elif op == 'register':
        f_out = os.path.join(output_directory, "registered.bin")
        logger.info('...saving registered file: %s', f_out)

    f = open(f_out, 'wb')
    for fname in filenames_sorted:
        res = np.load(os.path.join(filtered_location, fname))
        res.tofile(f)
        if delete==True:
            os.remove(os.path.join(filtered_location, fname))<|MERGE_RESOLUTION|>--- conflicted
+++ resolved
@@ -339,11 +339,7 @@
     
     bins = np.tile(np.arange(num_y_pos, dtype = int), electrode_ptp_int.shape[0])
     hist_arrays = np.histogram2d(electrode_ptp_int.ravel(), bins, bins= (20, num_y_pos), range = [[np.log1p(voltage_threshold), np.log1p(10*voltage_threshold)], [0, num_y_pos]])
-<<<<<<< HEAD
-    log_hist_arrays = np.log1p(hist_arrays[0]) #Take log counts 
-=======
-    log_hist_arrays = np.log1p(hist_arrays) #Take log counts 
->>>>>>> 30847df1
+    log_hist_arrays = np.log1p(hist_arrays[0]) #Take log counts
 
     ####### Save histogram arrays #######
     np.save(fname, log_hist_arrays)
