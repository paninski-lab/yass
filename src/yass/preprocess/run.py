--- conflicted
+++ resolved
@@ -30,101 +30,6 @@
       if 'abort' it raises a ValueError exception if any file exists,
       if 'skip' if skips the operation if any file exists
 
-<<<<<<< HEAD
-    TMP = os.path.join(CONFIG.data.root_folder, output_directory)
-
-    if not os.path.exists(TMP):
-        logger.info('Creating temporary folder: {}'.format(TMP))
-        os.makedirs(TMP)
-    else:
-        logger.info('Temporary folder {} already exists, output will be '
-                    'stored there'.format(TMP))
-
-    path = os.path.join(CONFIG.data.root_folder, CONFIG.data.recordings)
-    dtype = CONFIG.recordings.dtype
-
-    # initialize pipeline object, one batch per channel
-    pipeline = BatchPipeline(path, dtype, CONFIG.recordings.n_channels,
-                             CONFIG.recordings.format,
-                             CONFIG.resources.max_memory, TMP)
-
-    # add filter transformation if necessary
-    if CONFIG.preprocess.filter:
-        filter_op = Transform(
-            butterworth,
-            'filtered.bin',
-            mode='single_channel_one_batch',
-            keep=True,
-            if_file_exists='skip',
-            cast_dtype=OUTPUT_DTYPE,
-            low_freq=CONFIG.filter.low_pass_freq,
-            high_factor=CONFIG.filter.high_factor,
-            order=CONFIG.filter.order,
-            sampling_freq=CONFIG.recordings.sampling_rate)
-
-        pipeline.add([filter_op])
-        (filtered_path,), (filtered_params,) = pipeline.run()
-
-    # FIXME: temporary fix
-    else:
-        filtered_path = path
-        filtered_params = {'dtype': dtype,
-                           'n_channels': CONFIG.recordings.n_channels,
-                           'data_format': CONFIG.recordings.format}
-
-    # standarize
-    bp = BatchProcessor(
-        filtered_path, filtered_params['dtype'], filtered_params['n_channels'],
-        filtered_params['data_format'], CONFIG.resources.max_memory)
-    batches = bp.multi_channel()
-    first_batch, _, _ = next(batches)
-    sd = standard_deviation(first_batch, CONFIG.recordings.sampling_rate)
-
-    (standarized_path, standarized_params) = bp.multi_channel_apply(
-        standarize,
-        mode='disk',
-        output_path=os.path.join(TMP, 'standarized.bin'),
-        if_file_exists='skip',
-        cast_dtype=OUTPUT_DTYPE,
-        sd=sd)
-
-    # Whiten
-    bp = BatchProcessor(
-        standarized_path,
-        standarized_params['dtype'],
-        standarized_params['n_channels'],
-        standarized_params['data_format'],
-        CONFIG.resources.max_memory)
-
-    # determine neighboring channel info
-    channel_index = make_channel_index(CONFIG.neighChannels,
-                                       CONFIG.geom)
-
-    # compute whiten_filter (Q) for whitening
-    logger.info('Computing whitening matrix...')
-    batches = bp.multi_channel()
-    first_batch, _, _ = next(batches)
-    whiten_filter = whiten.matrix(first_batch, channel_index,
-                                  CONFIG.spikeSize)
-
-    path_to_whitening_matrix = os.path.join(TMP, 'whitening.npy')
-    np.save(path_to_whitening_matrix, whiten_filter)
-    logger.info('Saved whitening matrix in {}'
-                .format(path_to_whitening_matrix))
-
-    return standarized_path, standarized_params, channel_index, whiten_filter
-
-
-def run(output_directory='tmp/'):
-    """Execute preprocessing pipeline
-
-    Parameters
-    ----------
-    output_directory: str, optional
-      Location to store partial results, relative to CONFIG.data.root_folder,
-      defaults to tmp/
-=======
->>>>>>> 91a1a3f7
 
     Returns
     -------
@@ -166,147 +71,8 @@
         logger.info('Creating temporary folder: {}'.format(TMP))
         os.makedirs(TMP)
     else:
-<<<<<<< HEAD
-        logger.info('One or more of "{}", "{}" or "{}" files were missing, '
-                    'computing...'.format(path_to_score,
-                                          path_to_spike_index_clear,
-                                          path_to_spike_index_collision))
-
-        # Run neural net preprocessor
-        # Batch processor
-        bp = BatchProcessor(standarized_path,
-                            standarized_params['dtype'],
-                            standarized_params['n_channels'],
-                            standarized_params['data_format'],
-                            CONFIG.resources.max_memory,
-                            buffer_size=CONFIG.spikeSize)
-
-        # make tensorflow tensors and neural net classes
-        detection_th = CONFIG.neural_network_detector.threshold_spike
-        triage_th = CONFIG.neural_network_triage.threshold_collision
-        detection_fname = CONFIG.neural_network_detector.filename
-        ae_fname = CONFIG.neural_network_autoencoder.filename
-        triage_fname = CONFIG.neural_network_triage.filename
-        (x_tf, output_tf, NND,
-         NNAE, NNT) = neuralnetwork.prepare_nn(channel_index,
-                                               whiten_filter,
-                                               detection_th,
-                                               triage_th,
-                                               detection_fname,
-                                               ae_fname,
-                                               triage_fname)
-
-        # run nn preprocess batch-wsie
-        mc = bp.multi_channel_apply
-        res = mc(
-            neuralnetwork.run_detect_triage_featurize,
-            mode='memory',
-            cleanup_function=neuralnetwork.fix_indexes,
-            x_tf=x_tf,
-            output_tf=output_tf,
-            NND=NND,
-            NNAE=NNAE,
-            NNT=NNT)
-
-        # save clear spikes
-        clear = np.concatenate([element[1] for element in res], axis=0)
-        logger.info('Removing clear indexes outside the allowed range to '
-                    'draw a complete waveform...')
-        clear, idx = detect.remove_incomplete_waveforms(
-            clear, CONFIG.spikeSize + CONFIG.templatesMaxShift,
-            bp.reader._n_observations)
-        np.save(path_to_spike_index_clear, clear)
-        logger.info('Saved spike index clear in {}...'
-                    .format(path_to_spike_index_clear))
-
-        # save collided spikes
-        collision = np.concatenate([element[2] for element in res], axis=0)
-        logger.info('Removing collision indexes outside the allowed range to '
-                    'draw a complete waveform...')
-        collision, _ = detect.remove_incomplete_waveforms(
-            collision, CONFIG.spikeSize + CONFIG.templatesMaxShift,
-            bp.reader._n_observations)
-        np.save(path_to_spike_index_collision, collision)
-        logger.info('Saved spike index collision in {}...'
-                    .format(path_to_spike_index_collision))
-
-        # get scores
-        scores = np.concatenate([element[0] for element in res], axis=0)
-        logger.info(
-            'Removing scores for indexes outside the allowed range to '
-            'draw a complete waveform...')
-        scores = scores[idx]
-
-        # save rotation
-        NNAE = neuralnetwork.AutoEncoder(
-            CONFIG.neural_network_autoencoder.filename)
-        rotation = NNAE.load_rotation()
-        path_to_rotation = os.path.join(TMP_FOLDER, 'rotation.npy')
-        np.save(path_to_rotation, rotation)
-        logger.info(
-            'Saved rotation matrix in {}...'.format(path_to_rotation))
-
-        # transform scores to location + shape feature space
-        if CONFIG.clustering.clustering_method == 'location':
-            scores = get_locations_features(scores, rotation, clear[:, 1],
-                                            channel_index, CONFIG.geom)
-        # saves score
-        np.save(path_to_score, scores)
-        logger.info('Saved spike scores in {}...'.format(path_to_score))
-
-    return scores, clear, collision
-
-
-def get_locations_features(scores, rotation, main_channel,
-                           channel_index, channel_geometry):
-
-    n_data, n_features, n_neigh = scores.shape
-
-    rot_rot = np.matmul(np.transpose(rotation), rotation)
-    reshaped_score = np.reshape(np.transpose(scores, [0, 2, 1]),
-                                [n_data*n_neigh, n_features])
-    energy = np.sqrt(np.sum(
-        np.reshape(np.multiply(np.matmul(reshaped_score, rot_rot),
-                               reshaped_score),
-                   [n_data, n_neigh, n_features]), 2))
-
-    channel_index_per_data = channel_index[main_channel, :]
-
-    channel_geometry = np.vstack((channel_geometry, np.zeros((1, 2), 'int32')))
-    channel_locations_all = channel_geometry[channel_index_per_data]
-
-    xy = np.divide(np.sum(np.multiply(energy[:, :, np.newaxis],
-                                      channel_locations_all), axis=1),
-                   np.sum(energy, axis=1, keepdims=True))
-    scores = np.concatenate((xy, scores[:, :, 0]), 1)
-
-    if scores.shape[0] != n_data:
-        raise ValueError('Number of clear spikes changed from {} to {}'
-                         .format(n_data, scores.shape[0]))
-
-    if scores.shape[1] != (n_features+channel_geometry.shape[1]):
-        raise ValueError('There are {} shape features and {} location '
-                         'features but {} features are created'.
-                         format(n_features,
-                                channel_geometry.shape[1],
-                                scores.shape[1]))
-
-    scores = np.divide((scores - np.mean(scores, axis=0, keepdims=True)),
-                       np.std(scores, axis=0, keepdims=True))
-
-    return scores[:, :, np.newaxis]
-
-
-def get_locations_features_threshold(scores, main_channel,
-                                     channel_index, channel_geometry):
-
-    n_data, n_features, n_neigh = scores.shape
-
-    energy = np.linalg.norm(scores, axis=1)
-=======
         logger.info('Temporary folder {} already exists, output will be '
                     'stored there'.format(TMP))
->>>>>>> 91a1a3f7
 
     path = os.path.join(CONFIG.data.root_folder, CONFIG.data.recordings)
     params = dict(dtype=CONFIG.recordings.dtype,
@@ -340,14 +106,6 @@
                                          OUTPUT_DTYPE,
                                          if_file_exists=if_file_exists)
 
-<<<<<<< HEAD
-    if scores.shape[1] != (n_features+channel_geometry.shape[1]):
-        raise ValueError('There are {} shape features and {} location '
-                         'features but {} features are created'
-                         .format(n_features,
-                                 channel_geometry.shape[1],
-                                 scores.shape[1]))
-=======
     # Whiten
     whiten_filter = whiten.matrix(standarized_path,
                                   standarized_params['dtype'],
@@ -359,7 +117,6 @@
                                   CONFIG.resources.max_memory,
                                   TMP,
                                   if_file_exists=if_file_exists)
->>>>>>> 91a1a3f7
 
     channel_index = make_channel_index(CONFIG.neighChannels,
                                        CONFIG.geom)
