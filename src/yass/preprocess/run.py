"""
Preprocess pipeline
"""
import datetime
import logging
import os.path

import numpy as np

from .. import read_config
from ..batch import BatchProcessorFactory

from .detect import threshold_detection
from .filter import whitening_matrix, whitening, butterworth
from .score import get_score_pca, get_pca_suff_stat, get_pca_projection
from .waveform import get_waveforms
from .standarize import standarize, sd
from ..neuralnet import NeuralNetDetector, NeuralNetTriage

# remove this
Q = None


def run():
    """Execute preprocessing pipeline

    Returns
    -------
    score: list
        List of size n_channels, each list contains a (clear spikes x
        number of features x number of channels) multidimensional array
        score for every clear spike

    clear_index: list
        List of size n_channels, each list contains the indexes in
        spike_times (first column) where the spike was clear

    spike_times: list
        List with n_channels elements, each element contains spike times
        in the first column and [SECOND COLUMN?]

    Examples
    --------

    .. literalinclude:: ../examples/preprocess.py
    """
    logger = logging.getLogger(__name__)

    start_time = datetime.datetime.now()
    time = {'f': 0, 's': 0, 'd': 0, 'w': 0, 'b': 0, 'e': 0}

    # FIXME: remove this
    CONFIG = read_config()
    whiten_file = open(os.path.join(CONFIG.root, 'tmp/whiten.bin'), 'wb')

    # initialize processor for raw data
    path = os.path.join(CONFIG.root, CONFIG.filename)
    dtype = CONFIG.dtype

    # initialize factory
    factory = BatchProcessorFactory(path_to_file=None,
                                    dtype=None,
                                    n_channels=CONFIG.nChan,
                                    max_memory=CONFIG.maxMem,
                                    buffer_size=None)

    if CONFIG.doFilter == 1:

        _b = datetime.datetime.now()
        # make batch processor for raw data -> buterworth -> filtered
        bp = factory.make(path_to_file=path, dtype=dtype,
                          buffer_size=0)
        logger.info('Initialized butterworth batch processor: {}'
                    .format(bp))

        # run filtering
        path = os.path.join(CONFIG.root,  'tmp/filtered.bin')
        dtype = bp.process_function(butterworth,
                                    path,
                                    CONFIG.filterLow,
                                    CONFIG.filterHighFactor,
                                    CONFIG.filterOrder,
                                    CONFIG.srate)
        time['f'] += (datetime.datetime.now()-_b).total_seconds()

    # TODO: cache computations
    # make batch processor for filtered -> standarize -> standarized
    _b = datetime.datetime.now()
    bp = factory.make(path_to_file=path, dtype=dtype, buffer_size=0)

    # compute the standard deviation using the first batch only
    batch1 = next(bp)
    sd_ = sd(batch1, CONFIG.srate)

    # make another batch processor
    bp = factory.make(path_to_file=path, dtype=dtype, buffer_size=0)
    logger.info('Initialized standarization batch processor: {}'
                .format(bp))

    # run standarization
    path = os.path.join(CONFIG.root,  'tmp/standarized.bin')
    dtype = bp.process_function(standarize,
                                path,
                                sd_)
    time['s'] += (datetime.datetime.now()-_b).total_seconds()

    # create another batch processor for the rest of the pipeline
    bp = factory.make(path_to_file=path, dtype=dtype,
                      buffer_size=CONFIG.BUFF)
    logger.info('Initialized preprocess batch processor: {}'
                .format(bp))

    # initialize output variables
    get_score = 1
    spike_index_clear = None
    spike_index_collision = None
    score = None
    pca_suff_stat = None
    spikes_per_channel = None

    for i, batch in enumerate(bp):

        # load nueral net detector if necessary:
        if CONFIG.detctionMethod == 'nn':
            nnDetector = NeuralNetDetector(CONFIG)
            proj = nnDetector.load_w_ae()
            nnTriage = NeuralNetTriage(CONFIG)
        else:
            nnDetector = None
            proj = None
            nnTriage = None

        if i > CONFIG.nPortion:
            get_score = 0

        # process batch
        # spike index is defined as a location in each minibatch
        (si_clr_batch, score_batch, si_col_batch,
         pss_batch, spc_batch,
         time) = process_batch(batch, get_score, CONFIG.BUFF, time,
                               nnDetector=nnDetector, proj=proj,
                               nnTriage=nnTriage, whiten_file=whiten_file)

        # add batch number to spike_index
        batch_ids = np.ones((si_clr_batch.shape[0], 1), 'int32') * i
        si_clr_batch = np.hstack((si_clr_batch, batch_ids))

        batch_ids = np.ones((si_col_batch.shape[0], 1), 'int32') * i
        si_col_batch = np.hstack((si_col_batch, batch_ids))

        if i == 0:
            spike_index_clear = si_clr_batch
            spike_index_collision = si_col_batch
            score = score_batch

            pca_suff_stat = pss_batch
            spikes_per_channel = spc_batch

        else:
            spike_index_clear = np.vstack((spike_index_clear,
                si_clr_batch))
            spike_index_collision = np.vstack((spike_index_collision,
                si_col_batch))
            if get_score == 1:
                score = np.concatenate((score, score_batch), axis = 0)
            pca_suff_stat += pss_batch
            spikes_per_channel += spc_batch

    whiten_file.close()

    # TODO: ask peter, why are we only running this for threshold detector?
    if CONFIG.detctionMethod != 'nn':
        _b = datetime.datetime.now()
        rot = get_pca_projection(pca_suff_stat, spikes_per_channel,
                                 CONFIG.nFeat, CONFIG.neighChannels)
        score = get_score_pca(spike_index_clear, rot, CONFIG.neighChannels,
                              CONFIG.geom, CONFIG.batch_size + 2*CONFIG.BUFF,
                              os.path.join(CONFIG.root,'tmp/whiten.bin'),
                              CONFIG.scaleToSave)

        time['e'] += (datetime.datetime.now()-_b).total_seconds()

    # timing
    current_time = datetime.datetime.now()
    logger.info("Preprocessing done in {0} seconds.".format(
                     (current_time-start_time).seconds))
    logger.info("\tfiltering:\t{0} seconds".format(time['f']))
    logger.info("\tstandardization:\t{0} seconds".format(time['s']))
    logger.info("\tdetection:\t{0} seconds".format(time['d']))
    logger.info("\twhitening:\t{0} seconds".format(time['w']))
    logger.info("\tsaving recording:\t{0} seconds".format(time['b']))
    logger.info("\tgetting waveforms:\t{0} seconds".format(time['e']))

<<<<<<< HEAD

    return score, spike_index_clear, spike_index_collision
=======
    return score, clr_idx, spike_times
>>>>>>> 364d9ba5


def process_batch(rec, get_score, BUFF, time, nnDetector, proj, nnTriage,
                  whiten_file):
    CONFIG = read_config()

    # detect spikes
    _b = datetime.datetime.now()
    if CONFIG.detctionMethod == 'nn':
        spike_index = nnDetector.get_spikes(rec)

    else:
        spike_index = threshold_detection(rec,
                                    CONFIG.neighChannels,
                                    CONFIG.spikeSize,
                                    CONFIG.stdFactor)

    # From Peter: When the recording is too long, I load them by
    # little chunk by chunk (chunk it time-wise). But I also add
    # some buffer. If the detected spike time is in the buffer,
    # i remove that because it will be detected in another chunk
    spike_index = spike_index[np.logical_and(spike_index[:, 0] > BUFF,
                  spike_index[:, 0] < (rec.shape[0] - BUFF))]

    time['d'] += (datetime.datetime.now()-_b).total_seconds()

    # get withening matrix per batch or onece in total
    if CONFIG.doWhitening == 1:
        _b = datetime.datetime.now()

        global Q
        if CONFIG.whitenBatchwise or Q is None:
            # cache this
            Q = whitening_matrix(rec, CONFIG.neighChannels,
                                 CONFIG.spikeSize)

        rec = whitening(rec, Q)

        time['w'] += (datetime.datetime.now()-_b).total_seconds()

    _b = datetime.datetime.now()

    # save whiten data
    chunk = rec*CONFIG.scaleToSave
    chunk.reshape(chunk.shape[0]*chunk.shape[1])
    chunk.astype('int16').tofile(whiten_file)

    time['b'] += (datetime.datetime.now()-_b).total_seconds()

    if get_score == 0:
        # if we are not calculating score for this minibatch, every spikes
        # are considered as collision and will be referred during deconvlution
        spike_index_clear = np.zeros((0,2), 'int32')
        score = None
        spike_index_collision = spike_index

        pca_suff_stat = 0
        spikes_per_channel = 0

    elif CONFIG.detctionMethod == 'nn':
        # with nn, get scores and triage bad ones
        (spike_index_clear, score,
        spike_index_collision) = get_waveforms(rec,
                                               spike_index,
                                               proj,
                                               CONFIG.neighChannels,
                                               CONFIG.geom,
                                               nnTriage,
                                               CONFIG.nnThreshdoldCol)

        # since we alread have scores, no need to calculated sufficient
        # statistics for pca
        pca_suff_stat = 0
        spikes_per_channel = 0

    elif CONFIG.detctionMethod == 'threshold':
        # every spikes are considered as clear spikes as no triage is done
        spike_index_clear = spike_index
        score = None
        spike_index_collision = np.zeros((0,2), 'int32')

        # get sufficient statistics for pca if we don't have projection matrix
        pca_suff_stat, spikes_per_channel = get_pca_suff_stat(rec, spike_index,
            CONFIG.spikeSize)

    time['e'] += (datetime.datetime.now()-_b).total_seconds()

    return (spike_index_clear, score, spike_index_collision,
        pca_suff_stat, spikes_per_channel, time)<|MERGE_RESOLUTION|>--- conflicted
+++ resolved
@@ -191,12 +191,7 @@
     logger.info("\tsaving recording:\t{0} seconds".format(time['b']))
     logger.info("\tgetting waveforms:\t{0} seconds".format(time['e']))
 
-<<<<<<< HEAD
-
     return score, spike_index_clear, spike_index_collision
-=======
-    return score, clr_idx, spike_times
->>>>>>> 364d9ba5
 
 
 def process_batch(rec, get_score, BUFF, time, nnDetector, proj, nnTriage,
