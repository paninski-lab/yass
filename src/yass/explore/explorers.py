import collections
from math import sqrt, ceil, floor
from functools import partial
import logging

import numpy as np
from sklearn.decomposition import PCA
from sklearn.discriminant_analysis import LinearDiscriminantAnalysis as LDA
import matplotlib.pyplot as plt
from matplotlib.ticker import FuncFormatter
from matplotlib.patches import Circle
from yass import geometry as geom

from ..util import ensure_iterator, sample
from ..batch import RecordingsReader
from .table import Table


# TODO: use functions in util module
def _is_iter(obj):
    return isinstance(obj, collections.Iterable)


# TODO: use functions in util module
def _grid_size(group_ids, max_cols=None):
    total = len(group_ids)
    sq = sqrt(total)
    cols = int(floor(sq))
    rows = int(ceil(sq))
    rows = rows + 1 if rows * cols < len(group_ids) else rows

    if max_cols and cols > max_cols:
        rows = ceil(total/max_cols)
        cols = max_cols

    return rows, cols


# TODO: use functions in util module
def _make_grid_plot(fn, group_ids, ax, sharex, sharey, max_cols=None):
    rows, cols = _grid_size(group_ids, max_cols)

    f, axs = ax.subplots(rows, cols, sharex=sharex, sharey=sharey)

    axs = axs if _is_iter(axs) else [axs]

    if cols > 1:
        axs = [item for sublist in axs for item in sublist]

    for g, ax in zip(group_ids, axs):
        fn(group_id=g, ax=ax)


# TODO: refactor this, templates should be computed from raw data instead
# of being passed as parameter, or maybe allow both ways?
class SpikeTrainExplorer(object):
    """Explore spike trains and templates

    Parameters
    ----------
    spike_train: str or np.ndarray
        Path to npy spike train file or spike train np.ndarray. The first
        column of the file should be the spike index and the second the spike
        ID
    recording_explorer: RecordingExplorer
        Recording explorer instance
    templates: np.ndarray, optional
        Templates, if None, templates are computed using the recording explorer
    projection_matrix: np.ndarray, optional
        Projection Matrix, if None, methods that return scores will not work
    """

    def __init__(self, spike_train, recording_explorer,
                 templates=None, projection_matrix=None):

        if isinstance(spike_train, str):
            name, extension = spike_train.split('.')

            if extension == 'csv':
                self.spike_train = np.loadtxt(spike_train,
                                              dtype='int32', delimiter=',')
            elif extension == 'npy':
                self.spike_train = np.load(spike_train)
            else:
                raise ValueError('Unsupported extension: {}'.format(extension))
        else:
            self.spike_train = spike_train

        self.all_ids = np.unique(self.spike_train[:, 1])
        self.recording_explorer = recording_explorer
        self.projection_matrix = projection_matrix

        if templates is not None:
            self.templates = templates
        else:
            self.templates, self.weights = self._compute_templates()

        self._spike_groups = {id_: self.spike_train[self.spike_train[:, 1] ==
                              id_, 0] for id_ in self.all_ids}

        if projection_matrix is not None:
            ft_space = self._reduce_dimension
            self.templates_feature_space = ft_space(self.templates)
        else:
            self.templates_feature_space = None

    def _reduce_dimension(self, data, flatten=False):
        """Reduce dimensionality
        """
        R, n_features = self.projection_matrix.shape
        nchannel, R, n_data = data.shape

        reduced = np.transpose(np.reshape(np.matmul(np.reshape(np.transpose(
            data, [0, 2, 1]), (-1, R)), [self.projection_matrix]),
            (nchannel, n_data, n_features)), (0, 2, 1))

        if flatten:
            reduced = np.reshape(reduced, [reduced.shape[0], -1])

        return reduced

    def _compute_templates(self):
        """Compute templates from spike train

        Returns
        -------
        numpy.ndarray
            [n_channels, n_features, n_templates] array with the templates
        numpy.ndarray
            1D array with the number of spikes used to form the ith template
        """
        # get waveforms
        waveforms = [self.waveforms_for_group(id_) for id_ in self.all_ids]

        # compute templates for every group
        templates = [np.mean(w, axis=0) for w in waveforms]

        # get weights (number of waveforms used to compute each template)
        weights = np.array([len(w) for w in waveforms])

        # stack
        templates = np.stack(templates, axis=2)

        # return transposed templates (makes plotting easier) and weights
        return templates.transpose(1, 0, 2), weights

    @property
    def spike_groups(self):
        """Grouped spike times by ID

        Returns
        -------
        dictionary
            Dictionary where each key is the group ID and the value is a 1D
            numpy.ndarray with the spike times for that group
        """
        return self._spike_groups

    @ensure_iterator('group_ids')
    def scores_for_groups(self, group_ids, channels, flatten=True):
        """Get scores for one or more groups

        Parameters
        ----------
        group_id: int or list
            The id for one or more group
        channels: list
            Which channels to return
        flatten: bool, optional
            Flatten scores along channels, defaults to True
        """
        waveforms = [self.waveforms_for_group(g, channels) for g in group_ids]
        lengths = np.hstack([np.ones(w.shape[0])*g for g, w in zip(group_ids,
                                                                   waveforms)])

        return self._reduce_dimension(np.vstack(waveforms),
                                      flatten=flatten), lengths

    def times_for_group(self, group_id):
        """Get the spiking times for a group

        Parameters
        ----------
        group_id: int
            The id for the group
        """
        matches_group = self.spike_train[:, 1] == group_id
        return self.spike_train[matches_group][:, 0]

    def main_channel_for_group(self, group_id):
        """Get the main channel for a group

        Parameters
        ----------
        group_id: int
            The id for the group
        """
        template = self.templates[:, :, group_id]
        main = np.argmax(np.max(template, axis=1))
        return main

    def neighbor_channels_for_group(self, group_id):
        """Get the neighbor channels for a group

        Parameters
        ----------
        group_id: int
            The id for the group
        """
        main = self.main_channel_for_group(group_id)
        neigh_matrix = self.recording_explorer.neigh_matrix
        return np.where(neigh_matrix[main])[0]

    def template_for_group(self, group_id):
        """Get the template for a group

        Parameters
        ----------
        group_id: int
            The id for the group
        """
        return self.templates[:, :, group_id]

    def waveforms_for_group(self, group_id, channels='all'):
        """Get the waveforms for a group in selected channels

        Parameters
        ----------
        group_id: int
            The id for the group
        """

        if isinstance(channels, str) and channels == 'all':
            channels = range(self.recording_explorer.n_channels)

        # get all spike times that form this group
        times = self.times_for_group(group_id)

        # get waveforms in selected channels
        read_wf = self.recording_explorer.read_waveform
        return np.stack([read_wf(t, channels) for t in times])

    def close_templates(self, group_id, k):
        """return K similar templates
        """
        difference = np.sum(np.square(self.templates -
                                      self.templates[:, :, [group_id]]),
                            axis=(0, 1))
        close_to_far_idx = np.argsort(difference)
        return close_to_far_idx[:k+1]

    def _plot_template(self, group_id, ax=None):
        """Plot a single template
        """
        ax = ax if ax else plt.gca()
        template = self.template_for_group(group_id)
        ax.plot(template.T)
        ax.set_title('Template {}'.format(group_id))
        plt.tight_layout()

    def plot_templates(self, group_ids, ax=None, sharex=True, sharey=False):
        """Plot templates

        Parameters
        ----------
        group_ids: int or list or str
            Groups to plot, it can be either a single group, a list of groups
            or 'all'
        """
        ax = ax if ax else plt

        if isinstance(group_ids, str) and group_ids == 'all':
            group_ids = self.all_ids

        group_ids = group_ids if _is_iter(group_ids) else [group_ids]
        _make_grid_plot(self._plot_template, group_ids, ax, sharex, sharey)

    def plot_pca(self, group_ids, channels, sample=None, ax=None):
        """
        Reduce dimensionality using PCA and plot data
        """
        ax = ax if ax else plt

        scores, labels = self.scores_for_groups(group_ids, channels)

        pca = PCA(n_components=2)
        reduced = pca.fit_transform(scores)

        for color in np.unique(group_ids).astype('int'):
            x = reduced[labels == color, 0]
            y = reduced[labels == color, 1]

            if sample:
                x = np.random.choice(x, size=int(sample*len(x)), replace=False)
                y = np.random.choice(x, size=int(sample*len(y)), replace=False)

            plt.scatter(x, y, label='Group {}'.format(color, alpha=0.7))

        ax.legend()

    def plot_lda(self, group_ids, channels, sample=None, ax=None):
        """
        Reduce dimensionality using LDA and plot data
        """
        ax = plt if ax is None else ax

        scores, labels = self.scores_for_groups(group_ids, channels)

        lda = LDA(n_components=2)
        reduced = lda.fit_transform(scores, labels)

        for color in np.unique(group_ids).astype('int'):
            x = reduced[labels == color, 0]
            y = reduced[labels == color, 1]

            if sample:
                x = np.random.choice(x, size=int(sample*len(x)), replace=False)
                y = np.random.choice(x, size=int(sample*len(y)), replace=False)

            ax.scatter(x, y, label='Group {}'.format(color), alpha=0.7)

        ax.legend()

    def plot_closest_clusters_to(self, group_id, k, mode='LDA',
                                 sample=None, ax=None):
        """Visualize close clusters
        """
        ax = plt if ax is None else ax

        # get similar templates to template with id group_id
        groups = self.close_templates(group_id, k)

        # get the neighbors for the main channel in group_id
        main = self.main_channel_for_group(group_id)
        neighbors = self.recording_explorer.neighbors_for_channel(main)

        if mode == 'LDA':
            self.plot_lda(groups, neighbors, sample=sample, ax=ax)
        elif mode == 'PCA':
            self.plot_pca(groups, neighbors, sample=sample, ax=ax)
        else:
            raise ValueError('Only PCA and LDA modes are supported')

    def plot_closest_templates_to(self, group_id, k, ax=None,
                                  sharex=True, sharey=False):
        """Visualize close templates
        """
        ax = plt if ax is None else ax

        groups = self.close_templates(group_id, k)
        self.plot_templates(groups, ax=ax, sharex=sharex, sharey=sharey)

    def plot_all_clusters(self, k, mode='LDA', sample=None, ax=None,
                          sharex=True, sharey=False, max_cols=None):
        ax = plt if ax is None else ax

        fn = partial(self.plot_closest_clusters_to, k=k, mode=mode,
                     sample=sample)

        _make_grid_plot(fn, self.all_ids, ax, sharex, sharey, max_cols)

    def plot_waveforms_and_clusters(self, group_id, ax=None):
        """
        """
        ax = plt if ax is None else ax

        ax1 = plt.subplot2grid((6, 6), (0, 0), colspan=3, rowspan=3)
        ax2 = plt.subplot2grid((6, 6), (0, 3), colspan=3)
        ax3 = plt.subplot2grid((6, 6), (1, 3), colspan=3, sharey=ax2)
        ax4 = plt.subplot2grid((6, 6), (2, 3), colspan=3, sharey=ax3)

        self.plot_closest_clusters_to(group_id, k=2, ax=ax1)

        close = self.close_templates(group_id, k=2)

        for ax, template in zip([ax2, ax3, ax4], close):
            self._plot_template(template, ax=ax)

    def _stats_for_group(self, group_id):
        """Return some summary statistics for a single group

        Returns
        -------
        dict
            Dict with id, range, max, min and main channel for the selected
            group
        """
        template = self.template_for_group(group_id)
        max_ = np.max(template)
        min_ = np.min(template)
        range_ = max_ - min_
        main_channel = self.main_channel_for_group(group_id)

        return dict(id=group_id, range=range_, max=max_, min=min_,
                    main_channel=main_channel)

    @ensure_iterator('group_ids')
    def stats_for_groups(self, group_ids):
        """Return some summary statistics for certain groups
        """
        stats = [self._stats_for_group(g) for g in group_ids]
        content = [s.values() for s in stats]
        header = stats[0].keys()
        return Table(content=content, header=header)

    def stats_for_closest_groups_to(self, group_id, k):
        """Return some summary statistics a given group and its k neighbors
        """
        groups = self.close_templates(group_id, k)
        return self.stats_for_groups(groups)


# TODO: documentation, proper errors for optional parameters, check
# plotting functions (matplotlib gca and all that stuff)
class RecordingExplorer(object):
    """Explore neural recordings: observations, geometry and waveforms

    Parameters
    ----------
    path_to_recordings: str
        Path to binary recordings file
    spike_size: int
        Spike size, this is used to get waveforms around points in the
        recordings
    path_to_geom: str, optional
        Path to geometry file (npy or csv)
    neighbor_radius: float
        Maximum radius to consider two channels as neighbors
    dtype: str
        Recordings dtype
    n_channels: int
        Number of channels in the recordings
    data_format: str
        Data format, it can be either 'long' (observations, channels) or
        'wide' (channels, observations)
    mmap: bool
        Whether to read the data using numpy.mmap, otherwise it reads
        the data using numpy.fromfile
    """

    def __init__(self, path_to_recordings, path_to_geom=None, spike_size=None,
                 neighbor_radius=None, dtype=None, n_channels=None,
                 data_format=None, mmap=True):
        self.data = RecordingsReader(path_to_recordings, dtype, n_channels,
                                     data_format, mmap, output_shape='long')

        if path_to_geom is not None:
            self.geom = geom.parse(path_to_geom, n_channels)
            self.neighbor_radius = neighbor_radius
            self.neigh_matrix = geom.find_channel_neighbors(self.geom,
                                                            neighbor_radius)
        self.n_channels = self.data.channels
        self.spike_size = spike_size

        self.logger = logging.getLogger(__name__)

    def neighbors_for_channel(self, channel):
        """Get the neighbors for the channel

        Returns
        -------
        numpy.array
            An array containing the neighbors of the given channel
        """
        return np.where(self.neigh_matrix[channel])[0]

    def read_waveform(self, time, channels='all'):
        """
        Read a single waveform of size 2*spike_size + 1 observations around
        the given time

        Parameters
        ----------
        time: int
            Waveform center

        Returns
        -------
        numpy.array
            A (2 * spike_size + 1, channels) 2D array with the waveform around
            the given time
        """
        start = time - self.spike_size
        end = time + self.spike_size + 1

<<<<<<< HEAD
        if channels == 'all':
            channels = range(self.n_channels)

        return self.data[start:end, channels]
=======
        if isinstance(channels, str) and channels == 'all':
            return self.data[start:end, :]
        else:
            return self.data[start:end, channels]
>>>>>>> 27be12a2

    def read_waveforms(self, times, channels='all', flatten=False):
        """Read multiple waveforms around certain times

        Parameters
        ----------
        times: array-like
            1D array containing the times
        channels: array-like, optional
            Channels to be included in the waveforms, if 'all' it uses all
            channels
        flatten: bool, optional
            Whether to flat the first to dimensions, defaults to True

        Returns
        -------
        numpy.array
            A (times, 2 * spike_size + 1, channels) 3D array with the waveforms
            around the given times. If flatten is True, ir returns a
            (times * 2 * spike_size + 1, channels) 2D array
        """
<<<<<<< HEAD
        if channels == 'all':
=======
        # TODO: may be faster by sending :?
        if isinstance(channels, str) and channels == 'all':
>>>>>>> 27be12a2
            channels = range(self.n_channels)

        total = len(times)
        wfs = np.empty((total, self.spike_size * 2 + 1, len(channels)))

        for i, t in enumerate(times):
            wfs[i, :, :] = self.read_waveform(t, channels)

            if i % 10000 == 0 and i > 0:
                self.logger.info('Loaded {:,}/{:,} waveforms...'
                                 .format(i, total))

        self.logger.info('Loaded all {:,} waveforms...'.format(total))

        if flatten:
            self.logger.debug('Flattening waveforms...')
            wfs = wfs.reshape(wfs.shape[0], -1)

        return wfs

    def read_waveform_around_channel(self, time, channel):
        """
        Read a single waveform around a given time and using the neighbors of
        the given channel

        Parameters
        ----------
        time: int
            Waveform center
        channel: int
            The waveform will only contain the channels that are neighbors
            of this channel

        Returns
        -------
        numpy.array
            A (2 * spike_size + 1, neighbors) 2D array with the waveform around
            the given time where neighbors is the number of neighbors of the
            given channel
        """
        return self.read_waveform(time,
                                  channels=self.neighbors_for_channel(channel))

    def read_waveform_around_main_channel(self, time):
        """
        Read a single waveform around a given time and using the neighbors of
        the channel with maximum amplitude

        Parameters
        ----------
        time: int
            Waveform center

        Returns
        -------
        numpy.array
            A (2 * spike_size + 1, neighbors) 2D array with the waveform around
            the given time where neighbors is the number of neighbors of the
            channel with maximum amplitude
        """

        # read waveform along every channel and find the one with max amplitude
        wf = self.read_waveform(time=time, channels='all')
        channel = np.argmax(np.max(wf, axis=0))

        # read waveform around the max amplitude channel
        return self.read_waveform(time,
                                  channels=self.neighbors_for_channel(channel))

    def plot_waveform(self, time, channels, ax=None, line_at_t=False,
                      overlay=False):
        """
        Plot a waveform around a window size in selected channels
        """
        ax = ax if ax else plt

        n_channels = len(channels)
        formatter = FuncFormatter(lambda x, pos: time + int(x))

        if overlay:
            axs = [ax] * n_channels
        else:
            f, axs = ax.subplots(n_channels, 1)

        for ch, ax in zip(channels, axs):
            waveform = self.read_waveform(time, ch)
            ax.plot(waveform)
            ax.set_title('Channel {}'.format(ch), fontsize=12)
            ax.xaxis.set_major_formatter(formatter)
            ax.tick_params(axis='x', which='major', labelsize=10)

            # if line_at_t:
            #     ax.axvline(x=time + 1)

        plt.tight_layout()

    def plot_waveform_around_channel(self, time, channel, ax=None,
                                     line_at_t=False, overlay=False):
        return self.plot_waveform(time,
                                  channels=self.neighbors_for_channel(channel),
                                  ax=ax, line_at_t=line_at_t, overlay=overlay)

    def plot_waveform_around_main_channel(self, time, ax=None,
                                          line_at_t=False, overlay=False):
        # read waveform along every channel and find the one with max amplitude
        wf = self.read_waveform(time=time, channels='all')
        channel = np.argmax(np.max(wf, axis=0))

        return self.plot_waveform(time,
                                  channels=self.neighbors_for_channel(channel),
                                  ax=ax, line_at_t=line_at_t, overlay=overlay)

    def plot_geometry(self, channel_label=True, neighbor_radius=False,
                      ax=None):
        """Plot geometry file
        """
        ax = ax if ax else plt.gca()

        x, y = self.geom.T
        colors = range(len(x))

        plt.scatter(x, y, c=colors)

        if channel_label:
            for x, y, i in zip(x, y, range(self.n_channels)):
                ax.text(x, y, i, fontsize=15)

        if neighbor_radius:
            for x, y in zip(x, y):
                c = Circle((x, y), self.neighbor_radius, color='r',
                           fill=False)
                ax.add_artist(c)

    def plot_clusters(self, times, sample_percentage=None, ax=None):
        """
        """
        ax = ax if ax else plt.gca()

        if sample_percentage:
            times = sample(times, sample_percentage)

        wfs = self.read_waveforms(times, flatten=True)

        pca = PCA(n_components=2)
        reduced = pca.fit_transform(wfs)

        ax.scatter(reduced[:, 0], reduced[:, 1])

    def plot_series(self, from_time, to_time, channels='all', ax=None):
        """Plot observations in a selected number of channels
        """

        if channels == 'all':
            channels = range(self.n_channels)

        ax = ax if ax else plt

        f, axs = plt.subplots(len(channels), 1)

        formatter = FuncFormatter(lambda x, pos: from_time + int(x))

        for ax, ch in zip(axs, channels):
            ax.plot(self.data[from_time:to_time, ch])
            ax.set_title('Channel {}'.format(ch), fontsize=25)
            ax.xaxis.set_major_formatter(formatter)
            ax.tick_params(axis='x', which='major', labelsize=25)

        plt.tight_layout()<|MERGE_RESOLUTION|>--- conflicted
+++ resolved
@@ -483,17 +483,10 @@
         start = time - self.spike_size
         end = time + self.spike_size + 1
 
-<<<<<<< HEAD
-        if channels == 'all':
-            channels = range(self.n_channels)
-
-        return self.data[start:end, channels]
-=======
         if isinstance(channels, str) and channels == 'all':
             return self.data[start:end, :]
         else:
             return self.data[start:end, channels]
->>>>>>> 27be12a2
 
     def read_waveforms(self, times, channels='all', flatten=False):
         """Read multiple waveforms around certain times
@@ -515,12 +508,8 @@
             around the given times. If flatten is True, ir returns a
             (times * 2 * spike_size + 1, channels) 2D array
         """
-<<<<<<< HEAD
-        if channels == 'all':
-=======
         # TODO: may be faster by sending :?
         if isinstance(channels, str) and channels == 'all':
->>>>>>> 27be12a2
             channels = range(self.n_channels)
 
         total = len(times)
